--- conflicted
+++ resolved
@@ -628,11 +628,7 @@
 
     $summarySectionId = 'section-overview'
     $sb = New-Object System.Text.StringBuilder
-<<<<<<< HEAD
     $null = $sb.AppendLine("<div class='report-summary'>")
-=======
-    $null = $sb.AppendLine("<section class='report-summary' id='$summarySectionId'>")
->>>>>>> 79c3ad84
     $null = $sb.AppendLine("  <div class='report-summary__heading'>")
     $null = $sb.AppendLine('    <h1>Device Health Report</h1>')
     $null = $sb.AppendLine("    <h2 class='report-subtitle'>Generated $generatedAtHtml</h2>")
@@ -684,11 +680,7 @@
     $null = $sb.AppendLine('      </tbody>')
     $null = $sb.AppendLine('    </table>')
     $null = $sb.AppendLine('  </div>')
-<<<<<<< HEAD
     $null = $sb.AppendLine('</div>')
-=======
-    $null = $sb.AppendLine('</section>')
->>>>>>> 79c3ad84
 
     return $sb.ToString()
 }
@@ -700,11 +692,7 @@
 
     if (-not $Sections) { return '' }
 
-<<<<<<< HEAD
     $processed = New-Object System.Collections.Generic.List[pscustomobject]
-=======
-    $items = New-Object System.Collections.Generic.List[string]
->>>>>>> 79c3ad84
     foreach ($section in $Sections) {
         if (-not $section) { continue }
 
@@ -712,53 +700,39 @@
         $label = $null
         $count = $null
         $description = $null
-<<<<<<< HEAD
         $contentHtml = $null
         $panelHeading = $null
         $panelDescription = $null
         $hasExplicitPanelHeading = $false
         $hasExplicitPanelDescription = $false
-=======
->>>>>>> 79c3ad84
 
         if ($section -is [System.Collections.IDictionary]) {
             if ($section.Contains('Id')) { $id = [string]$section['Id'] }
             if ($section.Contains('Label')) { $label = [string]$section['Label'] }
             if ($section.Contains('Count')) { $count = $section['Count'] }
             if ($section.Contains('Description')) { $description = [string]$section['Description'] }
-<<<<<<< HEAD
             if ($section.Contains('ContentHtml')) { $contentHtml = [string]$section['ContentHtml'] }
             if ($section.Contains('PanelHeading')) { $hasExplicitPanelHeading = $true; $panelHeading = [string]$section['PanelHeading'] }
             if ($section.Contains('PanelDescription')) { $hasExplicitPanelDescription = $true; $panelDescription = [string]$section['PanelDescription'] }
-=======
->>>>>>> 79c3ad84
         } else {
             if ($section.PSObject.Properties['Id']) { $id = [string]$section.Id }
             if ($section.PSObject.Properties['Label']) { $label = [string]$section.Label }
             if ($section.PSObject.Properties['Count']) { $count = $section.Count }
             if ($section.PSObject.Properties['Description']) { $description = [string]$section.Description }
-<<<<<<< HEAD
             if ($section.PSObject.Properties['ContentHtml']) { $contentHtml = [string]$section.ContentHtml }
             if ($section.PSObject.Properties['PanelHeading']) { $hasExplicitPanelHeading = $true; $panelHeading = [string]$section.PanelHeading }
             if ($section.PSObject.Properties['PanelDescription']) { $hasExplicitPanelDescription = $true; $panelDescription = [string]$section.PanelDescription }
-=======
->>>>>>> 79c3ad84
         }
 
         if ([string]::IsNullOrWhiteSpace($id)) { continue }
 
         $safeId = [regex]::Replace($id.ToLowerInvariant(), '[^a-z0-9\-_]+', '-')
         $safeId = [regex]::Replace($safeId, '^-+|-+$', '')
-<<<<<<< HEAD
         if (-not $safeId) { $safeId = [regex]::Replace($id, '\s+', '-') }
-=======
-        if (-not $safeId) { $safeId = [regex]::Replace($id, '\\s+', '-') }
->>>>>>> 79c3ad84
         if (-not $safeId) { continue }
 
         $labelText = if ($label) { $label } else { $id }
         $labelHtml = Encode-Html $labelText
-<<<<<<< HEAD
         $countText = $null
         if ($null -ne $count -and $count -ne '') { $countText = [string]$count }
         $contentValue = if ($null -ne $contentHtml) { $contentHtml } else { '' }
@@ -799,18 +773,10 @@
         $countFragment = ''
         if ($entry.Count) {
             $countValue = Encode-Html $entry.Count
-=======
-        $hrefHtml = Encode-Html ("#$safeId")
-
-        $countFragment = ''
-        if ($null -ne $count -and $count -ne '') {
-            $countValue = Encode-Html ([string]$count)
->>>>>>> 79c3ad84
             $countFragment = "<span class='report-nav__count'>$countValue</span>"
         }
 
         $descriptionFragment = ''
-<<<<<<< HEAD
         if (-not [string]::IsNullOrWhiteSpace($entry.Description)) {
             $descriptionFragment = "<span class='report-nav__description'>$(Encode-Html $entry.Description)</span>"
         }
@@ -868,31 +834,6 @@
         $null = $builder.Append($panel)
     }
     $null = $builder.Append('</div></div>')
-=======
-        if (-not [string]::IsNullOrWhiteSpace($description)) {
-            $descriptionFragment = "<span class='report-nav__description'>$(Encode-Html $description)</span>"
-        }
-
-        $linkBuilder = [System.Text.StringBuilder]::new()
-        $null = $linkBuilder.Append("<li class='report-nav__item'>")
-        $null = $linkBuilder.Append("<a class='report-nav__link' href='$hrefHtml'>")
-        $null = $linkBuilder.Append("<span class='report-nav__label'>$labelHtml</span>")
-        if ($countFragment) { $null = $linkBuilder.Append($countFragment) }
-        if ($descriptionFragment) { $null = $linkBuilder.Append($descriptionFragment) }
-        $null = $linkBuilder.Append('</a></li>')
-
-        $items.Add($linkBuilder.ToString()) | Out-Null
-    }
-
-    if ($items.Count -eq 0) { return '' }
-
-    $builder = [System.Text.StringBuilder]::new()
-    $null = $builder.Append("<nav class='report-nav' aria-label='Report sections'><ul class='report-nav__list'>")
-    foreach ($item in $items) {
-        $null = $builder.Append($item)
-    }
-    $null = $builder.Append('</ul></nav>')
->>>>>>> 79c3ad84
 
     return $builder.ToString()
 }
@@ -1358,24 +1299,15 @@
         Write-HtmlDebug -Stage 'Composer' -Message 'No summary provided; synthesized default summary.'
     }
 
-<<<<<<< HEAD
     $summaryContent = Build-SummaryCardHtml -Summary $Summary -Issues $issues -Normals $normals
-=======
-    $summaryHtml = Build-SummaryCardHtml -Summary $Summary -Issues $issues -Normals $normals
->>>>>>> 79c3ad84
     $goodSectionId = 'section-good'
     $issuesSectionId = 'section-issues'
     $failedSectionId = 'section-failed'
     $rawSectionId = 'section-raw'
 
     $head = '<!doctype html><html><head><meta charset="utf-8"><title>Device Health Report</title><link rel="stylesheet" href="styles/device-health-report.css"></head><body class="page report-page"><main class="report-main">'
-<<<<<<< HEAD
     $goodContent = Build-GoodSection -Normals $normals
     $issuesContent = Build-IssueSection -Issues $issues
-=======
-    $goodHtml = New-ReportSection -Id $goodSectionId -Title "What Looks Good ($($normals.Count))" -ContentHtml (Build-GoodSection -Normals $normals) -Open
-    $issuesHtml = New-ReportSection -Id $issuesSectionId -Title "Detected Issues ($($issues.Count))" -ContentHtml (Build-IssueSection -Issues $issues) -Open
->>>>>>> 79c3ad84
     $failedReports = Get-FailedCollectorReports -Context $Context
     $failedTitle = "Failed Reports ({0})" -f $failedReports.Count
     Write-HtmlDebug -Stage 'Composer' -Message 'Failed collector section prepared.' -Data @{ Count = $failedReports.Count }
@@ -1399,7 +1331,6 @@
         $null = $failedContentBuilder.Append("</table></div>")
         $failedContent = $failedContentBuilder.ToString()
     }
-<<<<<<< HEAD
     $rawContent = Build-RawSection -Context $Context
     $rawCount = if ($Context -and $Context.Artifacts) { ($Context.Artifacts.Keys | Measure-Object).Count } else { 0 }
     $goodCount = $normals.Count
@@ -1604,24 +1535,6 @@
 
     $htmlBuilder = [System.Text.StringBuilder]::new()
     foreach ($segment in @($head, $navHtml, $debugHtml, $tail)) {
-=======
-    $failedHtml = New-ReportSection -Id $failedSectionId -Title $failedTitle -ContentHtml $failedContent -Open
-    $rawHtml = New-ReportSection -Id $rawSectionId -Title 'Raw (key excerpts)' -ContentHtml (Build-RawSection -Context $Context)
-    $rawCount = if ($Context -and $Context.Artifacts) { ($Context.Artifacts.Keys | Measure-Object).Count } else { 0 }
-    $navSections = @(
-        @{ Id = 'section-overview'; Label = 'Overview'; Description = 'Score & device summary' },
-        @{ Id = $goodSectionId; Label = 'What Looks Good'; Count = $normals.Count },
-        @{ Id = $issuesSectionId; Label = 'Detected Issues'; Count = $issues.Count },
-        @{ Id = $failedSectionId; Label = 'Failed Reports'; Count = $failedReports.Count },
-        @{ Id = $rawSectionId; Label = 'Raw excerpts'; Count = $rawCount }
-    )
-    $navHtml = Build-ReportNavigation -Sections $navSections
-    $debugHtml = "<details><summary>Debug</summary>$(Build-DebugSection -Context $Context)</details>"
-    $tail = '</main></body></html>'
-
-    $htmlBuilder = [System.Text.StringBuilder]::new()
-    foreach ($segment in @($head, $summaryHtml, $navHtml, $goodHtml, $issuesHtml, $failedHtml, $rawHtml, $debugHtml, $tail)) {
->>>>>>> 79c3ad84
         if ($segment) { $null = $htmlBuilder.Append($segment) }
     }
 
