--- conflicted
+++ resolved
@@ -752,7 +752,6 @@
     $null = $sb.AppendLine('          <td>')
     $null = $sb.AppendLine("            <h3 class='report-overview__group-title'>Network</h3>")
     $null = $sb.AppendLine("            <table class='report-table report-table--key-value' cellspacing='0' cellpadding='0'>")
-<<<<<<< HEAD
     $null = $sb.AppendLine("              <tr><td>Connection</td><td>$(Encode-Html $connectionText)</td></tr>")
     $null = $sb.AppendLine("              <tr><td>Link Speed</td><td>$(Encode-Html $linkSpeedText)</td></tr>")
     $null = $sb.AppendLine("              <tr><td>IPv4</td><td>$(Encode-Html $ipv4Text)</td></tr>")
@@ -762,11 +761,6 @@
         $wifiHtml = Encode-Html $wifiText
         $null = $sb.AppendLine("              <tr><td>Wi-Fi</td><td>$wifiHtml</td></tr>")
     }
-=======
-    $null = $sb.AppendLine("              <tr><td>IPv4</td><td>$(Encode-Html $ipv4Text)</td></tr>")
-    $null = $sb.AppendLine("              <tr><td>Gateway</td><td>$(Encode-Html $gatewayText)</td></tr>")
-    $null = $sb.AppendLine("              <tr><td>DNS</td><td>$(Encode-Html $dnsText)</td></tr>")
->>>>>>> f8189326
     $null = $sb.AppendLine('            </table>')
     $null = $sb.AppendLine('          </td>')
     $null = $sb.AppendLine('        </tr>')
