function ConvertTo-AvProductRecord {
    param($Product)

    if (-not $Product) { return $null }

    $name = $null
    if ($Product.PSObject.Properties['Name'] -and $Product.Name) {
        $name = [string]$Product.Name
    } elseif ($Product.PSObject.Properties['displayName'] -and $Product.displayName) {
        $name = [string]$Product.displayName
    } elseif ($Product.PSObject.Properties['DisplayName'] -and $Product.DisplayName) {
        $name = [string]$Product.DisplayName
    }

    $state = $null
    if ($Product.PSObject.Properties['ProductState']) {
        $state = ConvertTo-NullableInt $Product.ProductState
    } elseif ($Product.PSObject.Properties['productState']) {
        $state = ConvertTo-NullableInt $Product.productState
    }

    $path = $null
    if ($Product.PSObject.Properties['Path'] -and $Product.Path) {
        $path = [string]$Product.Path
    } elseif ($Product.PSObject.Properties['pathToSignedProductExe'] -and $Product.pathToSignedProductExe) {
        $path = [string]$Product.pathToSignedProductExe
    }

    return [pscustomobject]@{
        Name         = if ($name) { $name } else { $null }
        ProductState = $state
        Path         = if ($path) { $path } else { $null }
    }
}

function Test-AvProductActive {
    param($Product)

    if (-not $Product) { return $false }

    $state = $null
    if ($Product.PSObject.Properties['ProductState']) {
        $state = $Product.ProductState
    }

    if ($null -eq $state) { return $true }
    return ($state -ne 0)
}

function ConvertTo-AvBooleanString {
    param($Value)

    if ($Value -eq $true) { return 'True' }
    if ($Value -eq $false) { return 'False' }
    return 'Unknown'
}

function Normalize-DefenderModeLabel {
    param([string]$Value)

    if ([string]::IsNullOrWhiteSpace($Value)) { return $null }
    $trimmed = $Value.Trim()
    if (-not $trimmed) { return $null }

    if ($trimmed.Equals('Passive Mode', [System.StringComparison]::OrdinalIgnoreCase)) {
        return 'Passive Mode'
    }

    if ($trimmed.Equals('Passive', [System.StringComparison]::OrdinalIgnoreCase)) {
        return 'Passive Mode'
    }

    if ($trimmed.Equals('Active', [System.StringComparison]::OrdinalIgnoreCase)) {
        return 'Active'
    }

    return $trimmed
}

function Invoke-SecurityAntivirusPostureChecks {
    param(
        [Parameter(Mandatory)]
        $Context,
        [Parameter(Mandatory)]
        $CategoryResult
    )

    $artifact = Get-AnalyzerArtifact -Context $Context -Name 'av-posture'
    Write-HeuristicDebug -Source 'Security' -Message 'Resolved AV posture artifact' -Data ([ordered]@{
        Found = [bool]$artifact
    })

    if (-not $artifact) {
        Add-CategoryIssue -CategoryResult $CategoryResult -Severity 'warning' -Title 'Endpoint AV: posture data not collected' -Explanation 'Without AV posture telemetry, technicians must verify antivirus coverage manually.' -Subcategory 'Antivirus'
        return
    }

    $payload = Resolve-SinglePayload -Payload (Get-ArtifactPayload -Artifact $artifact)
    Write-HeuristicDebug -Source 'Security' -Message 'Evaluating AV posture payload' -Data ([ordered]@{
        HasPayload = [bool]$payload
    })

    if (-not $payload) {
        Add-CategoryIssue -CategoryResult $CategoryResult -Severity 'warning' -Title 'Endpoint AV: posture payload missing' -Explanation 'Antivirus posture data was collected but not parsed, so coverage must be confirmed manually.' -Subcategory 'Antivirus'
        return
    }

    $securityCenter = $null
    if ($payload.PSObject.Properties['SecurityCenter']) {
        $securityCenter = $payload.SecurityCenter
    }

<<<<<<< HEAD
    # Structured remediation mapping:
    # - Restore instruction -> text step leading into the startup commands.
    # - WMI repair guidance becomes a separate text + code pair.
    $serviceSignalRemediation = @'
[
  {
    "type": "text",
    "title": "Restore Windows Security Center reporting",
    "content": "Ensure the Security Center service starts automatically so Defender posture can be collected."
  },
  {
    "type": "code",
    "lang": "powershell",
    "content": "Set-Service wscsvc -StartupType Automatic\nRestart-Service wscsvc"
  },
  {
    "type": "text",
    "content": "If Security Center still fails, verify and repair WMI (use with caution)."
  },
  {
    "type": "code",
    "lang": "powershell",
    "content": "winmgmt /verifyrepository"
  }
]
'@
=======
    $serviceSignalSteps = @(
        @{
            type    = 'text'
            title   = 'Restore Windows Security Center'
            content = 'Set the Security Center (wscsvc) service to Automatic and restart it so Defender posture data can be collected.'
        }
        @{
            type    = 'code'
            title   = 'Restart Security Center'
            lang    = 'powershell'
            content = @"
Set-Service wscsvc -StartupType Automatic
Restart-Service wscsvc
"@.Trim()
        }
        @{
            type    = 'text'
            content = 'If Security Center still fails, verify and repair WMI carefully before rerunning the collector.'
        }
        @{
            type    = 'code'
            title   = 'Verify WMI repository'
            lang    = 'powershell'
            content = 'winmgmt /verifyrepository'
        }
    )
    $serviceSignalRemediation = $serviceSignalSteps | ConvertTo-Json -Depth 5
>>>>>>> d26afa98

    if (-not $securityCenter) {
        Add-CategoryIssue -CategoryResult $CategoryResult -Severity 'medium' -Title 'Endpoint AV: Security Center inventory missing' -Explanation 'Windows Security Center inventory was unavailable, so technicians cannot confirm which antivirus engine is active.' -Subcategory 'Antivirus' -Remediation $serviceSignalRemediation
        return
    }

    if ($securityCenter.PSObject.Properties['Error'] -and $securityCenter.Error) {
        Add-CategoryIssue -CategoryResult $CategoryResult -Severity 'medium' -Title 'Endpoint AV: Security Center query failed' -Evidence $securityCenter.Error -Explanation 'Windows Security Center inventory failed to load, so technicians cannot confirm which antivirus engine is active.' -Subcategory 'Antivirus' -Remediation $serviceSignalRemediation
        return
    }

    $defenderStatus = $null
    if ($payload.PSObject.Properties['Defender']) {
        $defenderStatus = $payload.Defender
    }

    if (-not $defenderStatus) {
        Add-CategoryIssue -CategoryResult $CategoryResult -Severity 'medium' -Title 'Endpoint AV: Defender status unavailable' -Explanation 'Microsoft Defender status data was unavailable, so technicians cannot determine whether Defender is active or passive.' -Subcategory 'Antivirus' -Remediation $serviceSignalRemediation
        return
    }

    if ($defenderStatus.PSObject.Properties['Error'] -and $defenderStatus.Error) {
        Add-CategoryIssue -CategoryResult $CategoryResult -Severity 'medium' -Title 'Endpoint AV: Defender status query failed' -Evidence $defenderStatus.Error -Explanation 'Microsoft Defender status could not be read, so technicians cannot determine whether Defender is active or passive.' -Subcategory 'Antivirus' -Remediation $serviceSignalRemediation
        return
    }

    $collectedAtUtc = $null
    if ($payload.PSObject.Properties['CollectedAtUtc']) {
        $collectedAtUtc = $payload.CollectedAtUtc
    }

    $productsRaw = @()
    if ($securityCenter.PSObject.Properties['Products']) {
        $productsRaw = ConvertTo-List $securityCenter.Products
    }

    $products = @()
    foreach ($rawProduct in $productsRaw) {
        $record = ConvertTo-AvProductRecord $rawProduct
        if ($record) { $products += $record }
    }

    $productEvidenceEntries = @()
    foreach ($product in $products) {
        $name = if ($product.Name) { $product.Name } else { '(unnamed)' }
        $stateText = 'null'
        if ($product.PSObject.Properties['ProductState'] -and $null -ne $product.ProductState) {
            $stateText = [string]$product.ProductState
        }
        $productEvidenceEntries += ("{0} ({1})" -f $name, $stateText)
    }

    if (-not $productEvidenceEntries) {
        $productEvidenceEntries = @('(none)')
    }

    $thirdPartyProducts = @()
    foreach ($product in $products) {
        if (-not $product.Name) { continue }
        if ($product.Name.Trim().Equals('Windows Defender', [System.StringComparison]::OrdinalIgnoreCase)) { continue }
        $thirdPartyProducts += $product
    }

    $thirdPartyActive = @()
    foreach ($product in $thirdPartyProducts) {
        if (Test-AvProductActive $product) { $thirdPartyActive += $product }
    }

    $thirdPartyActiveCount = $thirdPartyActive.Count

    $thirdPartyActiveNames = @()
    foreach ($product in $thirdPartyActive) {
        if ($product.Name) {
            $thirdPartyActiveNames += $product.Name
        } else {
            $thirdPartyActiveNames += '(unnamed product)'
        }
    }
    if ($thirdPartyActiveNames.Count -gt 0) {
        $thirdPartyActiveNames = $thirdPartyActiveNames | Select-Object -Unique
    } elseif ($thirdPartyActiveCount -gt 0) {
        $thirdPartyActiveNames = @('(unnamed product)')
    }

    $mode = $null
    if ($defenderStatus.PSObject.Properties['AMRunningMode']) {
        $mode = Normalize-DefenderModeLabel $defenderStatus.AMRunningMode
    }

    $realTime = $null
    if ($defenderStatus.PSObject.Properties['RealTimeProtectionEnabled']) {
        $realTime = ConvertTo-NullableBool $defenderStatus.RealTimeProtectionEnabled
    }

    $signaturesOutOfDate = $null
    if ($defenderStatus.PSObject.Properties['DefenderSignaturesOutOfDate']) {
        $signaturesOutOfDate = ConvertTo-NullableBool $defenderStatus.DefenderSignaturesOutOfDate
    }

    $lastSignatureUpdate = $null
    if ($defenderStatus.PSObject.Properties['AntivirusSignatureLastUpdatedUtc']) {
        $lastSignatureUpdate = $defenderStatus.AntivirusSignatureLastUpdatedUtc
    }

    $tamperProtected = $null
    if ($defenderStatus.PSObject.Properties['IsTamperProtected']) {
        $tamperProtected = ConvertTo-NullableBool $defenderStatus.IsTamperProtected
    }

    $defenderPassive = $null
    if ($mode) {
        $defenderPassive = $mode.Equals('Passive Mode', [System.StringComparison]::OrdinalIgnoreCase)
    }

    $defenderActiveFromMode = $null
    if ($mode) {
        $defenderActiveFromMode = -not $defenderPassive
    }

    $defenderActive = $null
    if ($null -ne $defenderActiveFromMode) {
        $defenderActive = $defenderActiveFromMode
    } elseif ($null -ne $realTime) {
        $defenderActive = $realTime
    }

    $signatureCurrent = $null
    if ($null -ne $signaturesOutOfDate) {
        $signatureCurrent = -not $signaturesOutOfDate
    }

    $conflict = $false
    $conflictReason = $null
    if ($thirdPartyActiveCount -ge 2) {
        $conflict = $true
        $conflictReason = 'MultipleThirdParty'
    } elseif ($thirdPartyActiveCount -ge 1 -and $defenderActiveFromMode -eq $true) {
        $conflict = $true
        $conflictReason = 'DefenderActiveWithThirdParty'
    }

    $gap = $false
    $gapReason = $null
    if ($thirdPartyActiveCount -eq 0) {
        if ($defenderPassive -eq $true) {
            $gap = $true
            $gapReason = 'DefenderPassive'
        } elseif ($realTime -eq $false) {
            $gap = $true
            $gapReason = 'RealtimeDisabled'
        }
    }

    $inventoryUncertain = $false
    if ($thirdPartyProducts.Count -gt 0 -and $thirdPartyActiveCount -eq 0 -and $defenderPassive -eq $true) {
        $inventoryUncertain = $true
    }

    $defenderActiveWithStaleSignatures = $false
    if (($defenderActiveFromMode -eq $true -or $defenderActive -eq $true) -and $signatureCurrent -eq $false) {
        $defenderActiveWithStaleSignatures = $true
    }

    $defenderPassiveWithStaleSignatures = $false
    if ($thirdPartyActiveCount -ge 1 -and $defenderPassive -eq $true -and $signatureCurrent -eq $false) {
        $defenderPassiveWithStaleSignatures = $true
    }

    $primaryNames = @()
    if ($thirdPartyActiveCount -gt 0) {
        $primaryNames = $thirdPartyActiveNames
    } elseif ($defenderActive -eq $true) {
        $primaryNames = @('Windows Defender')
    }

    if (-not $primaryNames -or $primaryNames.Count -eq 0) {
        if ($thirdPartyProducts.Count -gt 0) {
            $primaryNames = $thirdPartyProducts | ForEach-Object {
                if ($_.Name) { $_.Name } else { '(unnamed product)' }
            }
            if ($primaryNames.Count -gt 0) {
                $primaryNames = $primaryNames | Select-Object -Unique
            }
        }
    }

    $primaryLabel = if ($primaryNames -and $primaryNames.Count -gt 0) { ($primaryNames | Select-Object -Unique) -join ', ' } else { 'None detected' }
    $modeLabel = if ($mode) { $mode } else { 'Unknown' }
    $signatureLabel = if ($signatureCurrent -eq $true) { 'True' } elseif ($signatureCurrent -eq $false) { 'False' } else { 'Unknown' }
    $conflictLabel = if ($conflict) { if ($conflictReason -eq 'MultipleThirdParty') { [string]$thirdPartyActiveCount } else { '1' } } else { '0' }

    $evidenceLines = [System.Collections.Generic.List[string]]::new()
    $evidenceLines.Add(("Primary AV = {0}; Defender mode = {1}; Signatures current = {2}; Conflicts = {3}." -f $primaryLabel, $modeLabel, $signatureLabel, $conflictLabel)) | Out-Null
    $evidenceLines.Add(("SecurityCenter AVs: {0}" -f ($productEvidenceEntries -join '; '))) | Out-Null
    $defenderEvidenceParts = @(
        "AMRunningMode={0}" -f $modeLabel,
        "RealTimeProtectionEnabled={0}" -f (ConvertTo-AvBooleanString $realTime),
        "DefenderSignaturesOutOfDate={0}" -f (ConvertTo-AvBooleanString $signaturesOutOfDate)
    )
    if ($lastSignatureUpdate) {
        $defenderEvidenceParts += ("LastUpdated={0}" -f $lastSignatureUpdate)
    }
    $evidenceLines.Add(("Defender: {0}" -f ($defenderEvidenceParts -join '; '))) | Out-Null
    $evidenceLines.Add(("TamperProtection={0}" -f (ConvertTo-AvBooleanString $tamperProtected))) | Out-Null
    if ($collectedAtUtc) {
        $evidenceLines.Add(("CollectedAtUtc={0}" -f $collectedAtUtc)) | Out-Null
    }

    $explanation = $null
    $title = $null
    $severity = 'info'
    $remediation = $null

    if ($defenderActiveWithStaleSignatures) {
        $severity = 'high'
        $title = 'Endpoint AV: Defender active but signatures out of date'
        $explanation = 'With Microsoft Defender running primary but outdated signatures, malware can slip through until definitions update.'
    } elseif ($gap) {
        $severity = 'high'
        if ($gapReason -eq 'RealtimeDisabled') {
            $title = 'Endpoint AV: Defender real-time protection disabled and no third-party AV'
            $explanation = 'No antivirus engine is actively scanning the device, leaving it exposed until Defender real-time protection is restored or a third-party agent registers.'
            $remediationSteps = @(
                @{
                    type    = 'text'
                    title   = 'Re-enable Defender real-time protection'
                    content = 'Turn Microsoft Defender real-time protection back on so the device regains active scanning.'
                }
                @{
                    type    = 'code'
                    title   = 'Restore core Defender protections'
                    lang    = 'powershell'
                    content = @"
Set-MpPreference -DisableRealtimeMonitoring $false
Set-MpPreference -MAPSReporting Advanced -SubmitSamplesConsent SendSafeSamples
"@.Trim()
                }
                @{
                    type    = 'text'
                    title   = 'Re-enable behavioral defenses'
                    content = 'Turn behavior monitoring, IOAV, and script scanning back on to close inspection gaps.'
                }
                @{
                    type    = 'code'
                    title   = 'Re-enable behavioral protections'
                    lang    = 'powershell'
                    content = 'Set-MpPreference -DisableBehaviorMonitoring $false -DisableIOAVProtection $false -DisableScriptScanning $false'
                }
                @{
                    type    = 'note'
                    content = 'Tamper Protection must be enabled from Intune or the Windows Security app; PowerShell cannot re-enable it when disabled.'
                }
                @{
                    type    = 'code'
                    title   = 'Validate Defender health'
                    lang    = 'powershell'
                    content = 'Get-MpComputerStatus | Select AMServiceEnabled, RealTimeProtectionEnabled, IsTamperProtected'
                }
            )
            $remediation = $remediationSteps | ConvertTo-Json -Depth 5
        } else {
            $title = 'Endpoint AV: No active AV detected (Defender passive; no third-party)'
            $explanation = 'No antivirus engine is actively scanning the device, leaving it exposed until Defender is activated or a third-party agent registers.'
            $remediationSteps = @(
                @{
                    type    = 'text'
                    title   = 'Choose the primary antivirus'
                    content = 'Decide whether a third-party antivirus will stay primary; if Defender must protect this device, leave passive mode and re-enable protections.'
                }
                @{
                    type    = 'code'
                    title   = 'Activate Defender protections'
                    lang    = 'powershell'
                    content = @"
Set-MpPreference -ForcePassiveMode 0
Set-MpPreference -DisableRealtimeMonitoring $false
Set-MpPreference -MAPSReporting Advanced -SubmitSamplesConsent SendSafeSamples
Set-MpPreference -DisableBehaviorMonitoring $false -DisableIOAVProtection $false -DisableScriptScanning $false
"@.Trim()
                }
                @{
                    type    = 'note'
                    content = 'Tamper Protection must be enabled from Intune or the Windows Security app; PowerShell cannot re-enable it when disabled.'
                }
                @{
                    type    = 'code'
                    title   = 'Validate Defender health'
                    lang    = 'powershell'
                    content = 'Get-MpComputerStatus | Select AMServiceEnabled, RealTimeProtectionEnabled, IsTamperProtected'
                }
            )
            $remediation = $remediationSteps | ConvertTo-Json -Depth 5
        }
    } elseif ($defenderPassiveWithStaleSignatures) {
        $severity = 'medium'
        $title = 'Endpoint AV: Defender passive but signatures out of date'
        $explanation = 'Defender is passive with outdated signatures, so fallback scanning would miss malware until signatures update.'
    } elseif ($conflict) {
        $severity = 'medium'
        $conflictNamesText = if ($thirdPartyActiveNames -and $thirdPartyActiveNames.Count -gt 0) { $thirdPartyActiveNames -join ', ' } else { 'third-party AV' }
        if ($conflictReason -eq 'MultipleThirdParty') {
            $title = 'Endpoint AV: Multiple AV products registered ({0})' -f $conflictNamesText
            $explanation = 'Competing antivirus engines can fight for system hooks and leave threats unscanned, so align on a single primary AV per policy.'
        } else {
            $title = 'Endpoint AV: Defender active alongside third-party ({0})' -f $conflictNamesText
            $explanation = 'Running Defender active beside another antivirus causes duplicate scanning and conflicts until Defender is set to passive or the extra agent is removed.'
        }
    } elseif ($inventoryUncertain) {
        $severity = 'medium'
        $title = 'Endpoint AV: Defender passive with unverified third-party agent'
        $explanation = 'Defender is passive but Security Center lists third-party agents as inactive, so technicians should confirm a primary antivirus is still installed.'
    } elseif ($thirdPartyActiveCount -ge 1 -and $defenderPassive -eq $true -and $signatureCurrent -eq $true) {
        $severity = 'info'
        $title = 'Endpoint AV: Third-party active; Defender in Passive Mode'
        $explanation = 'Third-party antivirus is protecting the device while Defender stays passive with current signatures, so coverage is healthy.'
    } elseif ($thirdPartyActiveCount -ge 1 -and $defenderPassive -eq $true -and $signatureCurrent -eq $null) {
        $severity = 'medium'
        $title = 'Endpoint AV: Third-party active but Defender signature status unknown'
        $explanation = 'Defender is passive but its signature currency is unknown, so technicians should confirm fallback definitions are updating.'
    } elseif ($thirdPartyActiveCount -eq 0 -and $defenderActive -eq $true -and $signatureCurrent -eq $true) {
        $severity = 'info'
        $title = 'Endpoint AV: Defender active with current signatures'
        $explanation = 'Microsoft Defender is actively protecting the device with current signatures and no conflicting third-party engines.'
    } elseif ($thirdPartyActiveCount -eq 0 -and $defenderActive -eq $true -and $signatureCurrent -eq $null) {
        $severity = 'medium'
        $title = 'Endpoint AV: Defender active but signature status unknown'
        $explanation = 'Defender is active but signature freshness is unknown, so technicians should verify updates to avoid malware gaps.'
    } else {
        $severity = 'warning'
        $title = 'Endpoint AV: Antivirus posture could not be confirmed'
        $explanation = 'Antivirus telemetry was incomplete, so technicians should verify which engine is protecting the device.'
    }

    Add-CategoryIssue -CategoryResult $CategoryResult -Severity $severity -Title $title -Evidence ($evidenceLines.ToArray()) -Explanation $explanation -Subcategory 'Antivirus' -Remediation $remediation
}<|MERGE_RESOLUTION|>--- conflicted
+++ resolved
@@ -110,8 +110,7 @@
         $securityCenter = $payload.SecurityCenter
     }
 
-<<<<<<< HEAD
-    # Structured remediation mapping:
+Nlear    # Structured remediation mapping:
     # - Restore instruction -> text step leading into the startup commands.
     # - WMI repair guidance becomes a separate text + code pair.
     $serviceSignalRemediation = @'
@@ -137,35 +136,6 @@
   }
 ]
 '@
-=======
-    $serviceSignalSteps = @(
-        @{
-            type    = 'text'
-            title   = 'Restore Windows Security Center'
-            content = 'Set the Security Center (wscsvc) service to Automatic and restart it so Defender posture data can be collected.'
-        }
-        @{
-            type    = 'code'
-            title   = 'Restart Security Center'
-            lang    = 'powershell'
-            content = @"
-Set-Service wscsvc -StartupType Automatic
-Restart-Service wscsvc
-"@.Trim()
-        }
-        @{
-            type    = 'text'
-            content = 'If Security Center still fails, verify and repair WMI carefully before rerunning the collector.'
-        }
-        @{
-            type    = 'code'
-            title   = 'Verify WMI repository'
-            lang    = 'powershell'
-            content = 'winmgmt /verifyrepository'
-        }
-    )
-    $serviceSignalRemediation = $serviceSignalSteps | ConvertTo-Json -Depth 5
->>>>>>> d26afa98
 
     if (-not $securityCenter) {
         Add-CategoryIssue -CategoryResult $CategoryResult -Severity 'medium' -Title 'Endpoint AV: Security Center inventory missing' -Explanation 'Windows Security Center inventory was unavailable, so technicians cannot confirm which antivirus engine is active.' -Subcategory 'Antivirus' -Remediation $serviceSignalRemediation
