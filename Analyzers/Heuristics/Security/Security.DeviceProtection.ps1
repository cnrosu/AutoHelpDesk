<<<<<<< HEAD
$script:WdacSmartAppControlRemediation = @(
    @{
        type    = 'text'
        title   = 'Enable Smart App Control or WDAC'
        content = 'In Windows Security > App & browser control turn Smart App Control to Evaluation then On, or deploy an Intune WDAC policy for managed devices.'
    }
    @{
        type    = 'text'
        title   = 'Move WDAC from audit to enforcement'
        content = 'Pilot an allow-list WDAC policy in audit mode, review events, then switch the policy to enforce mode after the burn-in period.'
    }
    @{
        type    = 'code'
        title   = 'Validate device guard status'
        lang    = 'powershell'
        content = @"
=======
$script:WdacPolicyEnforcementRemediation = @'
Fix (pick one)

- Windows 11 SAC: Enable in Windows Security > App & browser control (Eval → On), or enforce WDAC via Intune for managed devices.
- Pilot WDAC with an allow-list policy in audit mode, then enforce after the burn-in period.

Validate with:

```powershell
>>>>>>> 1005b305
Get-CimInstance -Namespace root\Microsoft\Windows\DeviceGuard -Class Win32_DeviceGuard
"@.Trim()
    }
) | ConvertTo-Json -Depth 5

$script:SacOffNoWdacRemediation = @'
[
  { "type": "text", "title": "What’s happening", "content": "Smart App Control (SAC) is Off on Windows 11, and no enterprise App Control policy is present. Unknown/unsigned apps won’t be proactively blocked." },
  { "type": "text", "title": "Turn on SAC", "content": "Open Windows Security → App & browser control → Smart App Control → On. If SAC was previously turned Off or the device was upgraded, a Reset/clean install may be required by design." },
  { "type": "code", "lang": "powershell", "content": "Get-ItemProperty HKLM:\\SYSTEM\\CurrentControlSet\\Control\\CI\\Policy -Name VerifiedAndReputablePolicyState | Select-Object VerifiedAndReputablePolicyState" },
  { "type": "note", "content": "In managed environments, prefer App Control for Business (WDAC). If you adopt WDAC, SAC can remain Off." }
]
'@

$script:WdacAuditModeRemediation = @'
[
  { "type": "text", "title": "What’s happening", "content": "An App Control for Business (WDAC) policy is present in Audit mode (kernel). UMCI is Off. SAC is suppressed because WDAC governs app trust posture." },
  { "type": "text", "title": "Promote to enforce (admins)", "content": "Update the WDAC policy to Enforced (and enable UMCI if required). Redeploy the policy, then reboot the device to load it." },
  { "type": "code", "lang": "powershell", "content": "Get-CimInstance -Namespace root\\Microsoft\\Windows\\DeviceGuard -Class Win32_DeviceGuard | Select CodeIntegrityPolicyEnforcementStatus, UserModeCodeIntegrityPolicyEnforcementStatus" },
  { "type": "note", "content": "Values: 0=Off, 1=Enforce, 2=Audit. When Enforced, the SAC card will remain suppressed." }
]
'@

$script:SacEvaluationRemediation = @'
[
  { "type": "note", "content": "Smart App Control is evaluating recent installs. Windows may enable enforcement automatically if no compatibility issues are detected." }
]
'@

function Invoke-SecurityTpmChecks {
    param(
        [Parameter(Mandatory)]
        $Context,
        [Parameter(Mandatory)]
        $CategoryResult
    )

    $tpmArtifact = Get-AnalyzerArtifact -Context $Context -Name 'tpm'
    Write-HeuristicDebug -Source 'Security' -Message 'Resolved TPM artifact' -Data ([ordered]@{
        Found = [bool]$tpmArtifact
    })
    if ($tpmArtifact) {
        $payload = Resolve-SinglePayload -Payload (Get-ArtifactPayload -Artifact $tpmArtifact)
        Write-HeuristicDebug -Source 'Security' -Message 'Evaluating TPM payload' -Data ([ordered]@{
            HasPayload = [bool]$payload
        })
        if ($payload -and $payload.Tpm -and -not $payload.Tpm.Error) {
            $tpm = $payload.Tpm
            $present = ConvertTo-NullableBool $tpm.TpmPresent
            $ready = ConvertTo-NullableBool $tpm.TpmReady
            $specVersionText = $null
            $legacySpecVersion = $false
            if ($tpm.PSObject.Properties['SpecVersion']) {
                $specVersionText = [string]$tpm.SpecVersion
                if (-not [string]::IsNullOrWhiteSpace($specVersionText)) {
                    $specVersionMatches = [regex]::Matches($specVersionText, '(?<num>\d+(?:\.\d+)?)')
                    $maxSpecVersion = $null
                    foreach ($match in $specVersionMatches) {
                        if (-not $match.Success) { continue }
                        $numText = $match.Groups['num'].Value
                        if (-not $numText) { continue }
                        $parsedVersion = 0.0
                        if ([double]::TryParse($numText, [System.Globalization.NumberStyles]::Float, [System.Globalization.CultureInfo]::InvariantCulture, [ref]$parsedVersion)) {
                            if ($null -eq $maxSpecVersion -or $parsedVersion -gt $maxSpecVersion) {
                                $maxSpecVersion = $parsedVersion
                            }
                        }
                    }
                    if ($null -ne $maxSpecVersion -and $maxSpecVersion -lt 2.0) {
                        $legacySpecVersion = $true
                        Add-CategoryIssue -CategoryResult $CategoryResult -Severity 'high' -Title ("TPM spec version {0} reported, so modern key protection features that require TPM 2.0 are unavailable." -f $specVersionText) -Evidence ("Get-Tpm reported SpecVersion = {0}." -f $specVersionText) -Subcategory 'TPM'
                    }
                }
            }
            if ($present -eq $false) {
                Add-CategoryIssue -CategoryResult $CategoryResult -Severity 'high' -Title 'No TPM detected, so hardware-based key protection is unavailable.' -Evidence 'Get-Tpm reported TpmPresent = False.' -Subcategory 'TPM' -Remediation 'Enable TPM 2.0 in BIOS/UEFI; initialize in Windows Security > Device security > Security processor. (Not scriptable if firmware disabled.)'
            } elseif ($ready -eq $false) {
                Add-CategoryIssue -CategoryResult $CategoryResult -Severity 'medium' -Title 'TPM not initialized, so hardware-based key protection is unavailable.' -Evidence 'Get-Tpm reported TpmReady = False.' -Subcategory 'TPM' -Remediation 'Enable TPM 2.0 in BIOS/UEFI; initialize in Windows Security > Device security > Security processor. (Not scriptable if firmware disabled.)'
            } elseif (-not $legacySpecVersion) {
                Add-CategoryNormal -CategoryResult $CategoryResult -Title 'TPM present and ready' -Subcategory 'TPM'
            }
        } elseif ($payload -and $payload.Tpm -and $payload.Tpm.Error) {
            Add-CategoryIssue -CategoryResult $CategoryResult -Severity 'medium' -Title 'Unable to query TPM status, so hardware-based key protection availability is unknown.' -Evidence $payload.Tpm.Error -Subcategory 'TPM'
        }
    }
}

function Invoke-SecurityKernelDmaChecks {
    param(
        [Parameter(Mandatory)]
        $Context,
        [Parameter(Mandatory)]
        $CategoryResult
    )

    function ConvertTo-KernelDmaStatus {
        param([string]$Value)

        if ([string]::IsNullOrWhiteSpace($Value)) { return $null }

        switch -Regex ($Value.Trim()) {
            '^(?i)on$'          { return 'On' }
            '^(?i)off$'         { return 'Off' }
            '(?i)not\s*support' { return 'NotSupported' }
            default             { return $null }
        }
    }

    $msinfoPayload = Get-MsinfoArtifactPayload -Context $Context
    $msinfoSystemSummary = $null
    $msinfoKernelDmaValue = $null
    if ($msinfoPayload) {
        $msinfoSystemSummary = Get-MsinfoSectionTable -Payload $msinfoPayload -Names @('system summary')
        if ($msinfoSystemSummary -and $msinfoSystemSummary.Rows) {
            foreach ($row in $msinfoSystemSummary.Rows) {
                if (-not $row) { continue }

                $itemName = Get-MsinfoRowValue -Row $row -Names @('Item', 'Name')
                if (-not $itemName) { continue }

                if ($itemName.Trim().Equals('Kernel DMA Protection', [System.StringComparison]::OrdinalIgnoreCase)) {
                    $msinfoKernelDmaValue = Get-MsinfoRowValue -Row $row -Names @('Value')
                    break
                }
            }
        }
    }

    Write-HeuristicDebug -Source 'Security' -Message 'Evaluated msinfo32 system summary for Kernel DMA' -Data ([ordered]@{
        PayloadFound = [bool]$msinfoPayload
        SummaryFound = [bool]$msinfoSystemSummary
        KernelDmaValue = if ($msinfoKernelDmaValue) { $msinfoKernelDmaValue } else { $null }
    })
    $msinfoStatus = ConvertTo-KernelDmaStatus -Value $msinfoKernelDmaValue

    if ($msinfoStatus) {
        $evidenceLines = [System.Collections.Generic.List[string]]::new()
        $evidenceLines.Add("KernelDmaProtection.Status: $msinfoStatus") | Out-Null
        $evidenceLines.Add('KernelDmaProtection.Source: msinfo32:SystemSummary') | Out-Null
        if ($msinfoKernelDmaValue) {
            $evidenceLines.Add("Msinfo.SystemSummary.KernelDmaProtection: $msinfoKernelDmaValue") | Out-Null
        }

        $dmaEvidence = ($evidenceLines.ToArray() | Where-Object { $_ }) -join "`n"

        switch ($msinfoStatus) {
            'On' {
                Add-CategoryNormal -CategoryResult $CategoryResult -Title 'Kernel DMA protection enforced' -Evidence $dmaEvidence -Subcategory 'Kernel DMA'
                return
            }
            'Off' {
                Add-CategoryIssue -CategoryResult $CategoryResult -Severity 'medium' -Title 'Kernel DMA protection disabled, so DMA attacks via peripherals remain possible while locked.' -Evidence $dmaEvidence -Subcategory 'Kernel DMA' -Remediation 'On modern hardware, enable in BIOS (IOMMU/VT-d). For older devices, mitigate with BitLocker and lock-screen DMA protections.'
                return
            }
            'NotSupported' {
                Add-CategoryIssue -CategoryResult $CategoryResult -Severity 'medium' -Title 'Kernel DMA protection not supported on this OS, leaving locked devices exposed to DMA attacks from peripherals.' -Evidence $dmaEvidence -Subcategory 'Kernel DMA' -Remediation 'On modern hardware, enable in BIOS (IOMMU/VT-d). For older devices, mitigate with BitLocker and lock-screen DMA protections.'
                return
            }
        }
    }

    Add-CategoryIssue -CategoryResult $CategoryResult -Severity 'medium' -Title 'Kernel DMA protection unknown, leaving potential DMA attacks via peripherals unchecked.' -Subcategory 'Kernel DMA' -Remediation 'On modern hardware, enable in BIOS (IOMMU/VT-d). For older devices, mitigate with BitLocker and lock-screen DMA protections.'
}

function Invoke-SecurityAttackSurfaceChecks {
    param(
        [Parameter(Mandatory)]
        $Context,
        [Parameter(Mandatory)]
        $CategoryResult
    )

    $asrMissingTitle = 'ASR policy data missing, so Attack Surface Reduction enforcement is unknown.'
    $asrMissingExplanation = 'Without ASR telemetry, technicians cannot confirm whether Attack Surface Reduction rules are blocking malicious Office behaviors.'
    $asrMissingSteps = @(
        @{
            type    = 'text'
            title   = 'Deploy ASR baseline'
            content = 'In Intune Endpoint security > Attack surface reduction, apply the organization''s ASR baseline (Block Office child processes, Block Win32 API calls, etc.).'
        }
        @{
            type    = 'code'
            title   = 'Validate ASR rule state'
            lang    = 'powershell'
            content = @"
Get-MpPreference | Select-Object AttackSurfaceReductionRules_Ids, AttackSurfaceReductionRules_Actions
"@.Trim()
        }
    )
    $asrMissingRemediation = $asrMissingSteps | ConvertTo-Json -Depth 5

    $asrArtifact = Get-AnalyzerArtifact -Context $Context -Name 'asr'
    Write-HeuristicDebug -Source 'Security' -Message 'Resolved ASR artifact' -Data ([ordered]@{
        Found = [bool]$asrArtifact
    })
    if ($asrArtifact) {
        $payload = Resolve-SinglePayload -Payload (Get-ArtifactPayload -Artifact $asrArtifact)
        Write-HeuristicDebug -Source 'Security' -Message 'Evaluating ASR payload' -Data ([ordered]@{
            HasPayload = [bool]$payload
        })
        $ruleMap = @{}
        if ($payload -and $payload.Policy -and -not $payload.Policy.Error -and $payload.Policy.Rules) {
            foreach ($rule in (ConvertTo-List $payload.Policy.Rules)) {
                if (-not $rule) { continue }
                $id = $rule.RuleId
                if (-not $id) { $id = $rule.Id }
                if (-not $id) { continue }
                $normalized = $id.ToString().ToUpperInvariant()
                $action = $null
                if ($rule.PSObject.Properties['Action']) { $action = ConvertTo-NullableInt $rule.Action }
                $ruleMap[$normalized] = $action
            }
            $requiredRules = @(
                @{ Label = 'Block abuse of exploited vulnerable signed drivers'; Ids = @('56A863A9-875E-4185-98A7-B882C64B5CE5'); Impact = 'attackers can load malicious kernel drivers even with stolen certificates' },
                @{ Label = 'Block Adobe Reader from creating child processes'; Ids = @('7674BA52-37EB-4A4F-A9A1-F0F9A1619A2C'); Impact = 'malicious PDFs can spawn helper processes to install payloads' },
                @{ Label = 'Block Office applications from creating executable content'; Ids = @('3B576869-A4EC-4529-8536-B80A7769E899'); Impact = 'Office macros can drop executable payloads to disk' },
                @{ Label = 'Block Win32 API calls from Office'; Ids = @('92E97FA1-2EDF-4476-BDD6-9DD0B4DDDC7B'); Impact = 'Office macros keep direct access to Windows APIs used for payload delivery' },
                @{ Label = 'Block all Office applications from creating child processes.'; Ids = @('D4F940AB-401B-4EFC-AADC-AD5F3C50688A'); Impact = 'Office documents can launch external programs like cmd.exe or PowerShell' },
                @{ Label = 'Block executable content from email client and webmail'; Ids = @('BE9BA2D9-53EA-4CDC-84E5-9B1EEEE46550'); Impact = 'phishing attachments can run as soon as users open them' },
                @{ Label = 'Block executable files from running unless they meet a prevalence, age, or trusted list criterion'; Ids = @('01443614-CD74-433A-B99E-2ECDC07BFC25'); Impact = 'new or rare executables can run without reputation checks' },
                @{ Label = 'Block JavaScript or VBScript from launching downloaded executable content'; Ids = @('D3E037E1-3EB8-44C8-A917-57927947596D'); Impact = 'downloaded scripts can hand off to executable payloads' },
                @{ Label = 'Block execution of potentially obfuscated scripts'; Ids = @('5BEB7EFE-FD9A-4556-801D-275E5FFC04CC'); Impact = 'encoded or obfuscated scripts can run to evade inspection' },
                @{ Label = 'Block credential stealing from the Windows local security authority subsystem (lsass.exe).'; Ids = @('9E6C4E1F-7D60-472F-BA1A-A39EF669E4B2'); Impact = 'credential dumping tools can read LSASS memory to steal passwords' },
                @{ Label = 'Block Office applications from injecting code into other processes'; Ids = @('75668C1F-73B5-4CF0-BB93-3ECF5CB7CC84'); Impact = 'Office can inject shellcode into trusted processes to hide malware' },
                @{ Label = 'Block Office communication application from creating child processes'; Ids = @('26190899-1602-49E8-8B27-EB1D0A1CE869'); Impact = 'Teams or Skype style clients can spawn payload processes from chat content' }
            )
            foreach ($set in $requiredRules) {
                $missing = [System.Collections.Generic.List[string]]::new()
                $nonBlocking = [System.Collections.Generic.List[string]]::new()
                foreach ($id in $set.Ids) {
                    $lookup = $id.ToUpperInvariant()
                    if (-not $ruleMap.ContainsKey($lookup)) {
                        $missing.Add($lookup)
                        continue
                    }
                    if ($ruleMap[$lookup] -ne 1) {
                        $nonBlocking.Add("{0} => {1}" -f $lookup, $ruleMap[$lookup])
                    }
                }
                if ($missing.Count -eq 0 -and $nonBlocking.Count -eq 0) {
                    $evidence = ($set.Ids | ForEach-Object { "{0} => 1" -f $_ }) -join "`n"
                    Add-CategoryNormal -CategoryResult $CategoryResult -Title ("ASR blocking enforced: {0}" -f $set.Label) -Evidence $evidence -Subcategory 'Attack Surface Reduction'
                } else {
                    $detailParts = [System.Collections.Generic.List[string]]::new()
                    if ($missing.Count -gt 0) { $detailParts.Add(("Missing rule(s): {0}" -f ($missing.ToArray() -join ', '))) }
                    if ($nonBlocking.Count -gt 0) { $detailParts.Add(("Non-blocking: {0}" -f ($nonBlocking.ToArray() -join '; '))) }
                    $evidenceLines = [System.Collections.Generic.List[string]]::new()
                    foreach ($id in $set.Ids) {
                        $lookup = $id.ToUpperInvariant()
                        if ($ruleMap.ContainsKey($lookup)) {
                            $evidenceLines.Add("{0} => {1}" -f $lookup, $ruleMap[$lookup])
                        } else {
                            $evidenceLines.Add("{0} => (missing)" -f $lookup)
                        }
                    }
                    $impactClause = $null
                    if ($set.ContainsKey('Impact') -and $set.Impact) {
                        $impactClause = [string]$set.Impact
                        $impactClause = $impactClause.Trim()
                        if ($impactClause.Length -gt 0) {
                            $firstChar = $impactClause.Substring(0,1).ToUpperInvariant()
                            $rest = if ($impactClause.Length -gt 1) { $impactClause.Substring(1) } else { '' }
                            $impactClause = "$firstChar$rest"
                            if (-not $impactClause.EndsWith('.')) { $impactClause = "$impactClause." }
                        } else {
                            $impactClause = $null
                        }
                    }

                    $titleLabel = [string]$set.Label
                    $titleLabel = $titleLabel.Trim()
                    if (-not $titleLabel.EndsWith('.')) { $titleLabel = "$titleLabel." }

                    $explanation = if ($impactClause) { "ASR rule not enforced, so $impactClause" } else { 'ASR rule not enforced.' }

                    $commandLines = [System.Collections.Generic.List[string]]::new()
                    foreach ($id in $set.Ids) {
                        $commandLines.Add("Add-MpPreference -AttackSurfaceReductionRules_Ids '{0}' -AttackSurfaceReductionRules_Actions Enabled" -f $id.ToUpperInvariant())
                    }
                    $remediationIntro = if ($impactClause) { $impactClause } else { 'Enable this rule in block mode to close the gap.' }
                    $remediationScript = $null
                    if ($commandLines.Count -gt 0) {
                        $remediationScript = $commandLines.ToArray() -join "`n"
                    }

                    $issueArguments = @{
                        CategoryResult = $CategoryResult
                        Severity        = 'high'
                        Title           = $titleLabel
                        Evidence        = ($evidenceLines -join "`n")
                        Subcategory     = 'Attack Surface Reduction'
                        Explanation     = $explanation
                        Remediation     = $remediationIntro
                    }
                    if ($remediationScript) { $issueArguments.RemediationScript = $remediationScript }

                    Add-CategoryIssue @issueArguments
                }
            }

            $impactRules = @(
                @{ Label = 'Block all Office applications from creating child processes'; Ids = @('D4F940AB-401B-4EFC-AADC-AD5F3C50688A'); ImpactClause = 'legacy Office add-ins or macros that spawn cmd, PowerShell, or other tools may break.' },
                @{ Label = 'Block Office communication application from creating child processes'; Ids = @('26190899-1602-49E8-8B27-EB1D0A1CE869'); ImpactClause = 'Outlook, Teams, or Skype add-ins that launch helper processes may stop working.' },
                @{ Label = 'Block Office applications from injecting code into other processes'; Ids = @('75668C1F-73B5-4CF0-BB93-3ECF5CB7CC84'); ImpactClause = 'uncommon Office add-ins that rely on code injection may break.' },
                @{ Label = 'Block Office applications from creating executable content'; Ids = @('3B576869-A4EC-4529-8536-B80A7769E899'); ImpactClause = 'document-driven installers or templates that drop EXE or DLL files are blocked.' },
                @{ Label = 'Block Win32 API calls from Office macros'; Ids = @('92E97FA1-2EDF-4476-BDD6-9DD0B4DDDC7B'); ImpactClause = 'VBA macros that call low-level Win32 APIs or shellcode loaders stop running.' },
                @{ Label = 'Block execution of potentially obfuscated scripts'; Ids = @('5BEB7EFE-FD9A-4556-801D-275E5FFC04CC'); ImpactClause = 'red-team tools or heavily packed admin scripts may be flagged.' },
                @{ Label = 'Block JavaScript or VBScript from launching downloaded executable content'; Ids = @('D3E037E1-3EB8-44C8-A917-57927947596D'); ImpactClause = 'legacy web installers that script a download-then-run chain are disrupted.' },
                @{ Label = 'Block executable files unless they meet prevalence, age, or trusted list criteria'; Ids = @('01443614-CD74-433A-B99E-2ECDC07BFC25'); ImpactClause = 'brand-new or rare in-house tools can be blocked until trusted or excluded.' },
                @{ Label = 'Block untrusted and unsigned processes that run from USB'; Ids = @('B2B3F03D-6A65-4F7B-A9C7-1C7EF74A9BA4'); ImpactClause = 'unsigned tools from thumb drives cannot run, impacting field and bench workflows.' },
                @{ Label = 'Block process creations originating from PSExec and WMI commands'; Ids = @('D1E49AAC-8F56-4280-B9BA-993A6D77406C'); ImpactClause = 'remote admin tooling, scripted troubleshooting, and some software push methods can be blocked.' },
                @{ Label = 'Block persistence through WMI event subscription'; Ids = @('E6DB77E5-3DF2-4CF1-B95A-636979351E5B'); ImpactClause = 'niche IT or EDR workflows that use WMI events for automation may fail.' },
                @{ Label = 'Block use of copied or impersonated system tools'; Ids = @('C0033C00-D16D-4114-A5A0-DC9B3A7D2CEB'); ImpactClause = 'portable admin kits bundling look-alike system binaries can be flagged.' },
                @{ Label = 'Block Adobe Reader from creating child processes'; Ids = @('7674BA52-37EB-4A4F-A9A1-F0F9A1619A2C'); ImpactClause = 'PDF add-ins or integrations that legitimately spawn helper processes could stop working.' },
                @{ Label = 'Block rebooting machine in Safe Mode'; Ids = @('33DDEDF1-C6E0-47CB-833E-DE6133960387'); ImpactClause = 'repair workflows that require Safe Mode are blocked.' }
            )

            foreach ($impactRule in $impactRules) {
                $impactEvidence = [System.Collections.Generic.List[string]]::new()
                $actionNames = [System.Collections.Generic.List[string]]::new()
                foreach ($id in $impactRule.Ids) {
                    $lookup = $id.ToUpperInvariant()
                    if (-not $ruleMap.ContainsKey($lookup)) { continue }

                    $action = $ruleMap[$lookup]
                    if ($action -eq 1) {
                        $actionNames.Add('Block') | Out-Null
                    } elseif ($action -eq 6) {
                        $actionNames.Add('Warn') | Out-Null
                    } else {
                        continue
                    }

                    $impactEvidence.Add("{0} => {1}" -f $lookup, $action) | Out-Null
                }

                if ($impactEvidence.Count -eq 0) { continue }

                $uniqueActionNames = $actionNames.ToArray() | Select-Object -Unique
                if (-not $uniqueActionNames) { continue }

                $actionText = ($uniqueActionNames -join '/')
                $title = "ASR rule '{0}' is set to {1}, so {2}" -f $impactRule.Label, $actionText, $impactRule.ImpactClause
                Add-CategoryIssue -CategoryResult $CategoryResult -Severity 'warning' -Title $title -Evidence ($impactEvidence -join "`n") -Subcategory 'Attack Surface Reduction'
            }
        } else {
            $missingEvidence = 'ASR policy payload missing from collector output.'
            if ($payload -and $payload.Policy -and $payload.Policy.Error) {
                $missingEvidence = $payload.Policy.Error
            } elseif ($payload -and $payload.Policy) {
                $missingEvidence = 'ASR policy payload missing rule data.'
            }

            $missingIssue = @{
                CategoryResult = $CategoryResult
                Severity        = 'high'
                Title           = $asrMissingTitle
                Subcategory     = 'Attack Surface Reduction'
                Explanation     = $asrMissingExplanation
                Remediation     = $asrMissingRemediation
            }
            if ($missingEvidence) { $missingIssue.Evidence = $missingEvidence }

            Add-CategoryIssue @missingIssue
        }
    } else {
        Add-CategoryIssue -CategoryResult $CategoryResult -Severity 'high' -Title $asrMissingTitle -Subcategory 'Attack Surface Reduction' -Explanation $asrMissingExplanation -Remediation $asrMissingRemediation -Evidence 'ASR collector artifact missing from diagnostics.'
    }

    $exploitProtectionSteps = @(
        @{
            type    = 'text'
            title   = 'Stage the hardened policy'
            content = "Export the organization's approved Exploit Protection XML from a hardened reference endpoint and place it on the affected machine (for example, C:\\Policies\\ExploitProtection.xml)."
        }
        @{
            type    = 'code'
            title   = 'Apply enterprise policy'
            lang    = 'powershell'
            content = 'Set-ProcessMitigation -PolicyFilePath C:\\Policies\\ExploitProtection.xml'
        }
        @{
            type    = 'code'
            title   = 'Confirm system mitigations'
            lang    = 'powershell'
            content = 'Get-ProcessMitigation -System'
        }
    )
    $exploitProtectionRemediation = $exploitProtectionSteps | ConvertTo-Json -Depth 5

    $exploitArtifact = Get-AnalyzerArtifact -Context $Context -Name 'exploit-protection'
    if ($exploitArtifact) {
        $payload = Resolve-SinglePayload -Payload (Get-ArtifactPayload -Artifact $exploitArtifact)
        if ($payload -and $payload.Mitigations -and -not $payload.Mitigations.Error) {
            $mitigations = $payload.Mitigations
            $cfgEnabled = ConvertTo-NullableBool ($mitigations.CFG.Enable)
            $depEnabled = ConvertTo-NullableBool ($mitigations.DEP.Enable)
            $aslrEnabled = ConvertTo-NullableBool ($mitigations.ASLR.Enable)
            $evidence = [System.Collections.Generic.List[string]]::new()
            if ($mitigations.CFG.Enable -ne $null) { $evidence.Add("CFG.Enable: $($mitigations.CFG.Enable)") }
            if ($mitigations.DEP.Enable -ne $null) { $evidence.Add("DEP.Enable: $($mitigations.DEP.Enable)") }
            if ($mitigations.ASLR.Enable -ne $null) { $evidence.Add("ASLR.Enable: $($mitigations.ASLR.Enable)") }
            $evidenceText = $evidence.ToArray() -join "`n"
            if (($cfgEnabled -eq $true) -and ($depEnabled -eq $true) -and ($aslrEnabled -eq $true)) {
                Add-CategoryNormal -CategoryResult $CategoryResult -Title 'Exploit protection mitigations enforced (CFG/DEP/ASLR)' -Evidence $evidenceText -Subcategory 'Exploit Protection'
            } else {
                $detailBuilder = [System.Text.StringBuilder]::new()
                if ($cfgEnabled -ne $true) {
                    if ($detailBuilder.Length -gt 0) { $null = $detailBuilder.Append('; ') }
                    $null = $detailBuilder.Append('CFG disabled')
                }
                if ($depEnabled -ne $true) {
                    if ($detailBuilder.Length -gt 0) { $null = $detailBuilder.Append('; ') }
                    $null = $detailBuilder.Append('DEP disabled')
                }
                if ($aslrEnabled -ne $true) {
                    if ($detailBuilder.Length -gt 0) { $null = $detailBuilder.Append('; ') }
                    $null = $detailBuilder.Append('ASLR disabled')
                }
                $detailText = if ($detailBuilder.Length -gt 0) { $detailBuilder.ToString() } else { 'Mitigation status unknown.' }
                Add-CategoryIssue -CategoryResult $CategoryResult -Severity 'medium' -Title ('Exploit protection mitigations not fully enabled ({0}), reducing exploit resistance.' -f $detailText) -Evidence $evidenceText -Subcategory 'Exploit Protection' -Remediation $exploitProtectionRemediation
            }
        } elseif ($payload -and $payload.Mitigations -and $payload.Mitigations.Error) {
            Add-CategoryIssue -CategoryResult $CategoryResult -Severity 'medium' -Title 'Exploit Protection not captured, so exploit resistance is unknown.' -Evidence $payload.Mitigations.Error -Subcategory 'Exploit Protection' -Remediation $exploitProtectionRemediation
        } else {
            Add-CategoryIssue -CategoryResult $CategoryResult -Severity 'medium' -Title 'Exploit Protection not captured, so exploit resistance is unknown.' -Subcategory 'Exploit Protection' -Remediation $exploitProtectionRemediation
        }
    } else {
        Add-CategoryIssue -CategoryResult $CategoryResult -Severity 'medium' -Title 'Exploit Protection not captured, so exploit resistance is unknown.' -Subcategory 'Exploit Protection' -Remediation $exploitProtectionRemediation
    }
}

function Invoke-SecurityWdacChecks {
    param(
        [Parameter(Mandatory)]
        $Context,
        [Parameter(Mandatory)]
        $CategoryResult,
        [Parameter(Mandatory)]
        $EvaluationContext
    )

    $wdacArtifact = Get-AnalyzerArtifact -Context $Context -Name 'wdac'
    if ($wdacArtifact) {
        $payload = Resolve-SinglePayload -Payload (Get-ArtifactPayload -Artifact $wdacArtifact)
        $wdacEvidenceLines = [System.Collections.Generic.List[string]]::new()
        if ($payload -and $payload.DeviceGuard -and -not $payload.DeviceGuard.Error) {
            $dgSection = $payload.DeviceGuard
            $wdacEvidenceLines.Add("SecurityServicesRunning: $($dgSection.SecurityServicesRunning)")
            $wdacEvidenceLines.Add("SecurityServicesConfigured: $($dgSection.SecurityServicesConfigured)")
            if (($EvaluationContext.SecurityServicesRunning.Count -eq 0) -and $dgSection.SecurityServicesRunning) { $EvaluationContext.SecurityServicesRunning = ConvertTo-IntArray $dgSection.SecurityServicesRunning }
            if (($EvaluationContext.SecurityServicesConfigured.Count -eq 0) -and $dgSection.SecurityServicesConfigured) { $EvaluationContext.SecurityServicesConfigured = ConvertTo-IntArray $dgSection.SecurityServicesConfigured }
            if (($EvaluationContext.AvailableSecurityProperties.Count -eq 0) -and $dgSection.AvailableSecurityProperties) { $EvaluationContext.AvailableSecurityProperties = ConvertTo-IntArray $dgSection.AvailableSecurityProperties }
            if (($EvaluationContext.RequiredSecurityProperties.Count -eq 0) -and $dgSection.RequiredSecurityProperties) { $EvaluationContext.RequiredSecurityProperties = ConvertTo-IntArray $dgSection.RequiredSecurityProperties }
        }

        $wdacEnforced = $false
        if ($EvaluationContext.SecurityServicesRunning -contains 4 -or $EvaluationContext.SecurityServicesConfigured -contains 4) { $wdacEnforced = $true }

        if ($payload -and $payload.Registry) {
            foreach ($entry in (ConvertTo-List $payload.Registry)) {
                if ($entry.Path -and $entry.Path -match 'Control\\CI') {
                    foreach ($prop in $entry.Values.PSObject.Properties) {
                        if ($prop.Name -match '^PS') { continue }
                        $wdacEvidenceLines.Add(("{0}: {1}" -f $prop.Name, $prop.Value))
                        if ($prop.Name -match 'PolicyEnforcement' -and (ConvertTo-NullableInt $prop.Value) -ge 1) {
                            $wdacEnforced = $true
                        }
                    }
                }
            }
        }

        if ($wdacEnforced) {
            Add-CategoryNormal -CategoryResult $CategoryResult -Title 'WDAC policy enforcement detected' -Evidence ($wdacEvidenceLines.ToArray() -join "`n") -Subcategory 'Windows Defender Application Control'
        } else {
            Add-CategoryIssue -CategoryResult $CategoryResult -Severity 'medium' -Title 'No WDAC policy enforcement detected, so unrestricted code execution remains possible.' -Evidence ($wdacEvidenceLines -join "`n") -Subcategory 'Windows Defender Application Control' -Remediation $script:WdacPolicyEnforcementRemediation
        }

        $sacSubcategory = 'Smart App Control (SAC) / WDAC'
        $appTrustPosture = $null
        if ($payload -and $payload.AppTrustPosture) {
            $appTrustPosture = $payload.AppTrustPosture
        }

        if ($appTrustPosture) {
            $postureEvidence = [System.Collections.Generic.List[string]]::new()
            if ($appTrustPosture.PSObject.Properties['OSVersion'] -and $appTrustPosture.OSVersion) { $postureEvidence.Add("OSVersion: $($appTrustPosture.OSVersion)") }
            if ($appTrustPosture.PSObject.Properties['SAC']) {
                $postureEvidence.Add("SAC.State: $($appTrustPosture.SAC)")
            }
            if ($appTrustPosture.PSObject.Properties['IsWin11']) {
                $postureEvidence.Add("IsWin11: $($appTrustPosture.IsWin11)")
            }
            $wdacPosture = $appTrustPosture.WDAC
            if ($wdacPosture) {
                if ($wdacPosture.PSObject.Properties['FilesPresent']) { $postureEvidence.Add("WDAC.FilesPresent: $([bool]$wdacPosture.FilesPresent)") }
                if ($wdacPosture.PSObject.Properties['SipolicyP7b']) { $postureEvidence.Add("WDAC.SIPolicyP7b: $([bool]$wdacPosture.SipolicyP7b)") }
                if ($wdacPosture.PSObject.Properties['CipCount']) { $postureEvidence.Add("WDAC.CipCount: $($wdacPosture.CipCount)") }
                if ($wdacPosture.PSObject.Properties['CiStatus']) { $postureEvidence.Add("WDAC.CIStatus: $($wdacPosture.CiStatus)") }
                if ($wdacPosture.PSObject.Properties['UmciStatus']) { $postureEvidence.Add("WDAC.UMCIStatus: $($wdacPosture.UmciStatus)") }
                if ($wdacPosture.PSObject.Properties['CipSamples']) {
                    $cipSamples = ConvertTo-List $wdacPosture.CipSamples
                    if ($cipSamples -and $cipSamples.Count -gt 0) {
                        $postureEvidence.Add("WDAC.CIPolicyFiles: $($cipSamples -join ', ')")
                    }
                }
            }
            if ($appTrustPosture.PSObject.Properties['Decision'] -and $appTrustPosture.Decision) { $postureEvidence.Add("Decision: $($appTrustPosture.Decision)") }
            if ($appTrustPosture.PSObject.Properties['Reason'] -and $appTrustPosture.Reason) { $postureEvidence.Add("Reason: $($appTrustPosture.Reason)") }

            $evidenceText = if ($postureEvidence.Count -gt 0) { $postureEvidence.ToArray() -join "`n" } else { '' }
            $decision = if ($appTrustPosture.PSObject.Properties['Decision']) { [string]$appTrustPosture.Decision } else { '' }
            $reason = if ($appTrustPosture.PSObject.Properties['Reason']) { [string]$appTrustPosture.Reason } else { '' }
            $remediationPayload = if ($appTrustPosture.PSObject.Properties['Remediation'] -and $appTrustPosture.Remediation) { [string]$appTrustPosture.Remediation } else { $null }

            if ($decision -eq 'NA' -or $decision -eq 'SUPPRESS') {
                # SAC not applicable or superseded by WDAC enforcement; no card needed.
            } elseif ($decision -eq 'OK') {
                Add-CategoryNormal -CategoryResult $CategoryResult -Title 'Smart App Control On, so untrusted apps are blocked.' -Evidence $evidenceText -Subcategory $sacSubcategory
            } elseif ($decision -eq 'MEDIUM') {
                $remediation = if ($remediationPayload) { $remediationPayload } else { $script:SacOffNoWdacRemediation }
                Add-CategoryIssue -CategoryResult $CategoryResult -Severity 'medium' -Title 'Smart App Control Off with no WDAC enforcement, so app trust is reduced.' -Evidence $evidenceText -Subcategory $sacSubcategory -Remediation $remediation
            } elseif ($decision -eq 'INFO') {
                $title = 'App control posture indeterminate, so review SAC/WDAC configuration.'
                $remediation = $remediationPayload
                if ($reason -eq 'WDAC present in Audit; UMCI Off/Audit.') {
                    $title = 'WDAC policy in Audit mode, so untrusted apps are not blocked yet.'
                    if (-not $remediation) { $remediation = $script:WdacAuditModeRemediation }
                } elseif ($reason -eq 'SAC in Evaluation; Windows may auto-enable.') {
                    $title = 'Smart App Control evaluating installs, so enforcement is pending.'
                    if (-not $remediation) { $remediation = $script:SacEvaluationRemediation }
                } elseif ($reason -eq 'WDAC artifacts found; enforcement status unavailable, so SAC guidance skipped.') {
                    $title = 'WDAC artifacts found but enforcement unknown, so SAC guidance deferred.'
                } elseif ($reason -eq 'WDAC artifacts found; enforcement status indeterminate.') {
                    $title = 'WDAC artifacts found but enforcement is indeterminate, so verify policy status.'
                }
                Add-CategoryIssue -CategoryResult $CategoryResult -Severity 'info' -Title $title -Evidence $evidenceText -Subcategory $sacSubcategory -Remediation $remediation
            } else {
                Add-CategoryIssue -CategoryResult $CategoryResult -Severity 'info' -Title 'App control posture indeterminate, so review SAC/WDAC configuration.' -Evidence $evidenceText -Subcategory $sacSubcategory -Remediation $remediationPayload
            }
        } else {
            $smartAppEvidence = [System.Collections.Generic.List[string]]::new()
            $smartAppState = $null
            if ($payload -and $payload.SmartAppControl) {
                $entry = $payload.SmartAppControl
                if ($entry.Error) {
                    Add-CategoryIssue -CategoryResult $CategoryResult -Severity 'warning' -Title 'Unable to query Smart App Control state, so app trust enforcement is unknown.' -Evidence $entry.Error -Subcategory $sacSubcategory -Remediation $script:WdacPolicyEnforcementRemediation
                } elseif ($entry.Values) {
                    foreach ($prop in $entry.Values.PSObject.Properties) {
                        if ($prop.Name -match '^PS') { continue }
                        $smartAppEvidence.Add(("{0}: {1}" -f $prop.Name, $prop.Value))
                        $candidate = $prop.Value
                        if ($null -ne $candidate) {
                            $parsed = 0
                            if ([int]::TryParse($candidate.ToString(), [ref]$parsed)) {
                                if ($prop.Name -match 'Enabled' -or $prop.Name -match 'State') {
                                    $smartAppState = $parsed
                                }
                            }
                        }
                    }
                }
            }

            $evidenceText = if ($smartAppEvidence.Count -gt 0) { $smartAppEvidence.ToArray() -join "`n" } else { '' }
            if ($smartAppState -eq 1) {
                Add-CategoryNormal -CategoryResult $CategoryResult -Title 'Smart App Control On, so untrusted apps are blocked.' -Evidence $evidenceText -Subcategory $sacSubcategory
            } elseif ($smartAppState -eq 2) {
                $remediation = $script:SacEvaluationRemediation
                Add-CategoryIssue -CategoryResult $CategoryResult -Severity 'info' -Title 'Smart App Control evaluating installs, so enforcement is pending.' -Evidence $evidenceText -Subcategory $sacSubcategory -Remediation $remediation
            } elseif ($EvaluationContext.IsWindows11) {
                $remediation = $script:SacOffNoWdacRemediation
                Add-CategoryIssue -CategoryResult $CategoryResult -Severity 'medium' -Title 'Smart App Control Off with no WDAC enforcement, so app trust is reduced.' -Evidence $evidenceText -Subcategory $sacSubcategory -Remediation $remediation
            } elseif ($smartAppState -ne $null) {
                Add-CategoryIssue -CategoryResult $CategoryResult -Severity 'info' -Title 'Smart App Control disabled, so app trust enforcement is reduced.' -Evidence $evidenceText -Subcategory $sacSubcategory -Remediation $script:WdacPolicyEnforcementRemediation
            }
        }
    } else {
        Add-CategoryIssue -CategoryResult $CategoryResult -Severity 'warning' -Title 'WDAC/Smart App Control diagnostics not collected, so app trust enforcement is unknown.' -Subcategory 'Smart App Control (SAC) / WDAC' -Remediation $script:WdacPolicyEnforcementRemediation
    }
}<|MERGE_RESOLUTION|>--- conflicted
+++ resolved
@@ -1,4 +1,3 @@
-<<<<<<< HEAD
 $script:WdacSmartAppControlRemediation = @(
     @{
         type    = 'text'
@@ -15,17 +14,6 @@
         title   = 'Validate device guard status'
         lang    = 'powershell'
         content = @"
-=======
-$script:WdacPolicyEnforcementRemediation = @'
-Fix (pick one)
-
-- Windows 11 SAC: Enable in Windows Security > App & browser control (Eval → On), or enforce WDAC via Intune for managed devices.
-- Pilot WDAC with an allow-list policy in audit mode, then enforce after the burn-in period.
-
-Validate with:
-
-```powershell
->>>>>>> 1005b305
 Get-CimInstance -Namespace root\Microsoft\Windows\DeviceGuard -Class Win32_DeviceGuard
 "@.Trim()
     }
