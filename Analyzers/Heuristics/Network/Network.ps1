<#!
.SYNOPSIS
    Network diagnostics heuristics covering connectivity, DNS, proxy, and Outlook health.
#>

$analyzersRoot = Split-Path -Path (Split-Path -Path $PSScriptRoot -Parent) -Parent
. (Join-Path -Path $analyzersRoot -ChildPath 'AnalyzerCommon.ps1')

$vpnAnalyzerPath = Join-Path -Path $analyzersRoot -ChildPath 'Network/Analyze-Vpn.ps1'
if (Test-Path -LiteralPath $vpnAnalyzerPath) {
    . $vpnAnalyzerPath
}

function Test-NetworkPrivateIpv4 {
    param([string]$Address)

    if (-not $Address) { return $false }
    if ($Address -match '^10\.') { return $true }
    if ($Address -match '^192\.168\.') { return $true }
    if ($Address -match '^172\.(1[6-9]|2[0-9]|3[0-1])\.'){ return $true }
    return $false
}

function Test-NetworkLoopback {
    param([string]$Address)

    if (-not $Address) { return $false }
    return ($Address -match '^127\.')
}

function Test-NetworkValidIpv4Address {
    param([string]$Address)

    if (-not $Address) { return $false }

    $trimmed = $Address.Trim()
    if (-not $trimmed) { return $false }

    $clean = $trimmed -replace '/\d+$',''
    $clean = $clean -replace '%.*$',''

    $parsed = $null
    if (-not [System.Net.IPAddress]::TryParse($clean, [ref]$parsed)) { return $false }
    if ($parsed.AddressFamily -ne [System.Net.Sockets.AddressFamily]::InterNetwork) { return $false }
    if ($clean -match '^(0\.0\.0\.0|169\.254\.)') { return $false }

    return $true
}

function Test-NetworkValidIpv6Address {
    param([string]$Address)

    if (-not $Address) { return $false }

    $trimmed = $Address.Trim()
    if (-not $trimmed) { return $false }

    $clean = $trimmed -replace '/\d+$',''
    $clean = $clean -replace '%.*$',''

    $parsed = $null
    if (-not [System.Net.IPAddress]::TryParse($clean, [ref]$parsed)) { return $false }
    if ($parsed.AddressFamily -ne [System.Net.Sockets.AddressFamily]::InterNetworkV6) { return $false }
    if ($clean -match '^(?i)(::1|::|fe80:)') { return $false }

    return $true
}

function ConvertTo-NetworkArray {
    param($Value)

    if ($null -eq $Value) { return @() }
    if ($Value -is [string]) { return @($Value) }
    if ($Value -is [System.Collections.IEnumerable] -and -not ($Value -is [hashtable])) {
        $items = @()
        foreach ($item in $Value) { $items += $item }
        return $items
    }
    return @($Value)
}

function Get-NetworkValueText {
    param($Value)

    if ($null -eq $Value) { return @() }

    if ($Value -is [string]) {
        $trimmed = $Value.Trim()
        if ($trimmed) { return @($trimmed) }
        return @()
    }

    if ($Value -is [System.Collections.IEnumerable] -and -not ($Value -is [string])) {
        $results = @()
        foreach ($item in $Value) { $results += Get-NetworkValueText $item }
        return $results
    }

    if ($Value -is [hashtable]) {
        $results = @()
        foreach ($item in $Value.Values) { $results += Get-NetworkValueText $item }
        return $results
    }

    if ($Value.PSObject) {
        $results = @()
        foreach ($name in @('IPAddress','IPv4Address','IPv6Address','Address','NextHop','Value')) {
            if ($Value.PSObject.Properties[$name]) {
                $results += Get-NetworkValueText ($Value.$name)
            }
        }

        if ($results.Count -gt 0) { return $results }
    }

    $text = [string]$Value
    if ($text) {
        $trimmed = $text.Trim()
        if ($trimmed) { return @($trimmed) }
    }

    return @()
}

function Test-NetworkPseudoInterface {
    param(
        [string]$Alias,
        [string]$Description
    )

    $candidates = @()
    if ($Alias) { $candidates += $Alias }
    if ($Description) { $candidates += $Description }

    foreach ($candidate in $candidates) {
        if (-not $candidate) { continue }

        try {
            $normalized = $candidate.ToLowerInvariant()
        } catch {
            $normalized = [string]$candidate
            if ($normalized) { $normalized = $normalized.ToLowerInvariant() }
        }

        if (-not $normalized) { continue }

        $patterns = @(
            'loopback',
            'pseudo-interface',
            'local area connection\*',
            'isatap',
            'teredo',
            '6to4',
            'tunnel',
            'vethernet',
            'hyper-v',
            'wan miniport',
            'npcap',
            'wireshark',
            '\bwfp\b',
            'wireguard',
            'tailscale',
            'openvpn',
            'zerotier',
            'expressvpn',
            'protonvpn',
            'cloudflare warp',
            'docker',
            'container',
            'virtualbox',
            'vmware',
            'tap-',
            'l2tp',
            'pppoe',
            'teamviewer'
        )

        foreach ($pattern in $patterns) {
            if ($normalized -match $pattern) { return $true }
        }
    }

    return $false
}

function Get-NetworkDnsInterfaceInventory {
    param($AdapterPayload)

    $map = @{}

    $statusMap = @{}
    $descriptionMap = @{}
    $aliasMap = @{}

    if ($AdapterPayload -and $AdapterPayload.Adapters -and -not $AdapterPayload.Adapters.Error) {
        $adapterEntries = ConvertTo-NetworkArray $AdapterPayload.Adapters
        foreach ($adapter in $adapterEntries) {
            if (-not $adapter) { continue }
            $name = if ($adapter.PSObject.Properties['Name']) { [string]$adapter.Name } else { $null }
            if (-not $name) { continue }

            $key = $name.ToLowerInvariant()
            $status = if ($adapter.PSObject.Properties['Status']) { [string]$adapter.Status } else { $null }
            $statusMap[$key] = $status
            $aliasMap[$key] = $name

            if ($adapter.PSObject.Properties['InterfaceDescription']) {
                $descriptionMap[$key] = [string]$adapter.InterfaceDescription
            }
        }
    }

    if ($AdapterPayload -and $AdapterPayload.IPConfig -and -not $AdapterPayload.IPConfig.Error) {
        $configEntries = ConvertTo-NetworkArray $AdapterPayload.IPConfig
        foreach ($entry in $configEntries) {
            if (-not $entry) { continue }
            $alias = if ($entry.PSObject.Properties['InterfaceAlias']) { [string]$entry.InterfaceAlias } else { $null }
            if (-not $alias) { continue }

            $key = $alias.ToLowerInvariant()
            if (-not $map.ContainsKey($key)) {
                $map[$key] = [ordered]@{
                    Alias       = $alias
                    Description = if ($entry.PSObject.Properties['InterfaceDescription']) { [string]$entry.InterfaceDescription } else { $null }
                    Status      = $null
                    IPv4        = @()
                    IPv6        = @()
                    Gateways    = @()
                }
            }

            $info = $map[$key]

            if (-not $info.Description -and $entry.PSObject.Properties['InterfaceDescription']) {
                $info.Description = [string]$entry.InterfaceDescription
            }

            if ($entry.PSObject.Properties['IPv4Address']) {
                foreach ($value in Get-NetworkValueText $entry.IPv4Address) {
                    if (-not ($info.IPv4 -contains $value)) { $info.IPv4 += $value }
                }
            }

            if ($entry.PSObject.Properties['IPv6Address']) {
                foreach ($value in Get-NetworkValueText $entry.IPv6Address) {
                    if (-not ($info.IPv6 -contains $value)) { $info.IPv6 += $value }
                }
            }

            if ($entry.PSObject.Properties['IPv4DefaultGateway']) {
                foreach ($value in Get-NetworkValueText $entry.IPv4DefaultGateway) {
                    if (-not ($info.Gateways -contains $value)) { $info.Gateways += $value }
                }
            }
        }
    }

    foreach ($key in $statusMap.Keys) {
        if (-not $map.ContainsKey($key)) {
            $alias = if ($aliasMap.ContainsKey($key)) { $aliasMap[$key] } else { $key }
            $map[$key] = [ordered]@{
                Alias       = $alias
                Description = if ($descriptionMap.ContainsKey($key)) { $descriptionMap[$key] } else { $null }
                Status      = $null
                IPv4        = @()
                IPv6        = @()
                Gateways    = @()
            }
        }

        $info = $map[$key]
        $info.Status = $statusMap[$key]
        if (-not $info.Description -and $descriptionMap.ContainsKey($key)) {
            $info.Description = $descriptionMap[$key]
        }
    }

    $eligible = New-Object System.Collections.Generic.List[string]
    $fallbackEligible = New-Object System.Collections.Generic.List[string]

    foreach ($key in $map.Keys) {
        $info = $map[$key]
        $statusText = if ($info.Status) { [string]$info.Status } else { '' }
        $normalizedStatus = if ($statusText) { $statusText.ToLowerInvariant() } else { '' }
        $isUp = ($normalizedStatus -eq 'up' -or $normalizedStatus -eq 'connected' -or $normalizedStatus -like 'up*')

        $hasIpv4 = ($info.IPv4 | Where-Object { Test-NetworkValidIpv4Address $_ }).Count -gt 0
        $hasIpv6 = ($info.IPv6 | Where-Object { Test-NetworkValidIpv6Address $_ }).Count -gt 0
        $hasGateway = ($info.Gateways | Where-Object { Test-NetworkValidIpv4Address $_ }).Count -gt 0
        $isPseudo = Test-NetworkPseudoInterface -Alias $info.Alias -Description $info.Description

        $info.IsUp = $isUp
        $info.HasValidAddress = ($hasIpv4 -or $hasIpv6)
        $info.HasGateway = $hasGateway
        $info.IsPseudo = $isPseudo
        $info.IsEligible = ($isUp -and ($hasIpv4 -or $hasIpv6) -and $hasGateway -and -not $isPseudo)
        $info.IsFallbackEligible = ($isUp -and ($hasIpv4 -or $hasIpv6) -and -not $isPseudo)

        if ($info.IsEligible) { $eligible.Add($info.Alias) | Out-Null }
        if ($info.IsFallbackEligible) { $fallbackEligible.Add($info.Alias) | Out-Null }
    }

    return [pscustomobject]@{
        Map                     = $map
        EligibleAliases         = $eligible.ToArray()
        FallbackEligibleAliases = $fallbackEligible.ToArray()
    }
}

function ConvertTo-NetworkAddressString {
    param($RemoteAddress)

    if (-not $RemoteAddress) { return $null }

    if ($RemoteAddress -is [string]) { return $RemoteAddress }
    if ($RemoteAddress -is [System.Net.IPAddress]) { return $RemoteAddress.ToString() }

    if ($RemoteAddress.PSObject -and $RemoteAddress.PSObject.Properties['Address']) {
        $addressValue = $RemoteAddress.Address

        if ($addressValue -is [string] -and $addressValue) { return $addressValue }
        if ($addressValue -is [byte[]] -and $addressValue.Length -gt 0) {
            try { return ([System.Net.IPAddress]::new($addressValue)).ToString() } catch {}
        }

        try {
            if ($null -ne $addressValue) {
                return ([System.Net.IPAddress]::new([int64]$addressValue)).ToString()
            }
        } catch {
            # fall through to default conversion
        }
    }

    return [string]$RemoteAddress
}

function ConvertTo-KebabCase {
    param([string]$Text)

    # Preserve your current null/empty behavior
    if (-not $Text) { return $Text }

    # Cache compiled regexes once per session for speed
    if (-not $script:__kebab_inited) {
        $opt = [System.Text.RegularExpressions.RegexOptions]::Compiled
        $script:rxCombiningMarks = [regex]::new('\p{Mn}+', $opt)                     # nonspacing marks (after FormD)
        $script:rxApostrophes    = [regex]::new("[\u2019']", $opt)                   # ’ and '
        $script:rxAcronymBreak   = [regex]::new('([A-Z]+)([A-Z][a-z])', $opt)        # ABCWord -> ABC-Word
        $script:rxLowerUpper     = [regex]::new('([a-z0-9])([A-Z])', $opt)           # fooBar -> foo-Bar, 1A -> 1-A
        $script:rxNonAlnum       = [regex]::new('[^A-Za-z0-9]+', $opt)               # any run of non-alnum -> -
        $script:rxTrimHyphens    = [regex]::new('^-+|-+$', $opt)                     # trim leading/trailing -
        $script:__kebab_inited   = $true
    }

    $s = [string]$Text

    # 1) Unicode normalize + strip diacritics
    $s = $s.Normalize([Text.NormalizationForm]::FormD)
    $s = $script:rxCombiningMarks.Replace($s, '')

    # Optional ligatures / special letters (kept minimal and predictable)
    $s = $s -replace 'ß','ss' -replace 'æ','ae' -replace 'Æ','AE' -replace 'œ','oe' -replace 'Œ','OE'

    # 2) Remove apostrophes so they don't create separators
    $s = $script:rxApostrophes.Replace($s, '')

    # 3) Insert boundaries for acronym→word and lower→Upper transitions
    $s = $script:rxAcronymBreak.Replace($s, '$1-$2')
    $s = $script:rxLowerUpper.Replace($s,  '$1-$2')

    # 4) Collapse non-alphanumerics to single hyphens
    $s = $script:rxNonAlnum.Replace($s, '-')

    # 5) Trim stray hyphens and lowercase invariantly
    $s = $script:rxTrimHyphens.Replace($s, '')
    $s = $s.ToLowerInvariant()

    return $s
}

function Get-DhcpAnalyzerDisplayName {
    param(
        $Analyzer
    )

    if (-not $Analyzer) { return 'DHCP check' }

    $scriptInfo = if ($Analyzer.PSObject.Properties['Script']) { $Analyzer.Script } else { $null }
    $scriptName = $null

    if ($scriptInfo) {
        if ($scriptInfo.PSObject -and $scriptInfo.PSObject.Properties['Name']) {
            $scriptName = [string]$scriptInfo.Name
        } else {
            try {
                $scriptName = [System.IO.Path]::GetFileName($scriptInfo)
            } catch {
                $scriptName = [string]$scriptInfo
            }
        }
    }

    if (-not $scriptName) { return 'DHCP check' }

    $baseName = [System.IO.Path]::GetFileNameWithoutExtension($scriptName)
    if ($baseName.StartsWith('Analyze-')) {
        $baseName = $baseName.Substring(8)
    }

    if (-not $baseName) { return 'DHCP check' }

    $kebab = ConvertTo-KebabCase $baseName
    if (-not $kebab) { $kebab = $baseName }

    $rawParts = $kebab -split '-'
    $parts = New-Object System.Collections.Generic.List[string]
    foreach ($part in $rawParts) {
        if (-not $part) { continue }

        $upper = $part.ToUpperInvariant()
        switch ($upper) {
            'DHCP' { $parts.Add('DHCP') | Out-Null; continue }
            'APIPA' { $parts.Add('APIPA') | Out-Null; continue }
        }

        $text = $part.Substring(0,1).ToUpperInvariant()
        if ($part.Length -gt 1) {
            $text += $part.Substring(1).ToLowerInvariant()
        }
        $parts.Add($text) | Out-Null
    }

    if ($parts.Count -eq 0) { return 'DHCP check' }
    return ($parts -join ' ')
}

function Invoke-DhcpAnalyzers {
    param(
        [Parameter(Mandatory)]
        $Context,

        [Parameter(Mandatory)]
        $CategoryResult,

        [string]$InputFolder
    )

    Write-HeuristicDebug -Source 'Network' -Message 'Entering Invoke-DhcpAnalyzers' -Data ([ordered]@{
        InputFolder = $InputFolder
    })

    if (-not $InputFolder) {
        Write-Host 'DHCP analyzers skipped: no InputFolder provided.'
        return
    }
    if (-not (Test-Path -LiteralPath $InputFolder)) {
        Write-Host ("DHCP analyzers skipped: folder '{0}' not found." -f $InputFolder)
        return
    }

    $analyzerRoot = Join-Path -Path $PSScriptRoot -ChildPath 'DHCP'
    if (-not (Test-Path -LiteralPath $analyzerRoot)) {
        Write-Host ("DHCP analyzers skipped: analyzer root '{0}' not found." -f $analyzerRoot)
        return
    }

    $scriptFiles = Get-ChildItem -Path $analyzerRoot -Filter 'Analyze-Dhcp*.ps1' -File -ErrorAction SilentlyContinue | Sort-Object Name
    if (-not $scriptFiles -or $scriptFiles.Count -eq 0) {
        Write-Host ("DHCP analyzers missing scripts: searched '{0}' for pattern 'Analyze-Dhcp*.ps1'." -f $analyzerRoot)
        return
    }

    Write-HeuristicDebug -Source 'Network' -Message 'Resolved DHCP analyzer scripts' -Data ([ordered]@{
        AnalyzerRoot = $analyzerRoot
        ScriptCount  = $scriptFiles.Count
    })

    $eligibleAnalyzers = @()
    foreach ($script in $scriptFiles) {
        $baseName = [System.IO.Path]::GetFileNameWithoutExtension($script.Name)
        if (-not $baseName.StartsWith('Analyze-')) { continue }
        $suffix = $baseName.Substring(8)
        if (-not $suffix) { continue }

        $artifactBase = ConvertTo-KebabCase $suffix
        if (-not $artifactBase) { continue }

        $artifactPath = Join-Path -Path $InputFolder -ChildPath ($artifactBase + '.json')
        if (Test-Path -LiteralPath $artifactPath) {
            $eligibleAnalyzers += [pscustomobject]@{
                Script       = $script
                ArtifactBase = $artifactBase
                ArtifactPath = (Resolve-Path -LiteralPath $artifactPath).ProviderPath
            }
        } else {
            Write-Host (
                "DHCP analyzer '{0}' skipped: artifact '{1}.json' not found in '{2}'." -f 
                $script.Name,
                $artifactBase,
                $InputFolder
            )
        }
    }

    if ($eligibleAnalyzers.Count -eq 0) {
        Write-Host ("DHCP analyzers skipped: no eligible artifacts discovered in '{0}'." -f $InputFolder)
        return
    }

    Write-HeuristicDebug -Source 'Network' -Message 'Eligible DHCP analyzers' -Data ([ordered]@{
        EligibleCount = $eligibleAnalyzers.Count
        Artifacts     = ($eligibleAnalyzers | ForEach-Object { $_.ArtifactBase })
    })

    $findings = New-Object System.Collections.Generic.List[object]

    foreach ($analyzer in $eligibleAnalyzers) {
        try {
            $result = & $analyzer.Script.FullName -InputFolder $InputFolder -CategoryResult $CategoryResult -Context $Context
        } catch {
            Add-CategoryIssue -CategoryResult $CategoryResult -Severity 'info' -Title ("DHCP analyzer failed: {0}" -f $analyzer.Script.Name) -Evidence $_.Exception.Message -Subcategory 'DHCP'
            continue
        }

        if ($null -eq $result) { continue }

        if ($result -is [System.Collections.IEnumerable] -and -not ($result -is [string])) {
            foreach ($item in $result) {
                if ($null -ne $item) { $findings.Add($item) | Out-Null }
            }
        } else {
            $findings.Add($result) | Out-Null
        }
    }

    if ($findings.Count -gt 0) {
        foreach ($finding in $findings) {
            if (-not $finding) { continue }

            $severity = if ($finding.PSObject.Properties['Severity'] -and $finding.Severity) { [string]$finding.Severity } else { 'info' }
            $title = if ($finding.PSObject.Properties['Message'] -and $finding.Message) {
                    [string]$finding.Message
                } elseif ($finding.PSObject.Properties['Check'] -and $finding.Check) {
                    [string]$finding.Check
                } else {
                    'DHCP finding'
                }
            $evidence = if ($finding.PSObject.Properties['Evidence']) { $finding.Evidence } else { $null }
            $subcategory = if ($finding.PSObject.Properties['Subcategory'] -and $finding.Subcategory) { [string]$finding.Subcategory } else { 'DHCP' }

            if ($severity -in @('good', 'ok', 'normal')) {
                Add-CategoryNormal -CategoryResult $CategoryResult -Title $title -Evidence $evidence -Subcategory $subcategory
            } else {
                Add-CategoryIssue -CategoryResult $CategoryResult -Severity $severity -Title $title -Evidence $evidence -Subcategory $subcategory
            }
        }
    } else {
        foreach ($analyzer in $eligibleAnalyzers) {
            $checkName = Get-DhcpAnalyzerDisplayName -Analyzer $analyzer
            $evidence = [ordered]@{
                Check    = $checkName
                Artifact = "$($analyzer.ArtifactBase).json"
                Folder   = $InputFolder
            }

            if ($analyzer.Script -and $analyzer.Script.PSObject -and $analyzer.Script.PSObject.Properties['FullName']) {
                $evidence['Script'] = $analyzer.Script.FullName
            }

            Add-CategoryNormal -CategoryResult $CategoryResult -Title ("{0} check healthy" -f $checkName) -Evidence $evidence -Subcategory 'DHCP'
        }
    }
}


function Get-WlanLines {
    param($Value)

    $lines = @()
    foreach ($item in (ConvertTo-NetworkArray $Value)) {
        if ($null -ne $item) {
            $lines += [string]$item
        }
    }

    return $lines
}

function ConvertTo-WlanInterfaces {
    param($Raw)

    $interfaces = [System.Collections.Generic.List[object]]::new()
    $lines = Get-WlanLines $Raw
    $current = $null

    foreach ($line in $lines) {
        if (-not $line) { continue }
        $trimmed = $line.Trim()
        if (-not $trimmed) { continue }

        if ($trimmed -match '^Name\s*:\s*(.+)$') {
            $current = [ordered]@{ Name = $Matches[1].Trim() }
            $interfaces.Add([pscustomobject]$current) | Out-Null
            continue
        }

        if (-not $current) { continue }
        if ($trimmed -match '^([^:]+)\s*:\s*(.*)$') {
            $key = $Matches[1].Trim()
            $value = $Matches[2].Trim()

            switch -Regex ($key) {
                '^Description$' { $current['Description'] = $value; continue }
                '^GUID$'        { $current['Guid'] = $value; continue }
                '^Physical address$' { $current['Mac'] = $value; continue }
                '^State$'       { $current['State'] = $value; continue }
                '^SSID$'        { $current['Ssid'] = $value; continue }
                '^BSSID$'       { $current['Bssid'] = $value; continue }
                '^Authentication$' { $current['Authentication'] = $value; continue }
                '^Cipher$'      { $current['Cipher'] = $value; continue }
                '^Connection mode$' { $current['ConnectionMode'] = $value; continue }
                '^Radio type$'  { $current['RadioType'] = $value; continue }
                '^Profile$'     { $current['Profile'] = $value; continue }
            }
        }
    }

    return $interfaces.ToArray()
}

function ConvertTo-WlanNetworks {
    param($Raw)

    $entries = [System.Collections.Generic.List[object]]::new()
    $lines = Get-WlanLines $Raw
    $current = $null

    foreach ($line in $lines) {
        if (-not $line) { continue }
        $trimmed = $line.Trim()
        if (-not $trimmed) { continue }

        if ($trimmed -match '^SSID\s+\d+\s*:\s*(.*)$') {
            $ssid = $Matches[1].Trim()
            $current = [ordered]@{
                Ssid            = $ssid
                Authentications = New-Object System.Collections.Generic.List[string]
                Encryptions     = New-Object System.Collections.Generic.List[string]
            }
            $entries.Add([pscustomobject]$current) | Out-Null
            continue
        }

        if (-not $current) { continue }

        if ($trimmed -match '^Authentication\s*:\s*(.+)$') {
            $value = $Matches[1].Trim()
            if ($value -and -not $current.Authentications.Contains($value)) {
                $current.Authentications.Add($value) | Out-Null
            }
            continue
        }

        if ($trimmed -match '^Encryption\s*:\s*(.+)$') {
            $value = $Matches[1].Trim()
            if ($value -and -not $current.Encryptions.Contains($value)) {
                $current.Encryptions.Add($value) | Out-Null
            }
            continue
        }
    }

    return $entries.ToArray()
}

function ConvertTo-WlanProfileInfo {
    param($Detail)

    if (-not $Detail) { return $null }

    $info = [ordered]@{
        Name                    = $Detail.Name
        Authentication          = $null
        AuthenticationFallback  = $null
        Encryption              = $null
        EncryptionFallback      = $null
        UseOneX                 = $null
<<<<<<< HEAD
        PassphraseMetrics       = $null
        PassphraseMetricsError  = $null
=======
        KeyMaterial             = $null
>>>>>>> 28376e1a
        EapConfigPresent        = $false
        XmlError                = $null
    }

    $xmlText = $null
    if ($Detail.PSObject.Properties['Xml'] -and $Detail.Xml) {
        $xmlText = [string]$Detail.Xml
    } elseif ($Detail.PSObject.Properties['XmlError'] -and $Detail.XmlError) {
        $info.XmlError = [string]$Detail.XmlError
    }

    if ($xmlText) {
        try {
            $xml = [xml]$xmlText
            $profileNode = $xml.WLANProfile
            if ($profileNode -and $profileNode.MSM -and $profileNode.MSM.security) {
                $security = $profileNode.MSM.security
                if ($security.authEncryption) {
                    $auth = $security.authEncryption
                    if ($auth.authentication) { $info.Authentication = [string]$auth.authentication }
                    if ($auth.encryption) { $info.Encryption = [string]$auth.encryption }
                    if ($auth.useOneX -ne $null) {
                        try {
                            $info.UseOneX = [System.Convert]::ToBoolean($auth.useOneX)
                        } catch {
                            $text = [string]$auth.useOneX
                            if ($text) {
                                $info.UseOneX = ($text.Trim().ToLowerInvariant() -eq 'true')
                            }
                        }
                    }
                }

<<<<<<< HEAD
=======
                if ($security.sharedKey -and $security.sharedKey.keyMaterial) {
                    $info.KeyMaterial = [string]$security.sharedKey.keyMaterial
                }
>>>>>>> 28376e1a
            }

            $eapNode = $xml.SelectSingleNode("//*[local-name()='EAPConfig']")
            if ($eapNode) {
                $info.EapConfigPresent = $true
            }
        } catch {
            $info.XmlError = $_.Exception.Message
        }
    }

    $profileLines = Get-WlanLines ($Detail.PSObject.Properties['ShowProfile'] ? $Detail.ShowProfile : $null)
    foreach ($line in $profileLines) {
        if (-not $line) { continue }
        $trimmed = $line.Trim()
        if (-not $trimmed) { continue }

        if (-not $info.AuthenticationFallback -and $trimmed -match '^Authentication\s*:\s*(.+)$') {
            $info.AuthenticationFallback = $Matches[1].Trim()
            continue
        }

        if (-not $info.EncryptionFallback -and $trimmed -match '^Cipher\s*:\s*(.+)$') {
            $info.EncryptionFallback = $Matches[1].Trim()
            continue
        }

<<<<<<< HEAD
=======
        if (-not $info.KeyMaterial -and $trimmed -match '^Key Content\s*:\s*(.+)$') {
            $info.KeyMaterial = $Matches[1]
            continue
        }

>>>>>>> 28376e1a
        if ($info.UseOneX -eq $null -and $trimmed -match '^Security key\s*:\s*(.+)$') {
            $keyType = $Matches[1].Trim()
            if ($keyType -match '802\.1X|EAP') { $info.UseOneX = $true }
        }
    }

    if ($info.UseOneX -eq $null -and $info.EapConfigPresent) {
        $info.UseOneX = $true
    }

<<<<<<< HEAD
    if ($Detail.PSObject.Properties['PassphraseMetrics'] -and $Detail.PassphraseMetrics) {
        $info.PassphraseMetrics = $Detail.PassphraseMetrics
    }
    if ($Detail.PSObject.Properties['PassphraseMetricsError'] -and $Detail.PassphraseMetricsError) {
        $info.PassphraseMetricsError = [string]$Detail.PassphraseMetricsError
    }

=======
>>>>>>> 28376e1a
    return [pscustomobject]$info
}

function ConvertTo-WlanProfileInfos {
    param($Profiles)

    $results = [System.Collections.Generic.List[object]]::new()
    if (-not $Profiles) { return $results.ToArray() }

    $details = $null
    if ($Profiles.PSObject -and $Profiles.PSObject.Properties['Details']) {
        $details = $Profiles.Details
    } elseif ($Profiles -is [System.Collections.IEnumerable]) {
        $details = $Profiles
    }

    foreach ($detail in (ConvertTo-NetworkArray $details)) {
        $info = ConvertTo-WlanProfileInfo $detail
        if ($info) { $results.Add($info) | Out-Null }
    }

    return $results.ToArray()
}

function Normalize-WlanAuthToken {
    param([string]$Text)

    if (-not $Text) { return $null }
    $token = $Text.Trim()
    if (-not $token) { return $null }

    try {
        $token = $token.ToUpperInvariant()
    } catch {
        $token = ([string]$token).ToUpperInvariant()
    }

    return ($token -replace '[^A-Z0-9]', '')
}

function Get-WlanSecurityCategoryFromToken {
    param(
        [string]$Token,
        [Nullable[bool]]$UseOneX
    )

    if (-not $Token) { return $null }

    if ($Token -match 'WPA3' -and $Token -match 'SAE' -and $Token -match 'TRANS') { return 'WPA3PersonalTransition' }
    if ($Token -match 'WPA3' -and $Token -match 'SAE') { return 'WPA3Personal' }
    if ($Token -match 'WPA3' -and ($Token -match 'ENT' -or $Token -match 'ENTERPRISE')) {
        if ($Token -match '192') { return 'WPA3Enterprise192' }
        if ($Token -match 'TRANS') { return 'WPA3EnterpriseTransition' }
        return 'WPA3Enterprise'
    }
    if ($Token -match 'WPA2' -and ($Token -match 'PSK' -or $Token -match 'PERSONAL')) { return 'WPA2Personal' }
    if ($Token -match 'WPA2' -and ($Token -match 'ENT' -or $Token -match 'ENTERPRISE')) { return 'WPA2Enterprise' }
    if ($Token -eq 'WPA2') {
        if ($UseOneX -ne $null) {
            if ($UseOneX) { return 'WPA2Enterprise' }
            return 'WPA2Personal'
        }
        return 'WPA2'
    }
    if ($Token -match 'WPA' -and ($Token -match 'PSK' -or $Token -match 'PERSONAL')) { return 'WPAPersonal' }
    if ($Token -match 'WPA' -and ($Token -match 'ENT' -or $Token -match 'ENTERPRISE')) { return 'WPAEnterprise' }
    if ($Token -match 'WEP') { return 'WEP' }
    if ($Token -match 'OPEN' -or $Token -match 'NONE') { return 'Open' }
    if ($Token -match 'SAE') { return 'WPA3Personal' }

    return $null
}

function Get-WlanSecurityCategory {
    param(
        [string[]]$AuthTexts,
        [Nullable[bool]]$UseOneX
    )

    foreach ($auth in $AuthTexts) {
        $token = Normalize-WlanAuthToken $auth
        $category = Get-WlanSecurityCategoryFromToken -Token $token -UseOneX $UseOneX
        if ($category) { return $category }
    }

    if ($UseOneX -ne $null) {
        if ($UseOneX) { return 'WPA2Enterprise' }
        return 'WPA2Personal'
    }

    return $null
}

function Test-WlanCipherIncludesTkip {
    param([string[]]$CipherTexts)

    foreach ($cipher in $CipherTexts) {
        if (-not $cipher) { continue }
        $token = Normalize-WlanAuthToken $cipher
        if ($token -match 'TKIP') { return $true }
    }

    return $false
}

<<<<<<< HEAD
=======
function Get-WlanPassphraseInsights {
    param([string]$Passphrase)

    if (-not $Passphrase) { return $null }

    $length = $Passphrase.Length
    $hasLower = $Passphrase -match '[a-z]'
    $hasUpper = $Passphrase -match '[A-Z]'
    $hasDigit = $Passphrase -match '[0-9]'
    $hasSymbol = $Passphrase -match '[^0-9A-Za-z]'
    $allDigits = $Passphrase -match '^[0-9]+$'
    $allLetters = $Passphrase -match '^[A-Za-z]+$'
    $repeated = $Passphrase -match '^([A-Za-z0-9])\1+$'

    $classes = 0
    foreach ($flag in @($hasLower, $hasUpper, $hasDigit, $hasSymbol)) {
        if ($flag) { $classes++ }
    }

    return [pscustomobject]@{
        Length           = $length
        HasLower         = $hasLower
        HasUpper         = $hasUpper
        HasDigit         = $hasDigit
        HasSymbol        = $hasSymbol
        CharacterClasses = $classes
        AllDigits        = $allDigits
        AllLetters       = $allLetters
        Repeated         = $repeated
    }
}

function Test-WlanPassphraseStrong {
    param([string]$Passphrase)

    $insights = Get-WlanPassphraseInsights $Passphrase
    if (-not $insights) { return $false }

    if ($insights.Length -ge 24) { return $true }
    if ($insights.Length -ge 20 -and $insights.CharacterClasses -ge 2) { return $true }
    if ($insights.Length -ge 16 -and $insights.CharacterClasses -ge 3) { return $true }

    return $false
}

function Test-WlanPassphraseWeak {
    param([string]$Passphrase)

    $insights = Get-WlanPassphraseInsights $Passphrase
    if (-not $insights) { return $false }

    $length = $insights.Length
    if ($length -lt 12) { return $true }
    if ($length -le 12 -and ($insights.AllDigits -or $insights.AllLetters)) { return $true }
    if ($length -le 16 -and $insights.Repeated) { return $true }

    $commonPatterns = @(
        'PASSWORD','LETMEIN','WELCOME','DEFAULT','CHANGEME','ADMIN','QWERTY','ILOVEYOU','12345678','123456789','1234567890','12345678910'
    )

    $upper = $Passphrase.ToUpperInvariant()
    foreach ($pattern in $commonPatterns) {
        if ($upper -eq $pattern) { return $true }
    }

    return $false
}

>>>>>>> 28376e1a
function Invoke-NetworkHeuristics {
    param(
        [Parameter(Mandatory)]
        $Context,

        [string]$InputFolder
    )

    Write-HeuristicDebug -Source 'Network' -Message 'Starting network heuristics' -Data ([ordered]@{
        ArtifactCount = if ($Context -and $Context.Artifacts) { $Context.Artifacts.Count } else { 0 }
        InputFolder   = $InputFolder
    })

    $rootCandidate = $null
    $rootCandidateSource = 'context'
    if ($PSBoundParameters.ContainsKey('InputFolder') -and -not [string]::IsNullOrWhiteSpace($InputFolder)) {
        $rootCandidate = $InputFolder
        $rootCandidateSource = 'parameter'
    } elseif ($Context -and $Context.PSObject.Properties['InputFolder'] -and $Context.InputFolder) {
        $rootCandidate = $Context.InputFolder
    }

    Write-HeuristicDebug -Source 'Network' -Message 'Evaluating network collection root candidate' -Data ([ordered]@{
        Source        = $rootCandidateSource
        RootCandidate = $rootCandidate
    })

    $resolvedRoot = $null
    if ($rootCandidate) {
        try {
            $resolvedRoot = (Resolve-Path -LiteralPath $rootCandidate -ErrorAction Stop).ProviderPath
        } catch {
            Write-Warning ("Network: unable to resolve InputFolder '{0}'" -f $rootCandidate)
            $resolvedRoot = $rootCandidate
        }
    } else {
        Write-Warning 'Network: missing InputFolder'
    }

    Write-HeuristicDebug -Source 'Network' -Message 'Resolved network collection root' -Data ([ordered]@{
        RequestedRoot = $rootCandidate
        ResolvedRoot  = $resolvedRoot
        Resolved      = [bool]$resolvedRoot
    })

    $dhcpFolder = if ($resolvedRoot) { Join-Path -Path $resolvedRoot -ChildPath 'DHCP' } else { $null }

    Write-HeuristicDebug -Source 'Network' -Message 'Computed DHCP folder path' -Data ([ordered]@{
        CollectionRoot = $resolvedRoot
        DhcpFolder     = $dhcpFolder
        Exists         = if ($dhcpFolder) { Test-Path -LiteralPath $dhcpFolder } else { $false }
    })

    $result = New-CategoryResult -Name 'Network'

    $computerSystem = $null
    $systemArtifact = Get-AnalyzerArtifact -Context $Context -Name 'system'
    Write-HeuristicDebug -Source 'Network' -Message 'Resolved system artifact' -Data ([ordered]@{
        Found = [bool]$systemArtifact
    })
    if ($systemArtifact) {
        $systemPayload = Resolve-SinglePayload -Payload (Get-ArtifactPayload -Artifact $systemArtifact)
        Write-HeuristicDebug -Source 'Network' -Message 'Evaluating system payload for network context' -Data ([ordered]@{
            HasPayload = [bool]$systemPayload
        })
        if ($systemPayload -and $systemPayload.ComputerSystem -and -not $systemPayload.ComputerSystem.Error) {
            $computerSystem = $systemPayload.ComputerSystem
        }
    }

    $adapterPayload = $null
    $adapterInventory = $null
    $adapterArtifact = Get-AnalyzerArtifact -Context $Context -Name 'network-adapters'
    Write-HeuristicDebug -Source 'Network' -Message 'Resolved network-adapters artifact' -Data ([ordered]@{
        Found = [bool]$adapterArtifact
    })
    if ($adapterArtifact) {
        $adapterPayload = Resolve-SinglePayload -Payload (Get-ArtifactPayload -Artifact $adapterArtifact)
        Write-HeuristicDebug -Source 'Network' -Message 'Evaluating adapter payload' -Data ([ordered]@{
            HasPayload = [bool]$adapterPayload
        })
    }
    $adapterInventory = Get-NetworkDnsInterfaceInventory -AdapterPayload $adapterPayload

    $networkArtifact = Get-AnalyzerArtifact -Context $Context -Name 'network'
    Write-HeuristicDebug -Source 'Network' -Message 'Resolved network artifact' -Data ([ordered]@{
        Found = [bool]$networkArtifact
    })
    if ($networkArtifact) {
        $payload = Resolve-SinglePayload -Payload (Get-ArtifactPayload -Artifact $networkArtifact)
        Write-HeuristicDebug -Source 'Network' -Message 'Evaluating network payload' -Data ([ordered]@{
            HasPayload = [bool]$payload
        })
        if ($payload -and $payload.IpConfig) {
            $ipText = if ($payload.IpConfig -is [string[]]) { $payload.IpConfig -join "`n" } else { [string]$payload.IpConfig }
            if ($ipText -match 'IPv4 Address') {
                Add-CategoryNormal -CategoryResult $result -Title 'IPv4 addressing detected' -Subcategory 'IP Configuration'
            } else {
                Add-CategoryIssue -CategoryResult $result -Severity 'high' -Title 'No IPv4 configuration found, so connectivity will fail without valid addressing.' -Evidence 'ipconfig /all output did not include IPv4 details.' -Subcategory 'IP Configuration'
            }
        }

        if ($payload -and $payload.Route) {
            $routeText = if ($payload.Route -is [string[]]) { $payload.Route -join "`n" } else { [string]$payload.Route }
            if ($routeText -notmatch '0\.0\.0\.0') {
                Add-CategoryIssue -CategoryResult $result -Severity 'medium' -Title 'Routing table missing default route, so outbound connectivity will fail.' -Evidence 'route print output did not include 0.0.0.0/0.' -Subcategory 'Routing'
            }
        }
    } else {
        Add-CategoryIssue -CategoryResult $result -Severity 'info' -Title 'Network base diagnostics not collected, so connectivity failures may go undetected.' -Subcategory 'Collection'
    }

    $dnsArtifact = Get-AnalyzerArtifact -Context $Context -Name 'dns'
    Write-HeuristicDebug -Source 'Network' -Message 'Resolved dns artifact' -Data ([ordered]@{
        Found = [bool]$dnsArtifact
    })
    if ($dnsArtifact) {
        $payload = Resolve-SinglePayload -Payload (Get-ArtifactPayload -Artifact $dnsArtifact)
        Write-HeuristicDebug -Source 'Network' -Message 'Evaluating DNS payload' -Data ([ordered]@{
            HasPayload = [bool]$payload
        })
        if ($payload -and $payload.Resolution) {
            $failures = $payload.Resolution | Where-Object { $_.Success -eq $false }
            if ($failures.Count -gt 0) {
                $names = $failures.Name
                Add-CategoryIssue -CategoryResult $result -Severity 'high' -Title ('DNS lookup failures: {0} — DNS resolution is failing.' -f ($names -join ', ')) -Subcategory 'DNS Resolution'
            } else {
                Add-CategoryNormal -CategoryResult $result -Title 'DNS lookups succeeded' -Subcategory 'DNS Resolution'
            }
        }

        if ($payload -and $payload.Latency) {
            $latency = $payload.Latency
            if ($latency.PSObject.Properties['PingSucceeded']) {
                $remoteAddress = ConvertTo-NetworkAddressString $latency.RemoteAddress
                if (-not $remoteAddress) { $remoteAddress = 'DNS server' }
                if (-not $latency.PingSucceeded) {
                    Add-CategoryIssue -CategoryResult $result -Severity 'high' -Title ('Ping to DNS {0} failed, showing DNS resolution is failing.' -f $remoteAddress) -Subcategory 'Latency'
                } else {
                    Add-CategoryNormal -CategoryResult $result -Title ('Ping to DNS {0} succeeded' -f $remoteAddress) -Subcategory 'Latency'
                }
            } elseif ($latency -is [string] -and $latency -match 'Request timed out') {
                Add-CategoryIssue -CategoryResult $result -Severity 'medium' -Title 'Latency test reported timeouts, showing DNS resolution is failing.' -Subcategory 'Latency'
            }
        }

        if ($payload -and $payload.Autodiscover) {
            $autoErrors = $payload.Autodiscover | Where-Object { $_.Error }
            if ($autoErrors.Count -gt 0) {
                $details = $autoErrors | Select-Object -ExpandProperty Error -First 3
                Add-CategoryIssue -CategoryResult $result -Severity 'low' -Title 'Autodiscover DNS queries failed, so missing or invalid records can cause mail setup failures.' -Evidence ($details -join "`n") -Subcategory 'DNS Autodiscover'
            }
        }

        if ($payload -and $payload.ClientServers) {
            $entries = ConvertTo-NetworkArray $payload.ClientServers
            $publicServers = New-Object System.Collections.Generic.List[string]
            $loopbackOnly = $true
            $missingInterfaces = @()
            $ignoredPseudo = @()

            $interfaceMap = if ($adapterInventory -and $adapterInventory.Map) { $adapterInventory.Map } else { @{} }
            $eligibleAliases = if ($adapterInventory -and $adapterInventory.EligibleAliases) { $adapterInventory.EligibleAliases } else { @() }
            $fallbackEligibleAliases = if ($adapterInventory -and $adapterInventory.FallbackEligibleAliases) { $adapterInventory.FallbackEligibleAliases } else { @() }
            $useFallbackEligibility = ($eligibleAliases.Count -eq 0 -and $fallbackEligibleAliases.Count -gt 0)

            foreach ($entry in $entries) {
                if ($entry -and $entry.Error) {
                    Add-CategoryIssue -CategoryResult $result -Severity 'info' -Title 'Unable to enumerate DNS servers, so name resolution may fail on domain devices.' -Evidence $entry.Error -Subcategory 'DNS Client'
                    continue
                }

                $alias = if ($entry.InterfaceAlias) { [string]$entry.InterfaceAlias } else { 'Interface' }
                $addresses = ConvertTo-NetworkArray $entry.ServerAddresses | Where-Object { $_ }
                $aliasKey = $null
                if ($alias) {
                    try { $aliasKey = $alias.ToLowerInvariant() } catch { $aliasKey = $alias }
                }
                $interfaceInfo = $null
                if ($aliasKey -and $interfaceMap.ContainsKey($aliasKey)) {
                    $interfaceInfo = $interfaceMap[$aliasKey]
                }

                $isEligible = $true
                if ($interfaceInfo) {
                    if ($useFallbackEligibility) {
                        $isEligible = $interfaceInfo.IsFallbackEligible
                    } else {
                        $isEligible = $interfaceInfo.IsEligible
                    }
                } else {
                    $isEligible = -not (Test-NetworkPseudoInterface -Alias $alias)
                }

                if (-not $addresses -or $addresses.Count -eq 0) {
                    if ($isEligible) {
                        if (-not ($missingInterfaces -contains $alias)) { $missingInterfaces += $alias }
                    } elseif (($interfaceInfo -and $interfaceInfo.IsPseudo) -or (Test-NetworkPseudoInterface -Alias $alias -Description $(if ($interfaceInfo) { $interfaceInfo.Description } else { $null }))) {
                        if (-not ($ignoredPseudo -contains $alias)) { $ignoredPseudo += $alias }
                    }
                    continue
                }

                $loopbackForInterface = $true
                foreach ($address in $addresses) {
                    if (-not (Test-NetworkLoopback $address)) { $loopbackForInterface = $false }
                    if (-not (Test-NetworkPrivateIpv4 $address) -and -not (Test-NetworkLoopback $address)) {
                        $publicServers.Add($address) | Out-Null
                    }
                }

                if (-not $loopbackForInterface) { $loopbackOnly = $false }
                Add-CategoryCheck -CategoryResult $result -Name ("DNS servers ({0})" -f $alias) -Status (($addresses | Select-Object -First 3) -join ', ')
            }

            if ($missingInterfaces.Count -gt 0) {
                Add-CategoryIssue -CategoryResult $result -Severity 'high' -Title ('Adapters missing DNS servers: {0}, so name resolution may fail on domain devices.' -f ($missingInterfaces -join ', ')) -Subcategory 'DNS Client'
            }

            if ($ignoredPseudo.Count -gt 0) {
                $pseudoTitle = "Ignored {0} pseudo/virtual adapters (loopback/ICS/Hyper-V) without DNS — not used for normal name resolution." -f $ignoredPseudo.Count
                Add-CategoryIssue -CategoryResult $result -Severity 'info' -Title $pseudoTitle -Evidence ($ignoredPseudo -join ', ') -Subcategory 'DNS Client'
            }

            if ($publicServers.Count -gt 0) {
                $severity = if ($computerSystem -and $computerSystem.PartOfDomain -eq $true) { 'high' } else { 'medium' }
                $unique = ($publicServers | Select-Object -Unique)
                Add-CategoryIssue -CategoryResult $result -Severity $severity -Title ('Public DNS servers detected: {0}, risking resolution failures on domain devices.' -f ($unique -join ', ')) -Evidence 'Prioritize internal DNS for domain services.' -Subcategory 'DNS Client'
            } elseif (-not $loopbackOnly) {
                Add-CategoryNormal -CategoryResult $result -Title 'Private DNS servers detected' -Subcategory 'DNS Client'
            }
        }

        if ($payload -and $payload.ClientPolicies) {
            $policies = ConvertTo-NetworkArray $payload.ClientPolicies
            foreach ($policy in $policies) {
                if ($policy -and $policy.Error) {
                    Add-CategoryIssue -CategoryResult $result -Severity 'info' -Title 'DNS client policy query failed, so name resolution policy issues may be hidden and cause failures.' -Evidence $policy.Error -Subcategory 'DNS Client'
                    continue
                }

                $alias = if ($policy.InterfaceAlias) { [string]$policy.InterfaceAlias } else { 'Interface' }
                $suffix = $policy.ConnectionSpecificSuffix
                if ($suffix) {
                    Add-CategoryCheck -CategoryResult $result -Name ("DNS suffix ({0})" -f $alias) -Status $suffix
                }

                if ($policy.PSObject.Properties['RegisterThisConnectionsAddress']) {
                    $register = $policy.RegisterThisConnectionsAddress
                    if ($register -eq $false -and $computerSystem -and $computerSystem.PartOfDomain -eq $true) {
                        Add-CategoryIssue -CategoryResult $result -Severity 'medium' -Title ("DNS registration disabled on {0}, so name resolution may fail on domain devices." -f $alias) -Evidence 'RegisterThisConnectionsAddress = False' -Subcategory 'DNS Client'
                    }
                }
            }
        }
    } else {
        Add-CategoryIssue -CategoryResult $result -Severity 'info' -Title 'DNS diagnostics not collected, so latency and name resolution issues may be missed.' -Subcategory 'DNS Resolution'
    }

    $outlookArtifact = Get-AnalyzerArtifact -Context $Context -Name 'outlook-connectivity'
    Write-HeuristicDebug -Source 'Network' -Message 'Resolved outlook-connectivity artifact' -Data ([ordered]@{
        Found = [bool]$outlookArtifact
    })
    if ($outlookArtifact) {
        $payload = Resolve-SinglePayload -Payload (Get-ArtifactPayload -Artifact $outlookArtifact)
        Write-HeuristicDebug -Source 'Network' -Message 'Evaluating Outlook connectivity payload' -Data ([ordered]@{
            HasPayload = [bool]$payload
        })
        if ($payload -and $payload.Connectivity) {
            $conn = $payload.Connectivity
                if ($conn.PSObject.Properties['TcpTestSucceeded']) {
                    if (-not $conn.TcpTestSucceeded) {
                        Add-CategoryIssue -CategoryResult $result -Severity 'high' -Title "Outlook HTTPS connectivity failed, so Outlook can't connect to Exchange Online." -Evidence ('TcpTestSucceeded reported False for {0}' -f $conn.RemoteAddress) -Subcategory 'Outlook Connectivity'
                    } else {
                        Add-CategoryNormal -CategoryResult $result -Title 'Outlook HTTPS connectivity succeeded' -Subcategory 'Outlook Connectivity'
                }
            } elseif ($conn.Error) {
                Add-CategoryIssue -CategoryResult $result -Severity 'medium' -Title 'Unable to test Outlook connectivity, leaving potential loss of access to Exchange Online unverified.' -Evidence $conn.Error -Subcategory 'Outlook Connectivity'
            }
        }

    }

    $autodiscoverArtifact = Get-AnalyzerArtifact -Context $Context -Name 'autodiscover-dns'
    Write-HeuristicDebug -Source 'Network' -Message 'Resolved autodiscover-dns artifact' -Data ([ordered]@{
        Found = [bool]$autodiscoverArtifact
    })
    if ($autodiscoverArtifact) {
        $payload = Resolve-SinglePayload -Payload (Get-ArtifactPayload -Artifact $autodiscoverArtifact)
        Write-HeuristicDebug -Source 'Network' -Message 'Evaluating autodiscover payload' -Data ([ordered]@{
            HasPayload = [bool]$payload
        })
        if ($payload -and $payload.Results) {
            foreach ($domainEntry in (ConvertTo-NetworkArray $payload.Results)) {
                if (-not $domainEntry) { continue }
                $domain = $domainEntry.Domain
                $lookups = ConvertTo-NetworkArray $domainEntry.Lookups
                $autoRecord = $lookups | Where-Object { $_.Label -eq 'Autodiscover' } | Select-Object -First 1
                if (-not $autoRecord) { continue }

                $targetsRaw = ConvertTo-NetworkArray $autoRecord.Targets
                if ($autoRecord.Success -eq $true -and $targetsRaw.Count -gt 0) {
                    $targets = ($targetsRaw | Where-Object { $_ })
                    $targetText = $targets -join ', '
                    if ($targets -match 'autodiscover\.outlook\.com') {
                        Add-CategoryNormal -CategoryResult $result -Title ("Autodiscover healthy for {0}" -f $domain) -Evidence $targetText -Subcategory 'Autodiscover DNS'
                    } else {
                        $severity = if ($computerSystem -and $computerSystem.PartOfDomain -eq $true) { 'medium' } else { 'low' }
                        Add-CategoryIssue -CategoryResult $result -Severity $severity -Title ("Autodiscover for {0} targets {1}, so mail setup may fail for Exchange Online." -f $domain, $targetText) -Evidence 'Expected autodiscover.outlook.com for Exchange Online onboarding.' -Subcategory 'Autodiscover DNS'
                    }
                } elseif ($autoRecord.Success -eq $false) {
                    $severity = if ($computerSystem -and $computerSystem.PartOfDomain -eq $true) { 'high' } else { 'medium' }
                    $evidence = if ($autoRecord.Error) { $autoRecord.Error } else { "Lookup failed for autodiscover.$domain" }
                    Add-CategoryIssue -CategoryResult $result -Severity $severity -Title ("Autodiscover lookup failed for {0}, so mail setup may fail." -f $domain) -Evidence $evidence -Subcategory 'Autodiscover DNS'
                }

                foreach ($additional in ($lookups | Where-Object { $_.Label -ne 'Autodiscover' })) {
                    if (-not $additional) { continue }
                    if ($additional.Success -eq $false -and $additional.Error) {
                        Add-CategoryIssue -CategoryResult $result -Severity 'low' -Title ("{0} record missing for {1}, so mail setup may fail." -f $additional.Label, $domain) -Evidence $additional.Error -Subcategory 'Autodiscover DNS'
                    }
                }
            }
        }
    }

    if ($adapterPayload -and $adapterPayload.PSObject.Properties['Adapters']) {
        $adapters = ConvertTo-NetworkArray $adapterPayload.Adapters
        if ($adapters.Count -eq 1 -and ($adapters[0] -is [pscustomobject]) -and $adapters[0].PSObject.Properties['Error'] -and $adapters[0].Error) {
            Add-CategoryIssue -CategoryResult $result -Severity 'info' -Title 'Unable to enumerate network adapters, so link status is unknown.' -Evidence $adapters[0].Error -Subcategory 'Network Adapters'
        } elseif ($adapters.Count -gt 0) {
            $upAdapters = $adapters | Where-Object { $_ -and $_.Status -eq 'Up' }
            if ($upAdapters.Count -gt 0) {
                Add-CategoryNormal -CategoryResult $result -Title ('Active adapters: {0}' -f ($upAdapters.Name -join ', ')) -Subcategory 'Network Adapters'
            } else {
                Add-CategoryIssue -CategoryResult $result -Severity 'high' -Title 'No active network adapters reported, so the device has no path for network connectivity.' -Subcategory 'Network Adapters'
            }
        } else {
            Add-CategoryIssue -CategoryResult $result -Severity 'info' -Title 'Network adapter inventory incomplete, so link status is unknown.' -Subcategory 'Network Adapters'
        }
    } else {
        Add-CategoryIssue -CategoryResult $result -Severity 'info' -Title 'Network adapter inventory not collected, so link status is unknown.' -Subcategory 'Network Adapters'
    }

    $proxyArtifact = Get-AnalyzerArtifact -Context $Context -Name 'proxy'
    Write-HeuristicDebug -Source 'Network' -Message 'Resolved proxy artifact' -Data ([ordered]@{
        Found = [bool]$proxyArtifact
    })
    if ($proxyArtifact) {
        $payload = Resolve-SinglePayload -Payload (Get-ArtifactPayload -Artifact $proxyArtifact)
        Write-HeuristicDebug -Source 'Network' -Message 'Evaluating proxy payload' -Data ([ordered]@{
            HasPayload = [bool]$payload
        })
        if ($payload -and $payload.Internet) {
            $internet = $payload.Internet
            if ($internet.ProxyEnable -eq 1 -and $internet.ProxyServer) {
                Add-CategoryIssue -CategoryResult $result -Severity 'low' -Title ('User proxy enabled: {0}' -f $internet.ProxyServer) -Subcategory 'Proxy Configuration'
            } elseif ($internet.ProxyEnable -eq 0) {
                Add-CategoryNormal -CategoryResult $result -Title 'User proxy disabled' -Subcategory 'Proxy Configuration'
            }
        }

        if ($payload -and $payload.WinHttp) {
            $winHttpText = if ($payload.WinHttp -is [string[]]) { $payload.WinHttp -join "`n" } else { [string]$payload.WinHttp }
            if ($winHttpText -match 'Direct access') {
                Add-CategoryNormal -CategoryResult $result -Title 'WinHTTP proxy: Direct access' -Subcategory 'Proxy Configuration'
            } elseif ($winHttpText) {
                Add-CategoryIssue -CategoryResult $result -Severity 'info' -Title 'WinHTTP proxy configured' -Evidence $winHttpText -Subcategory 'Proxy Configuration'
            }
        }
    }

    $wlanArtifact = Get-AnalyzerArtifact -Context $Context -Name 'wlan'
    Write-HeuristicDebug -Source 'Network' -Message 'Resolved wlan artifact' -Data ([ordered]@{
        Found = [bool]$wlanArtifact
    })
    if ($wlanArtifact) {
        $wlanPayload = Resolve-SinglePayload -Payload (Get-ArtifactPayload -Artifact $wlanArtifact)
        Write-HeuristicDebug -Source 'Network' -Message 'Evaluating wlan payload' -Data ([ordered]@{
            HasPayload = [bool]$wlanPayload
        })
        if ($wlanPayload -and $wlanPayload.Error) {
            Add-CategoryIssue -CategoryResult $result -Severity 'info' -Title 'Wireless diagnostics unavailable, so Wi-Fi security posture is unknown.' -Evidence $wlanPayload.Error -Subcategory 'Security'
        } else {
            $interfaces = @()
            $profiles = @()
            $visibleNetworks = @()

            if ($wlanPayload.PSObject -and $wlanPayload.PSObject.Properties['Interfaces']) {
                $interfaces = ConvertTo-WlanInterfaces $wlanPayload.Interfaces
            }
            if ($wlanPayload.PSObject -and $wlanPayload.PSObject.Properties['Profiles']) {
                $profiles = ConvertTo-WlanProfileInfos $wlanPayload.Profiles
            }
            if ($wlanPayload.PSObject -and $wlanPayload.PSObject.Properties['Networks']) {
                $visibleNetworks = ConvertTo-WlanNetworks $wlanPayload.Networks
            }

            if ($interfaces.Count -eq 0) {
                Add-CategoryIssue -CategoryResult $result -Severity 'info' -Title 'Wireless interface inventory empty, so Wi-Fi security posture cannot be evaluated.' -Subcategory 'Security'
            } else {
                $connectedInterfaces = $interfaces | Where-Object { $_.State -and $_.State -match '(?i)connected' }
                if ($connectedInterfaces.Count -eq 0) {
                    Add-CategoryIssue -CategoryResult $result -Severity 'info' -Title 'Wi-Fi adapter not connected, so wireless encryption state is unknown.' -Subcategory 'Security'
                } else {
                    $primaryInterface = $connectedInterfaces | Select-Object -First 1

                    $profileName = if ($primaryInterface.Profile) { [string]$primaryInterface.Profile } elseif ($primaryInterface.Ssid) { [string]$primaryInterface.Ssid } else { $null }
                    $profileInfo = $null
                    if ($profileName) {
                        $profileInfo = $profiles | Where-Object { $_.Name -eq $profileName } | Select-Object -First 1
                    }
                    if (-not $profileInfo -and $profiles.Count -eq 1) { $profileInfo = $profiles[0] }

                    $authCandidates = New-Object System.Collections.Generic.List[string]
                    if ($primaryInterface.Authentication) { $authCandidates.Add([string]$primaryInterface.Authentication) | Out-Null }
                    if ($profileInfo -and $profileInfo.Authentication) { $authCandidates.Add([string]$profileInfo.Authentication) | Out-Null }
                    if ($profileInfo -and $profileInfo.AuthenticationFallback) { $authCandidates.Add([string]$profileInfo.AuthenticationFallback) | Out-Null }
                    $useOneX = if ($profileInfo) { $profileInfo.UseOneX } else { $null }
                    $securityCategory = Get-WlanSecurityCategory -AuthTexts $authCandidates.ToArray() -UseOneX $useOneX

                    $cipherCandidates = New-Object System.Collections.Generic.List[string]
                    if ($primaryInterface.Cipher) {
                        $splits = [regex]::Split([string]$primaryInterface.Cipher, '[,;/]+')
                        if (-not $splits -or $splits.Count -eq 0) { $splits = @([string]$primaryInterface.Cipher) }
                        foreach ($item in $splits) {
                            $trim = $item.Trim()
                            if ($trim) { $cipherCandidates.Add($trim) | Out-Null }
                        }
                    }
                    if ($profileInfo) {
                        foreach ($candidate in @($profileInfo.Encryption, $profileInfo.EncryptionFallback)) {
                            if ($candidate) { $cipherCandidates.Add([string]$candidate) | Out-Null }
                        }
                    }
                    $tkipAllowed = Test-WlanCipherIncludesTkip -CipherTexts $cipherCandidates.ToArray()

                    $ssid = if ($primaryInterface.Ssid) { [string]$primaryInterface.Ssid } else { $profileName }
                    $authenticationText = $null
                    foreach ($candidate in $authCandidates) {
                        if ($candidate) { $authenticationText = $candidate; break }
                    }
                    if (-not $authenticationText -and $securityCategory) { $authenticationText = $securityCategory }

                    $cipherText = if ($primaryInterface.Cipher) { [string]$primaryInterface.Cipher } elseif ($profileInfo -and $profileInfo.Encryption) { $profileInfo.Encryption } else { $null }

                    $profileEvidenceText = $null
                    if ($profileInfo -and ($profileInfo.Authentication -or $profileInfo.Encryption)) {
                        $profileParts = @()
                        if ($profileInfo.Authentication) { $profileParts += ('Auth={0}' -f $profileInfo.Authentication) }
                        if ($profileInfo.Encryption) { $profileParts += ('Encryption={0}' -f $profileInfo.Encryption) }
                        if ($profileParts.Count -gt 0) { $profileEvidenceText = 'netsh wlan export/show profile → ' + ($profileParts -join '; ') }
                    }

                    $interfaceEvidenceParts = New-Object System.Collections.Generic.List[string]
                    if ($ssid) { $interfaceEvidenceParts.Add(('SSID "{0}"' -f $ssid)) | Out-Null }
                    if ($authenticationText) { $interfaceEvidenceParts.Add(('Authentication={0}' -f $authenticationText)) | Out-Null }
                    if ($cipherText) { $interfaceEvidenceParts.Add(('Cipher={0}' -f $cipherText)) | Out-Null }
                    if ($primaryInterface.Profile -and $primaryInterface.Profile -ne $ssid) { $interfaceEvidenceParts.Add(('Profile={0}' -f $primaryInterface.Profile)) | Out-Null }
                    $interfaceEvidence = 'netsh wlan show interfaces → ' + ($interfaceEvidenceParts.ToArray() -join '; ')

                    $apMatches = @()
                    if ($ssid -and $visibleNetworks.Count -gt 0) {
                        $apMatches = $visibleNetworks | Where-Object { $_.Ssid -eq $ssid }
                    }
                    $apAuthValues = @()
                    $apAuthTokens = New-Object System.Collections.Generic.List[string]
                    foreach ($entry in $apMatches) {
                        foreach ($authValue in (ConvertTo-NetworkArray $entry.Authentications)) {
                            if (-not $authValue) { continue }
                            $apAuthValues += $authValue
                            $token = Normalize-WlanAuthToken $authValue
                            if ($token) { $apAuthTokens.Add($token) | Out-Null }
                        }
                    }
                    if ($apAuthValues.Count -gt 0) {
                        $apAuthValues = $apAuthValues | Sort-Object -Unique
                    }

                    $apSupportsWpa3 = ($apAuthTokens | Where-Object { $_ -match 'WPA3' }).Count -gt 0
                    $apSupportsWpa2 = ($apAuthTokens | Where-Object { $_ -match 'WPA2' }).Count -gt 0

<<<<<<< HEAD
                    $passphraseMetrics = if ($profileInfo) { $profileInfo.PassphraseMetrics } else { $null }
                    $passphraseMetricsError = if ($profileInfo) { $profileInfo.PassphraseMetricsError } else { $null }
=======
                    $passphrase = if ($profileInfo) { $profileInfo.KeyMaterial } else { $null }
                    $passphraseInsights = Get-WlanPassphraseInsights $passphrase
                    $passphraseStrong = $false
                    $passphraseWeak = $false
                    if ($passphrase) {
                        $passphraseStrong = Test-WlanPassphraseStrong $passphrase
                        $passphraseWeak = Test-WlanPassphraseWeak $passphrase
                    }
>>>>>>> 28376e1a

                    $subcategory = 'Security'

                    $apEvidence = $null
                    if ($apAuthValues.Count -gt 0) {
                        $apEvidence = ('netsh wlan show networks mode=bssid → Authentication={0}' -f ($apAuthValues -join ', '))
                    }

                    $handledBasic = $false
                    if ($securityCategory -eq 'Open') {
                        $handledBasic = $true
                        $evidence = [ordered]@{
                            Interface = $interfaceEvidence
                        }
                        if ($apEvidence) { $evidence['AccessPoint'] = $apEvidence }
                        Add-CategoryIssue -CategoryResult $result -Severity 'critical' -Title 'Open (unencrypted) Wi-Fi network' -Evidence $evidence -Subcategory $subcategory
                    } elseif ($securityCategory -eq 'WEP') {
                        $handledBasic = $true
                        $evidence = [ordered]@{
                            Interface = $interfaceEvidence
                        }
                        if ($apEvidence) { $evidence['AccessPoint'] = $apEvidence }
                        Add-CategoryIssue -CategoryResult $result -Severity 'critical' -Title 'WEP network detected' -Evidence $evidence -Subcategory $subcategory
                    }

                    if (-not $handledBasic) {
                        if ($tkipAllowed) {
                            $tkipEvidence = [ordered]@{
                                Interface = $interfaceEvidence
                            }
                            if ($profileEvidenceText) { $tkipEvidence['Profile'] = $profileEvidenceText }
                            Add-CategoryIssue -CategoryResult $result -Severity 'critical' -Title 'WPA2 using TKIP (legacy cipher enabled)' -Evidence $tkipEvidence -Subcategory $subcategory
                        }

                        $isWpa3Personal = ($securityCategory -eq 'WPA3Personal' -or $securityCategory -eq 'WPA3PersonalTransition')
                        $isWpa3Enterprise = ($securityCategory -eq 'WPA3Enterprise' -or $securityCategory -eq 'WPA3EnterpriseTransition' -or $securityCategory -eq 'WPA3Enterprise192')

                        if ($isWpa3Personal) {
                            $evidence = [ordered]@{
                                Interface = $interfaceEvidence
                            }
                            if ($profileEvidenceText) { $evidence['Profile'] = $profileEvidenceText }
                            if ($apEvidence) { $evidence['AccessPoint'] = $apEvidence }
                            Add-CategoryIssue -CategoryResult $result -Severity 'info' -Title 'WPA3-Personal active (SAE)' -Evidence $evidence -Subcategory $subcategory
                        }

                        if ($isWpa3Enterprise) {
                            $evidence = [ordered]@{
                                Interface = $interfaceEvidence
                            }
                            if ($profileEvidenceText) { $evidence['Profile'] = $profileEvidenceText }
                            if ($profileInfo -and $profileInfo.EapConfigPresent) { $evidence['EAP'] = 'Profile includes EAPConfig (certificate/802.1X)' }
                            if ($apEvidence) { $evidence['AccessPoint'] = $apEvidence }
                            Add-CategoryIssue -CategoryResult $result -Severity 'info' -Title 'WPA3-Enterprise active' -Evidence $evidence -Subcategory $subcategory
                        }

                        if ($securityCategory -eq 'WPA2Enterprise') {
                            $evidence = [ordered]@{
                                Interface = $interfaceEvidence
                            }
                            if ($profileEvidenceText) { $evidence['Profile'] = $profileEvidenceText }
                            if ($profileInfo -and $profileInfo.EapConfigPresent) { $evidence['EAP'] = 'Profile shows 802.1X/EAP configuration' }
                            Add-CategoryIssue -CategoryResult $result -Severity 'low' -Title 'WPA2-Enterprise (802.1X/EAP)' -Evidence $evidence -Subcategory $subcategory
                        }

                        if ($securityCategory -eq 'WPA2Personal') {
                            $profileLabel = if ($profileName) { $profileName } elseif ($ssid) { $ssid } else { 'Wi-Fi profile' }
<<<<<<< HEAD
                            if ($passphraseMetrics) {
                                $scoreValue = $null
                                $scoreCategory = 'Unknown'
                                if ($passphraseMetrics.PSObject -and $passphraseMetrics.PSObject.Properties['Score']) {
                                    try {
                                        $scoreValue = [int]$passphraseMetrics.Score
                                    } catch {
                                        $scoreValue = $null
                                    }
                                }
                                if ($passphraseMetrics.PSObject -and $passphraseMetrics.PSObject.Properties['Category'] -and $passphraseMetrics.Category) {
                                    $scoreCategory = [string]$passphraseMetrics.Category
                                }

                                $severity = 'medium'
                                if ($scoreValue -ne $null) {
                                    switch ($scoreValue) {
                                        { $_ -is [int] -and $_ -le 1 } { $severity = 'high'; break }
                                        2 { $severity = 'medium'; break }
                                        3 { $severity = 'low'; break }
                                        4 { $severity = 'low'; break }
                                        default { $severity = 'medium' }
                                    }
                                }

                                $parts = New-Object System.Collections.Generic.List[string]
                                if ($scoreValue -ne $null) { $parts.Add(('Score {0} ({1})' -f $scoreValue, $scoreCategory)) | Out-Null }
                                elseif ($scoreCategory) { $parts.Add(('Score category {0}' -f $scoreCategory)) | Out-Null }
                                if ($passphraseMetrics.PSObject.Properties['Length'] -and $passphraseMetrics.Length -ne $null) {
                                    $parts.Add(('Length {0}' -f $passphraseMetrics.Length)) | Out-Null
                                }
                                if ($passphraseMetrics.PSObject.Properties['EstimatedBits'] -and $passphraseMetrics.EstimatedBits -ne $null) {
                                    $parts.Add(('Estimated bits {0}' -f $passphraseMetrics.EstimatedBits)) | Out-Null
                                }
                                if ($passphraseMetrics.PSObject.Properties['EstimatedGuesses'] -and $passphraseMetrics.EstimatedGuesses) {
                                    $parts.Add(('Est. guesses {0}' -f $passphraseMetrics.EstimatedGuesses)) | Out-Null
                                }
                                if ($passphraseMetrics.PSObject.Properties['CrackTimeOnline'] -and $passphraseMetrics.CrackTimeOnline) {
                                    $parts.Add(('Online crack time {0}' -f $passphraseMetrics.CrackTimeOnline)) | Out-Null
                                }
                                if ($passphraseMetrics.PSObject.Properties['CrackTimeOffline'] -and $passphraseMetrics.CrackTimeOffline) {
                                    $parts.Add(('Offline crack time {0}' -f $passphraseMetrics.CrackTimeOffline)) | Out-Null
                                }
                                $signalsArray = @()
                                if ($passphraseMetrics.PSObject.Properties['Signals']) {
                                    $signalsArray = ConvertTo-NetworkArray $passphraseMetrics.Signals
                                }
                                if ($signalsArray.Count -gt 0) {
                                    $parts.Add(('Signals: {0}' -f ($signalsArray -join ', '))) | Out-Null
                                }

                                $evidence = [ordered]@{
                                    Interface          = $interfaceEvidence
                                    PassphraseMetrics  = ('Derived from netsh wlan profile "{0}" → {1}' -f $profileLabel, ($parts.ToArray() -join '; '))
                                }
                                $warningsArray = @()
                                if ($passphraseMetrics.PSObject.Properties['Warnings']) {
                                    $warningsArray = ConvertTo-NetworkArray $passphraseMetrics.Warnings
                                }
                                if ($warningsArray.Count -gt 0) {
                                    $evidence['Warnings'] = $warningsArray -join '; '
                                }
                                $suggestionsArray = @()
                                if ($passphraseMetrics.PSObject.Properties['Suggestions']) {
                                    $suggestionsArray = ConvertTo-NetworkArray $passphraseMetrics.Suggestions
                                }
                                if ($suggestionsArray.Count -gt 0) {
                                    $evidence['Suggestions'] = $suggestionsArray -join '; '
                                }

                                $titleScore = if ($scoreValue -ne $null) { $scoreValue } else { 'n/a' }
                                $titleCategory = if ($scoreCategory) { $scoreCategory } else { 'Unknown' }
                                $title = 'WPA2-Personal passphrase score {0} ({1})' -f $titleScore, $titleCategory

                                Add-CategoryIssue -CategoryResult $result -Severity $severity -Title $title -Evidence $evidence -Subcategory $subcategory
                            } elseif ($passphraseMetricsError) {
                                $evidence = [ordered]@{
                                    Interface = $interfaceEvidence
                                    Error     = $passphraseMetricsError
                                }
                                if ($profileEvidenceText) { $evidence['Profile'] = $profileEvidenceText }
                                Add-CategoryIssue -CategoryResult $result -Severity 'medium' -Title 'WPA2-Personal passphrase strength unknown (scoring failed)' -Evidence $evidence -Subcategory $subcategory
=======
                            if ($passphraseStrong -and $passphraseInsights) {
                                $parts = @('Length {0}' -f $passphraseInsights.Length)
                                if ($passphraseInsights.CharacterClasses -gt 0) { $parts += ('Character classes={0}' -f $passphraseInsights.CharacterClasses) }
                                $evidence = [ordered]@{
                                    Interface  = $interfaceEvidence
                                    Passphrase = ('netsh wlan show profile name="{0}" key=clear → {1}' -f $profileLabel, ($parts -join '; '))
                                }
                                Add-CategoryIssue -CategoryResult $result -Severity 'low' -Title 'WPA2-Personal with strong passphrase' -Evidence $evidence -Subcategory $subcategory
                            } elseif ($passphraseWeak -and $passphraseInsights) {
                                $parts = @('Length {0}' -f $passphraseInsights.Length)
                                if ($passphraseInsights.AllDigits) { $parts += 'All digits' }
                                if ($passphraseInsights.AllLetters) { $parts += 'Letters only' }
                                if ($passphraseInsights.Repeated) { $parts += 'Repeated character pattern' }
                                $evidence = [ordered]@{
                                    Interface  = $interfaceEvidence
                                    Passphrase = ('netsh wlan show profile name="{0}" key=clear → {1}' -f $profileLabel, ($parts -join '; '))
                                }
                                Add-CategoryIssue -CategoryResult $result -Severity 'high' -Title 'WPA2-Personal with weak passphrase' -Evidence $evidence -Subcategory $subcategory
>>>>>>> 28376e1a
                            }
                        }

                        $transitionDetected = $false
                        if ($securityCategory -eq 'WPA3PersonalTransition' -or $securityCategory -eq 'WPA3EnterpriseTransition') { $transitionDetected = $true }
                        if (-not $transitionDetected -and $apSupportsWpa3 -and $apSupportsWpa2) { $transitionDetected = $true }

                        if ($transitionDetected) {
                            $transitionEvidence = [ordered]@{
                                Interface = $interfaceEvidence
                            }
                            if ($apEvidence) { $transitionEvidence['AccessPoint'] = $apEvidence }
                            Add-CategoryIssue -CategoryResult $result -Severity 'medium' -Title 'WPA2/WPA3 transition (mixed) mode' -Evidence $transitionEvidence -Subcategory $subcategory
                        }

                        if (($securityCategory -eq 'WPA2Personal' -or $securityCategory -eq 'WPA2Enterprise') -and $apSupportsWpa3) {
                            $fallbackEvidence = [ordered]@{
                                Interface = $interfaceEvidence
                            }
                            if ($apEvidence) { $fallbackEvidence['AccessPoint'] = $apEvidence }
                            Add-CategoryIssue -CategoryResult $result -Severity 'medium' -Title 'AP supports WPA3 but client connected as WPA2' -Evidence $fallbackEvidence -Subcategory $subcategory
                        }
                    }
                }
            }
        }
    } else {
        Add-CategoryIssue -CategoryResult $result -Severity 'info' -Title 'Wireless diagnostics not collected, so Wi-Fi security posture cannot be evaluated.' -Subcategory 'Security'
    }

    $dhcpFolderPath = if ($dhcpFolder) { $dhcpFolder } else { $null }
    $dhcpFolderExists = if ($dhcpFolderPath) { Test-Path -LiteralPath $dhcpFolderPath } else { $false }
    $dhcpFileCount = if ($dhcpFolderExists) { (Get-ChildItem -Path $dhcpFolderPath -Filter 'dhcp-*.json' -ErrorAction SilentlyContinue | Measure-Object).Count } else { 'n/a' }
    Write-Host ("DBG DHCP ENTRY: dhcpFolder={0} exists={1} files={2} keys={3}" -f $dhcpFolderPath,$dhcpFolderExists,$dhcpFileCount,($Context.Artifacts.Keys | Where-Object { $_ -like 'dhcp-*.json' } | Measure-Object).Count)
    Invoke-DhcpAnalyzers -Context $Context -CategoryResult $result -InputFolder $dhcpFolderPath

    $categories = New-Object System.Collections.Generic.List[object]
    $categories.Add($result) | Out-Null

    $vpnCategory = $null
    if (Get-Command -Name 'Invoke-NetworkVpnAnalysis' -ErrorAction SilentlyContinue) {
        try {
            $vpnCategory = Invoke-NetworkVpnAnalysis -Context $Context
        } catch {
            Write-HeuristicDebug -Source 'Network' -Message 'Invoke-NetworkVpnAnalysis failed' -Data ([ordered]@{ Error = $_.Exception.Message })
        }
    }

    if ($vpnCategory) {
        $categories.Add($vpnCategory) | Out-Null
    }

    if ($categories.Count -eq 1) {
        return $result
    }

    return $categories.ToArray()
}<|MERGE_RESOLUTION|>--- conflicted
+++ resolved
@@ -686,12 +686,8 @@
         Encryption              = $null
         EncryptionFallback      = $null
         UseOneX                 = $null
-<<<<<<< HEAD
         PassphraseMetrics       = $null
         PassphraseMetricsError  = $null
-=======
-        KeyMaterial             = $null
->>>>>>> 28376e1a
         EapConfigPresent        = $false
         XmlError                = $null
     }
@@ -724,13 +720,6 @@
                         }
                     }
                 }
-
-<<<<<<< HEAD
-=======
-                if ($security.sharedKey -and $security.sharedKey.keyMaterial) {
-                    $info.KeyMaterial = [string]$security.sharedKey.keyMaterial
-                }
->>>>>>> 28376e1a
             }
 
             $eapNode = $xml.SelectSingleNode("//*[local-name()='EAPConfig']")
@@ -757,15 +746,7 @@
             $info.EncryptionFallback = $Matches[1].Trim()
             continue
         }
-
-<<<<<<< HEAD
-=======
-        if (-not $info.KeyMaterial -and $trimmed -match '^Key Content\s*:\s*(.+)$') {
-            $info.KeyMaterial = $Matches[1]
-            continue
-        }
-
->>>>>>> 28376e1a
+        
         if ($info.UseOneX -eq $null -and $trimmed -match '^Security key\s*:\s*(.+)$') {
             $keyType = $Matches[1].Trim()
             if ($keyType -match '802\.1X|EAP') { $info.UseOneX = $true }
@@ -775,8 +756,7 @@
     if ($info.UseOneX -eq $null -and $info.EapConfigPresent) {
         $info.UseOneX = $true
     }
-
-<<<<<<< HEAD
+    
     if ($Detail.PSObject.Properties['PassphraseMetrics'] -and $Detail.PassphraseMetrics) {
         $info.PassphraseMetrics = $Detail.PassphraseMetrics
     }
@@ -784,8 +764,6 @@
         $info.PassphraseMetricsError = [string]$Detail.PassphraseMetricsError
     }
 
-=======
->>>>>>> 28376e1a
     return [pscustomobject]$info
 }
 
@@ -891,77 +869,6 @@
     return $false
 }
 
-<<<<<<< HEAD
-=======
-function Get-WlanPassphraseInsights {
-    param([string]$Passphrase)
-
-    if (-not $Passphrase) { return $null }
-
-    $length = $Passphrase.Length
-    $hasLower = $Passphrase -match '[a-z]'
-    $hasUpper = $Passphrase -match '[A-Z]'
-    $hasDigit = $Passphrase -match '[0-9]'
-    $hasSymbol = $Passphrase -match '[^0-9A-Za-z]'
-    $allDigits = $Passphrase -match '^[0-9]+$'
-    $allLetters = $Passphrase -match '^[A-Za-z]+$'
-    $repeated = $Passphrase -match '^([A-Za-z0-9])\1+$'
-
-    $classes = 0
-    foreach ($flag in @($hasLower, $hasUpper, $hasDigit, $hasSymbol)) {
-        if ($flag) { $classes++ }
-    }
-
-    return [pscustomobject]@{
-        Length           = $length
-        HasLower         = $hasLower
-        HasUpper         = $hasUpper
-        HasDigit         = $hasDigit
-        HasSymbol        = $hasSymbol
-        CharacterClasses = $classes
-        AllDigits        = $allDigits
-        AllLetters       = $allLetters
-        Repeated         = $repeated
-    }
-}
-
-function Test-WlanPassphraseStrong {
-    param([string]$Passphrase)
-
-    $insights = Get-WlanPassphraseInsights $Passphrase
-    if (-not $insights) { return $false }
-
-    if ($insights.Length -ge 24) { return $true }
-    if ($insights.Length -ge 20 -and $insights.CharacterClasses -ge 2) { return $true }
-    if ($insights.Length -ge 16 -and $insights.CharacterClasses -ge 3) { return $true }
-
-    return $false
-}
-
-function Test-WlanPassphraseWeak {
-    param([string]$Passphrase)
-
-    $insights = Get-WlanPassphraseInsights $Passphrase
-    if (-not $insights) { return $false }
-
-    $length = $insights.Length
-    if ($length -lt 12) { return $true }
-    if ($length -le 12 -and ($insights.AllDigits -or $insights.AllLetters)) { return $true }
-    if ($length -le 16 -and $insights.Repeated) { return $true }
-
-    $commonPatterns = @(
-        'PASSWORD','LETMEIN','WELCOME','DEFAULT','CHANGEME','ADMIN','QWERTY','ILOVEYOU','12345678','123456789','1234567890','12345678910'
-    )
-
-    $upper = $Passphrase.ToUpperInvariant()
-    foreach ($pattern in $commonPatterns) {
-        if ($upper -eq $pattern) { return $true }
-    }
-
-    return $false
-}
-
->>>>>>> 28376e1a
 function Invoke-NetworkHeuristics {
     param(
         [Parameter(Mandatory)]
@@ -1444,19 +1351,8 @@
                     $apSupportsWpa3 = ($apAuthTokens | Where-Object { $_ -match 'WPA3' }).Count -gt 0
                     $apSupportsWpa2 = ($apAuthTokens | Where-Object { $_ -match 'WPA2' }).Count -gt 0
 
-<<<<<<< HEAD
                     $passphraseMetrics = if ($profileInfo) { $profileInfo.PassphraseMetrics } else { $null }
                     $passphraseMetricsError = if ($profileInfo) { $profileInfo.PassphraseMetricsError } else { $null }
-=======
-                    $passphrase = if ($profileInfo) { $profileInfo.KeyMaterial } else { $null }
-                    $passphraseInsights = Get-WlanPassphraseInsights $passphrase
-                    $passphraseStrong = $false
-                    $passphraseWeak = $false
-                    if ($passphrase) {
-                        $passphraseStrong = Test-WlanPassphraseStrong $passphrase
-                        $passphraseWeak = Test-WlanPassphraseWeak $passphrase
-                    }
->>>>>>> 28376e1a
 
                     $subcategory = 'Security'
 
@@ -1524,7 +1420,7 @@
 
                         if ($securityCategory -eq 'WPA2Personal') {
                             $profileLabel = if ($profileName) { $profileName } elseif ($ssid) { $ssid } else { 'Wi-Fi profile' }
-<<<<<<< HEAD
+                            
                             if ($passphraseMetrics) {
                                 $scoreValue = $null
                                 $scoreCategory = 'Unknown'
@@ -1607,26 +1503,6 @@
                                 }
                                 if ($profileEvidenceText) { $evidence['Profile'] = $profileEvidenceText }
                                 Add-CategoryIssue -CategoryResult $result -Severity 'medium' -Title 'WPA2-Personal passphrase strength unknown (scoring failed)' -Evidence $evidence -Subcategory $subcategory
-=======
-                            if ($passphraseStrong -and $passphraseInsights) {
-                                $parts = @('Length {0}' -f $passphraseInsights.Length)
-                                if ($passphraseInsights.CharacterClasses -gt 0) { $parts += ('Character classes={0}' -f $passphraseInsights.CharacterClasses) }
-                                $evidence = [ordered]@{
-                                    Interface  = $interfaceEvidence
-                                    Passphrase = ('netsh wlan show profile name="{0}" key=clear → {1}' -f $profileLabel, ($parts -join '; '))
-                                }
-                                Add-CategoryIssue -CategoryResult $result -Severity 'low' -Title 'WPA2-Personal with strong passphrase' -Evidence $evidence -Subcategory $subcategory
-                            } elseif ($passphraseWeak -and $passphraseInsights) {
-                                $parts = @('Length {0}' -f $passphraseInsights.Length)
-                                if ($passphraseInsights.AllDigits) { $parts += 'All digits' }
-                                if ($passphraseInsights.AllLetters) { $parts += 'Letters only' }
-                                if ($passphraseInsights.Repeated) { $parts += 'Repeated character pattern' }
-                                $evidence = [ordered]@{
-                                    Interface  = $interfaceEvidence
-                                    Passphrase = ('netsh wlan show profile name="{0}" key=clear → {1}' -f $profileLabel, ($parts -join '; '))
-                                }
-                                Add-CategoryIssue -CategoryResult $result -Severity 'high' -Title 'WPA2-Personal with weak passphrase' -Evidence $evidence -Subcategory $subcategory
->>>>>>> 28376e1a
                             }
                         }
 
