function Resolve-WifiPmfStatusFromText {
    param([string]$Text)

    if (-not $Text) { return $null }

    $normalized = $Text.Trim()
    if (-not $normalized) { return $null }

    if ($normalized -match '(?i)require|mandatory') { return 'Required' }
    if ($normalized -match '(?i)disable|not\s+enabled|none') { return 'Disabled' }
    if ($normalized -match '(?i)optional|capable|support') { return 'Optional' }

    return $null
}

function Get-WifiPmfStatus {
    param(
        $Interface,
        $ProfileInfo
    )

    $candidates = New-Object System.Collections.Generic.List[string]

    if ($ProfileInfo -and $ProfileInfo.PSObject -and $ProfileInfo.PSObject.Properties['PmfSetting'] -and $ProfileInfo.PmfSetting) {
        $candidates.Add([string]$ProfileInfo.PmfSetting) | Out-Null
    }

    if ($Interface -and $Interface.PSObject -and $Interface.PSObject.Properties['RawLines'] -and $Interface.RawLines) {
        foreach ($line in (ConvertTo-NetworkArray $Interface.RawLines)) {
            if (-not $line) { continue }
            $text = [string]$line
            if ($text -match '(?i)(pmf|802\.11w|management frame protection)') {
                $candidates.Add($text) | Out-Null
            }
        }
    }

    if ($ProfileInfo -and $ProfileInfo.PSObject -and $ProfileInfo.PSObject.Properties['ShowProfile'] -and $ProfileInfo.ShowProfile) {
        foreach ($line in (ConvertTo-NetworkArray $ProfileInfo.ShowProfile)) {
            if (-not $line) { continue }
            $text = [string]$line
            if ($text -match '(?i)(pmf|802\.11w|management frame protection)') {
                $candidates.Add($text) | Out-Null
            }
        }
    }

    $resolved = $null
    foreach ($candidate in $candidates) {
        $status = Resolve-WifiPmfStatusFromText -Text $candidate
        if (-not $status) { continue }
        if ($status -eq 'Disabled') { return 'Disabled' }
        if ($status -eq 'Required') { return 'Required' }
        if (-not $resolved) { $resolved = $status }
    }

    return ($resolved ? $resolved : 'Unknown')
}

function Get-WifiWpsStatus {
    param(
        $Interface,
        $ProfileInfo
    )

    $candidates = New-Object System.Collections.Generic.List[string]

    if ($Interface -and $Interface.PSObject -and $Interface.PSObject.Properties['RawLines'] -and $Interface.RawLines) {
        foreach ($line in (ConvertTo-NetworkArray $Interface.RawLines)) {
            if (-not $line) { continue }
            $text = [string]$line
            if ($text -match '(?i)\bWPS\b') {
                $candidates.Add($text) | Out-Null
            }
        }
    }

    if ($ProfileInfo -and $ProfileInfo.PSObject) {
        foreach ($property in @('ShowProfile','Xml')) {
            if ($ProfileInfo.PSObject.Properties[$property] -and $ProfileInfo.$property) {
                foreach ($line in (ConvertTo-NetworkArray $ProfileInfo.$property)) {
                    if (-not $line) { continue }
                    $text = [string]$line
                    if ($text -match '(?i)\bWPS\b') {
                        $candidates.Add($text) | Out-Null
                    }
                }
            }
        }
    }

    foreach ($candidate in $candidates) {
        if ($candidate -match '(?i)(disable|off|not\s+configured)') { return 'Off' }
        if ($candidate -match '(?i)(enable|pin|push)') { return 'On' }
    }

    return 'Unknown'
}

function Get-WifiSeverityWorsen {
    param([string]$Severity)

    switch -Regex ($Severity) {
        '^(?i)low$'     { return 'Medium' }
        '^(?i)medium$'  { return 'High' }
        '^(?i)high$'    { return 'Critical' }
        default         { return ($Severity ? $Severity : 'Critical') }
    }
}

function Test-NetworkInternalDnsAddress {
    param([string]$Address)

    if (-not $Address) { return $false }

    $trimmed = $Address.Trim()
    if (-not $trimmed) { return $false }

    if (Test-NetworkLoopback $trimmed) { return $true }
    if (Test-NetworkPrivateIpv4 $trimmed) { return $true }

    if ($trimmed -match '^(?i)(fc|fd)[0-9a-f]{2}:') { return $true }
    if ($trimmed -match '^(?i)fe80:') { return $true }

    return $false
}

function Get-NetworkDsregStatus {
    param($Context)

    $text = $null
    if (Get-Command -Name 'Get-IntuneDsregText' -ErrorAction SilentlyContinue) {
        try { $text = Get-IntuneDsregText -Context $Context } catch { $text = $null }
    }

    if (-not $text) {
        try {
            $identityArtifact = Get-AnalyzerArtifact -Context $Context -Name 'identity'
            if ($identityArtifact) {
                $identityPayload = Resolve-SinglePayload -Payload (Get-ArtifactPayload -Artifact $identityArtifact)
                if ($identityPayload -and $identityPayload.PSObject.Properties['DsRegCmd']) {
                    $raw = $identityPayload.DsRegCmd
                    if ($raw -is [System.Collections.IEnumerable] -and -not ($raw -is [string])) {
                        $text = ($raw -join "`n")
                    } elseif ($raw) {
                        $text = [string]$raw
                    }
                }
            }
        } catch {
            $text = $null
        }
    }

    $azure = $null
    $domainJoined = $null
    $tenantName = $null

    if ($text) {
        foreach ($line in [regex]::Split($text, '\r?\n')) {
            if (-not $line) { continue }
            $trimmed = $line.Trim()
            if (-not $trimmed) { continue }

            if ($null -eq $azure -and $trimmed -match '^(?i)AzureAdJoined\s*:\s*(.+)$') {
                $value = $matches[1].Trim()
                if ($value) {
                    $upper = $value.ToUpperInvariant()
                    if ($upper -eq 'YES' -or $upper -eq 'TRUE') { $azure = $true }
                    elseif ($upper -eq 'NO' -or $upper -eq 'FALSE') { $azure = $false }
                    else { $azure = $null }
                }
                continue
            }

            if ($null -eq $domainJoined -and $trimmed -match '^(?i)DomainJoined\s*:\s*(.+)$') {
                $value = $matches[1].Trim()
                if ($value) {
                    $upper = $value.ToUpperInvariant()
                    if ($upper -eq 'YES' -or $upper -eq 'TRUE') { $domainJoined = $true }
                    elseif ($upper -eq 'NO' -or $upper -eq 'FALSE') { $domainJoined = $false }
                    else { $domainJoined = $null }
                }
                continue
            }

            if (-not $tenantName -and $trimmed -match '^(?i)TenantName\s*:\s*(.+)$') {
                $tenantName = $matches[1].Trim()
                continue
            }
        }
    }

    return [pscustomobject]@{
        Text          = $text
        AzureAdJoined = $azure
        DomainJoined  = $domainJoined
        TenantName    = $tenantName
    }
}

function Get-NetworkDnsJoinContext {
    param(
        $Context,
        $MsinfoIdentity
    )

    $domainName = $null
    $domainRoleInt = $null
    $domainRoleLabel = $null
    $domainJoined = $null

    if ($MsinfoIdentity) {
        if ($MsinfoIdentity.PSObject.Properties['Domain'] -and $MsinfoIdentity.Domain) {
            $domainName = [string]$MsinfoIdentity.Domain
        }
        if ($MsinfoIdentity.PSObject.Properties['PartOfDomain']) {
            try { $domainJoined = [bool]$MsinfoIdentity.PartOfDomain } catch { $domainJoined = $null }
        }
        if ($MsinfoIdentity.PSObject.Properties['DomainRole']) {
            $domainRoleLabel = [string]$MsinfoIdentity.DomainRole
            $roleValue = $MsinfoIdentity.DomainRole
            try { $domainRoleInt = [int]$roleValue } catch {
                $normalized = $domainRoleLabel.ToLowerInvariant()
                if ($normalized -match 'primary') { $domainRoleInt = 5 }
                elseif ($normalized -match 'backup') { $domainRoleInt = 4 }
                elseif ($normalized -match 'member\s+server') { $domainRoleInt = 3 }
                elseif ($normalized -match 'standalone\s+server') { $domainRoleInt = 2 }
                elseif ($normalized -match 'member\s+workstation') { $domainRoleInt = 1 }
                elseif ($normalized -match 'standalone\s+workstation') { $domainRoleInt = 0 }
            }
        }
    }

    $dsregStatus = Get-NetworkDsregStatus -Context $Context
    if ($null -eq $domainJoined -and $dsregStatus.DomainJoined -ne $null) {
        $domainJoined = [bool]$dsregStatus.DomainJoined
    }

    $azureJoined = if ($dsregStatus.AzureAdJoined -ne $null) { [bool]$dsregStatus.AzureAdJoined } else { $false }

    $joinCategory = 'Workgroup'
    $joinTitle = 'non-domain'
    $needsInternalZones = $false

    if ($domainRoleInt -in @(4,5)) {
        $joinCategory = 'DomainController'
        $joinTitle = 'domain controller'
        $needsInternalZones = $true
    } elseif ($domainJoined) {
        if ($azureJoined) {
            $joinCategory = 'Hybrid'
            $joinTitle = 'Hybrid AADJ'
        } else {
            $joinCategory = 'DomainJoined'
            $joinTitle = 'AD-joined'
        }
        $needsInternalZones = $true
    } elseif ($azureJoined) {
        $joinCategory = 'AzureAd'
        $joinTitle = 'Azure AD-joined'
    }

    return [pscustomobject]@{
        DomainName        = $domainName
        DomainRoleInt     = $domainRoleInt
        DomainRoleLabel   = $domainRoleLabel
        DomainJoined      = $domainJoined
        AzureAdJoined     = $azureJoined
        TenantName        = $dsregStatus.TenantName
        JoinCategory      = $joinCategory
        JoinTitle         = $joinTitle
        NeedsInternalZones = $needsInternalZones
    }
}

function Get-NetworkDnsSuffixList {
    param($DnsPayload)

    $suffixes = New-Object System.Collections.Generic.List[string]

    if ($DnsPayload -and $DnsPayload.PSObject.Properties['ClientPolicies']) {
        foreach ($policy in (ConvertTo-NetworkArray $DnsPayload.ClientPolicies)) {
            if (-not $policy) { continue }
            if ($policy.PSObject.Properties['ConnectionSpecificSuffix'] -and $policy.ConnectionSpecificSuffix) {
                $value = [string]$policy.ConnectionSpecificSuffix
                if (-not [string]::IsNullOrWhiteSpace($value) -and -not $suffixes.Contains($value)) {
                    $suffixes.Add($value) | Out-Null
                }
            }
        }
    }

    return $suffixes.ToArray()
}

function Get-NetworkDnsInternalZones {
    param(
        $JoinContext,
        [string[]]$Suffixes
    )

    $set = New-Object System.Collections.Generic.HashSet[string]([System.StringComparer]::OrdinalIgnoreCase)

    $addZone = {
        param([string]$Zone)
        if ([string]::IsNullOrWhiteSpace($Zone)) { return }
        $trimmed = $Zone.Trim()
        if (-not $trimmed) { return }
        $null = $set.Add($trimmed)
    }

    if ($JoinContext -and $JoinContext.DomainName) {
        & $addZone $JoinContext.DomainName
        & $addZone ('*.{0}' -f $JoinContext.DomainName)
    }

    if ($Suffixes) {
        foreach ($suffix in $Suffixes) {
            if (-not $suffix) { continue }
            & $addZone $suffix
            & $addZone ('*.{0}' -f $suffix)
        }
    }

    return $set.ToArray()
}

function Get-NetworkPrimaryGateway {
    param($AdapterInventory)

    if (-not $AdapterInventory -or -not $AdapterInventory.Map) { return $null }

    $candidates = New-Object System.Collections.Generic.List[object]
    foreach ($info in $AdapterInventory.Map.Values) { if ($info) { $candidates.Add($info) | Out-Null } }

    $preferred = $candidates | Where-Object { $_.IsEligible -and $_.Gateways -and $_.Gateways.Count -gt 0 }
    if (-not $preferred) { $preferred = $candidates | Where-Object { $_.HasGateway -and $_.Gateways -and $_.Gateways.Count -gt 0 } }

    foreach ($entry in $preferred) {
        foreach ($gateway in $entry.Gateways) {
            if ($gateway) { return [string]$gateway }
        }
    }

    foreach ($entry in $candidates) {
        if (-not $entry.Gateways) { continue }
        foreach ($gateway in $entry.Gateways) {
            if ($gateway) { return [string]$gateway }
        }
    }

    return $null
}

function Get-NetworkDnsActiveSsid {
    param($Context)

    try {
        $wlanArtifact = Get-AnalyzerArtifact -Context $Context -Name 'wlan'
        if (-not $wlanArtifact) { return $null }
        $wlanPayload = Resolve-SinglePayload -Payload (Get-ArtifactPayload -Artifact $wlanArtifact)
        if (-not $wlanPayload) { return $null }

        if ($wlanPayload.PSObject -and $wlanPayload.PSObject.Properties['Interfaces']) {
            $interfaces = ConvertTo-WlanInterfaces $wlanPayload.Interfaces
            if ($interfaces) {
                $connected = $interfaces | Where-Object { Test-WlanInterfaceConnected -Interface $_ } | Select-Object -First 1
                if ($connected -and $connected.PSObject.Properties['Ssid'] -and $connected.Ssid) {
                    return [string]$connected.Ssid
                }
            }
        }
    } catch {
    }

    return $null
}

function Get-NetworkDnsNetworkContext {
    param(
        $Context,
        $AdapterInventory,
        [string[]]$Suffixes,
        $JoinContext
    )

    $ssid = Get-NetworkDnsActiveSsid -Context $Context
    $gateway = Get-NetworkPrimaryGateway -AdapterInventory $AdapterInventory

    $contextKey = 'offsite'
    $label = 'offsite network'

    $hasSuffix = ($Suffixes -and $Suffixes.Count -gt 0)

    if ($ssid -and $ssid -match '(?i)guest') {
        $contextKey = 'guest'
        $label = 'guest network'
    } elseif ($JoinContext.JoinCategory -eq 'DomainController' -or $JoinContext.DomainJoined -eq $true -or $hasSuffix) {
        $contextKey = 'corp'
        $label = 'corp LAN'
    }

    return [pscustomobject]@{
        Key      = $contextKey
        Label    = $label
        Ssid     = $ssid
        Gateway  = $gateway
        HasSuffix = $hasSuffix
    }
}

function Get-NetworkSecureChannelStatus {
    param($Context)

    $status = 'Unknown'
    $artifact = $null
    try { $artifact = Get-AnalyzerArtifact -Context $Context -Name 'ad-health' } catch { $artifact = $null }
    if ($artifact) {
        try {
            $payload = Resolve-SinglePayload -Payload (Get-ArtifactPayload -Artifact $artifact)
            if ($payload -and $payload.PSObject.Properties['Secure'] -and $payload.Secure -and $payload.Secure.PSObject.Properties['TestComputerSecureChannel']) {
                $test = $payload.Secure.TestComputerSecureChannel
                if ($test.PSObject.Properties['Succeeded'] -and $test.Succeeded -eq $true) {
                    if ($test.PSObject.Properties['IsSecure'] -and $test.IsSecure -eq $true) {
                        $status = 'OK'
                    } else {
                        $status = 'Fail'
                    }
                } elseif ($test.PSObject.Properties['Error'] -and $test.Error) {
                    $status = 'Error'
                }
            }
        } catch {
        }
    }

    return [pscustomobject]@{ Status = $status }
}

function Get-NetworkDnsRemediation {
    param(
        $JoinContext,
        [bool]$NeedsInternalZones,
        [pscustomobject]$NetworkContext
    )

    $steps = New-Object System.Collections.Generic.List[string]

    switch ($JoinContext.JoinCategory) {
        'DomainController' {
            $steps.Add('Use only AD-integrated DNS servers on each NIC (DHCP option 006); remove public resolvers.') | Out-Null
            $steps.Add('Verify domain controller/DNS reachability and repair the machine secure channel if needed.') | Out-Null
            $steps.Add('Block outbound access to public DNS resolvers on the host and at network egress where feasible.') | Out-Null
        }
        'DomainJoined' {
            $steps.Add('Use AD-integrated DNS servers on the NIC (DHCP option 006) and remove public resolvers.') | Out-Null
            $steps.Add('Ensure domain controllers are reachable and the secure channel remains healthy.') | Out-Null
            $steps.Add('Push NRPT rules or enforce always-on VPN split DNS so corporate zones resolve internally.') | Out-Null
            $steps.Add('Disable unmanaged DoH/DoT endpoints or enforce the approved resolver to prevent bypass.') | Out-Null
        }
        'Hybrid' {
            $steps.Add('Use AD-integrated DNS servers on the NIC (DHCP option 006) and remove public resolvers.') | Out-Null
            $steps.Add('Ensure domain controllers are reachable and the secure channel remains healthy.') | Out-Null
            $steps.Add('Push NRPT rules or enforce always-on VPN split DNS so corporate zones resolve internally.') | Out-Null
            $steps.Add('Disable unmanaged DoH/DoT endpoints or enforce the approved resolver to prevent bypass.') | Out-Null
        }
        'AzureAd' {
            if ($NeedsInternalZones) {
                $steps.Add('Deploy NRPT rules or always-on VPN split DNS for corporate zones via Intune.') | Out-Null
                $steps.Add('Move the device onto the managed staff SSID that hands out internal DNS, or require corporate VPN when onsite.') | Out-Null
                $steps.Add('Disable unmanaged DoH/DoT that bypasses corporate resolvers or point clients to the approved endpoint.') | Out-Null
            } else {
                $steps.Add('If corporate resources are required, enroll the device and apply NRPT or VPN policies before relying on public DNS.') | Out-Null
            }
        }
        default {
            if ($NetworkContext -and $NetworkContext.Key -eq 'corp') {
                $steps.Add('Onboard the device to management or connect using the staff SSID that provides internal DNS servers.') | Out-Null
                $steps.Add('Remove hard-coded public DNS so corporate hostnames are not leaked to external resolvers.') | Out-Null
            } else {
                $steps.Add('Use the corporate VPN or staff SSID with split DNS when corporate resources are needed.') | Out-Null
            }
        }
    }

    if ($steps.Count -eq 0) {
        $steps.Add('Replace public resolvers with the corporate DNS servers provided by DHCP or VPN policies.') | Out-Null
    }

    return 'Recommended actions:' + "`n" + ($steps.ToArray() -join "`n")
}

function Invoke-NetworkHeuristics {
    param(
        [Parameter(Mandatory)]
        $Context,

        [string]$InputFolder
    )

    Write-HeuristicDebug -Source 'Network' -Message 'Starting network heuristics' -Data ([ordered]@{
        ArtifactCount = if ($Context -and $Context.Artifacts) { $Context.Artifacts.Count } else { 0 }
        InputFolder   = $InputFolder
    })

    $rootCandidate = $null
    $rootCandidateSource = 'context'
    if ($PSBoundParameters.ContainsKey('InputFolder') -and -not [string]::IsNullOrWhiteSpace($InputFolder)) {
        $rootCandidate = $InputFolder
        $rootCandidateSource = 'parameter'
    } elseif ($Context -and $Context.PSObject.Properties['InputFolder'] -and $Context.InputFolder) {
        $rootCandidate = $Context.InputFolder
    }

    Write-HeuristicDebug -Source 'Network' -Message 'Evaluating network collection root candidate' -Data ([ordered]@{
        Source        = $rootCandidateSource
        RootCandidate = $rootCandidate
    })

    $resolvedRoot = $null
    if ($rootCandidate) {
        try {
            $resolvedRoot = (Resolve-Path -LiteralPath $rootCandidate -ErrorAction Stop).ProviderPath
        } catch {
            Write-Warning ("Network: unable to resolve InputFolder '{0}'" -f $rootCandidate)
            $resolvedRoot = $rootCandidate
        }
    } else {
        Write-Warning 'Network: missing InputFolder'
    }

    Write-HeuristicDebug -Source 'Network' -Message 'Resolved network collection root' -Data ([ordered]@{
        RequestedRoot = $rootCandidate
        ResolvedRoot  = $resolvedRoot
        Resolved      = [bool]$resolvedRoot
    })

    $dhcpFolder = if ($resolvedRoot) { Join-Path -Path $resolvedRoot -ChildPath 'DHCP' } else { $null }

    Write-HeuristicDebug -Source 'Network' -Message 'Computed DHCP folder path' -Data ([ordered]@{
        CollectionRoot = $resolvedRoot
        DhcpFolder     = $dhcpFolder
        Exists         = if ($dhcpFolder) { Test-Path -LiteralPath $dhcpFolder } else { $false }
    })

    $result = New-CategoryResult -Name 'Network'

    Invoke-NetworkFirewallProfileAnalysis -Context $Context -CategoryResult $result

    $connectivityContext = @{
        Interfaces = @()
        Dns        = $null
        Gateway    = $null
        Proxy      = $null
        Vpn        = $null
        Outlook    = $null
    }

    $createConnectivityData = {
        param($ctx)

        return @{
            Area      = 'Network'
            Kind      = 'Connectivity'
            Interfaces = if ($ctx.Interfaces) { $ctx.Interfaces } else { @() }
            Dns       = $ctx.Dns
            Gateway   = $ctx.Gateway
            Proxy     = $ctx.Proxy
            Vpn       = $ctx.Vpn
            Outlook   = $ctx.Outlook
        }
    }

    $devicePartOfDomain = $null
    $msinfoIdentity = Get-MsinfoSystemIdentity -Context $Context
    Write-HeuristicDebug -Source 'Network' -Message 'Resolved msinfo identity' -Data ([ordered]@{
        Found        = [bool]$msinfoIdentity
        PartOfDomain = if ($msinfoIdentity) { $msinfoIdentity.PartOfDomain } else { $null }
    })
    if ($msinfoIdentity -and $msinfoIdentity.PSObject.Properties['PartOfDomain']) {
        $devicePartOfDomain = $msinfoIdentity.PartOfDomain
    }

    $dnsJoinContext = Get-NetworkDnsJoinContext -Context $Context -MsinfoIdentity $msinfoIdentity

    $adapterPayload = $null
    $adapterInventory = $null
    $adapterArtifact = Get-AnalyzerArtifact -Context $Context -Name 'network-adapters'
    Write-HeuristicDebug -Source 'Network' -Message 'Resolved network-adapters artifact' -Data ([ordered]@{
        Found = [bool]$adapterArtifact
    })
    if ($adapterArtifact) {
        $adapterPayload = Resolve-SinglePayload -Payload (Get-ArtifactPayload -Artifact $adapterArtifact)
        Write-HeuristicDebug -Source 'Network' -Message 'Evaluating adapter payload' -Data ([ordered]@{
            HasPayload = [bool]$adapterPayload
        })
    }
    $adapterInventory = Get-NetworkDnsInterfaceInventory -AdapterPayload $adapterPayload
    $adapterLinkInventory = Get-NetworkAdapterLinkInventory -AdapterPayload $adapterPayload

    if ($adapterInventory -and $adapterInventory.Map) {
        $interfaceRecords = New-Object System.Collections.Generic.List[object]
        foreach ($adapterInfo in $adapterInventory.Map.Values) {
            if (-not $adapterInfo) { continue }

            $info = if ($adapterInfo -is [pscustomobject]) { $adapterInfo } else { [pscustomobject]$adapterInfo }
            $macAddress = if ($info.PSObject.Properties['MacAddress'] -and $info.MacAddress) { [string]$info.MacAddress } else { $null }

            $record = [ordered]@{
                Name          = if ($info.PSObject.Properties['Alias']) { [string]$info.Alias } else { $null }
                Description   = if ($info.PSObject.Properties['Description']) { [string]$info.Description } else { $null }
                IfIndex       = if ($info.PSObject.Properties['IfIndex']) {
                    try { [int]$info.IfIndex } catch { $info.IfIndex }
                } else { $null }
                Status        = if ($info.PSObject.Properties['Status']) { [string]$info.Status } else { $null }
                IsUp          = if ($info.PSObject.Properties['IsUp']) { [bool]$info.IsUp } else { $null }
                IsPseudo      = if ($info.PSObject.Properties['IsPseudo']) { [bool]$info.IsPseudo } else { $false }
                Mac           = $macAddress
                Oui           = if ($macAddress) { Get-NetworkMacOui $macAddress } else { $null }
                IPv4          = @()
                IPv6          = @()
                Gateways      = @()
                IPv6Gateways  = @()
                IsEligible    = if ($info.PSObject.Properties['IsEligible']) { [bool]$info.IsEligible } else { $null }
                HasGateway    = if ($info.PSObject.Properties['HasGateway']) { [bool]$info.HasGateway } else { $null }
            }

            if ($info.PSObject.Properties['IPv4']) {
                $record.IPv4 = @(ConvertTo-NetworkArray $info.IPv4 | Where-Object { $_ })
            }
            if ($info.PSObject.Properties['IPv6']) {
                $record.IPv6 = @(ConvertTo-NetworkArray $info.IPv6 | Where-Object { $_ })
            }
            if ($info.PSObject.Properties['Gateways']) {
                $record.Gateways = @(ConvertTo-NetworkArray $info.Gateways | Where-Object { $_ })
            }
            if ($info.PSObject.Properties['IPv6Gateways']) {
                $record.IPv6Gateways = @(ConvertTo-NetworkArray $info.IPv6Gateways | Where-Object { $_ })
            }

            $interfaceRecords.Add([pscustomobject]$record) | Out-Null
        }

        $connectivityContext.Interfaces = $interfaceRecords.ToArray()
    }

    $networkArtifact = Get-AnalyzerArtifact -Context $Context -Name 'network'
    Write-HeuristicDebug -Source 'Network' -Message 'Resolved network artifact' -Data ([ordered]@{
        Found = [bool]$networkArtifact
    })

    $ipConfigurationRemediationSteps = @(
        @{
            type    = 'text'
            title   = 'Review IPv4 configuration'
            content = 'Use an elevated PowerShell session to inspect current addressing and confirm whether the adapter is missing configuration.'
        }
        @{
            type    = 'code'
            title   = 'Inspect and set IPv4 settings'
            lang    = 'powershell'
            content = @"
Get-NetIPConfiguration
# Set static quickly (if needed)
New-NetIPAddress -InterfaceAlias "Ethernet" -IPAddress 192.168.1.50 -PrefixLength 24 -DefaultGateway 192.168.1.1
Set-DnsClientServerAddress -InterfaceAlias "Ethernet" -ServerAddresses 192.168.1.2
"@.Trim()
        }
    )
    $ipConfigurationRemediation = $ipConfigurationRemediationSteps | ConvertTo-Json -Depth 5
    if ($networkArtifact) {
        $payload = Resolve-SinglePayload -Payload (Get-ArtifactPayload -Artifact $networkArtifact)
        Write-HeuristicDebug -Source 'Network' -Message 'Evaluating network payload' -Data ([ordered]@{
            HasPayload = [bool]$payload
        })
        $arpEntries = @()
        if ($payload -and $payload.Arp) {
            $arpEntries = ConvertTo-NetworkArpEntries -Value $payload.Arp
        }
        Write-HeuristicDebug -Source 'Network' -Message 'Parsed ARP entries' -Data ([ordered]@{
            Count = if ($arpEntries) { $arpEntries.Count } else { 0 }
        })

        $gatewayInventory = $null
        if ($adapterInventory -and $adapterInventory.Map) {
            $gatewayInventory = $adapterInventory.Map
        }

        if ($arpEntries.Count -gt 0 -and $gatewayInventory) {
<<<<<<< HEAD
            # Structured remediation mapping for ARP spoofing:
            # - Endpoint containment heading becomes a text step introducing the flush/pin commands.
            # - Switch/network guidance maps to a note.
            # - Validation heading and command translate to text + code steps.
            $arpCacheSpoofingRemediation = @'
[
  {
    "type": "text",
    "title": "Immediate containment (endpoint)",
    "content": "Flush the ARP cache and optionally pin the default gateway temporarily for containment."
  },
  {
    "type": "code",
    "lang": "powershell",
    "content": "arp -d *\n# Pin default gateway by static ARP (temporary, only for incident containment)\n# netsh interface ipv4 add neighbors \"Ethernet\" 192.168.1.1 00-11-22-33-44-55"
  },
  {
    "type": "note",
    "content": "Network fix: Enable DHCP Snooping and Dynamic ARP Inspection on switches; investigate rogue bridges."
  },
  {
    "type": "text",
    "title": "Validate",
    "content": "Check the neighbor table for expected gateway addresses."
  },
  {
    "type": "code",
    "lang": "powershell",
    "content": "Get-NetNeighbor -State Reachable | ? IPAddress -like '192.168.*'"
  }
]
'@
=======
            $arpCacheSpoofingSteps = @(
                @{
                    type    = 'text'
                    title   = 'Immediate containment (endpoint)'
                    content = 'Flush poisoned ARP entries and, if needed, temporarily pin the default gateway during incident response.'
                }
                @{
                    type    = 'code'
                    title   = 'Clear ARP cache and optionally pin gateway'
                    lang    = 'cmd'
                    content = @"
arp -d *
# Pin default gateway by static ARP (temporary, only for incident containment)
# netsh interface ipv4 add neighbors "Ethernet" 192.168.1.1 00-11-22-33-44-55
"@.Trim()
                }
                @{
                    type    = 'text'
                    title   = 'Network hardening'
                    content = 'Enable DHCP Snooping and Dynamic ARP Inspection on switches and investigate rogue bridges.'
                }
                @{
                    type    = 'text'
                    title   = 'Validate resolved neighbors'
                    content = 'Check the ARP neighbor table after containment to confirm only expected gateway entries remain.'
                }
                @{
                    type    = 'code'
                    title   = 'Validate ARP neighbors'
                    lang    = 'powershell'
                    content = "Get-NetNeighbor -State Reachable | Where-Object IPAddress -like '192.168.*'"
                }
            )
            $arpCacheSpoofingRemediation = $arpCacheSpoofingSteps | ConvertTo-Json -Depth 5
>>>>>>> d26afa98
            $gatewayMap = @{}
            $localMacs = New-Object System.Collections.Generic.HashSet[string]([System.StringComparer]::OrdinalIgnoreCase)
            $localIps = New-Object System.Collections.Generic.HashSet[string]([System.StringComparer]::OrdinalIgnoreCase)

            foreach ($adapterInfo in $gatewayInventory.Values) {
                if (-not $adapterInfo) { continue }
                if ($adapterInfo.MacAddress) { $localMacs.Add($adapterInfo.MacAddress) | Out-Null }

                foreach ($ipText in $adapterInfo.IPv4) {
                    $canon = Get-NetworkCanonicalIpv4 $ipText
                    if ($canon) { $localIps.Add($canon) | Out-Null }
                }

                foreach ($gwText in $adapterInfo.Gateways) {
                    $gw = Get-NetworkCanonicalIpv4 $gwText
                    if (-not $gw) { continue }

                    if (-not $gatewayMap.ContainsKey($gw)) {
                        $gatewayMap[$gw] = [pscustomobject]@{
                            Gateway        = $gw
                            Interfaces     = New-Object System.Collections.Generic.HashSet[string]([System.StringComparer]::OrdinalIgnoreCase)
                            ArpMatches     = New-Object System.Collections.Generic.List[pscustomobject]
                        }
                    }

                    $gatewayMap[$gw].Interfaces.Add($adapterInfo.Alias) | Out-Null
                }
            }

            foreach ($entry in $arpEntries) {
                if (-not $entry -or -not $entry.InternetAddress) { continue }
                $gw = Get-NetworkCanonicalIpv4 $entry.InternetAddress
                if (-not $gw) { continue }
                if (-not $gatewayMap.ContainsKey($gw)) { continue }

                $gatewayMap[$gw].ArpMatches.Add($entry) | Out-Null
            }

            $observedGatewayEntries = New-Object System.Collections.Generic.List[pscustomobject]
            $macToGateways = @{}

            foreach ($gateway in $gatewayMap.Keys) {
                $detail = $gatewayMap[$gateway]
                if (-not $detail) { continue }

                $match = $detail.ArpMatches | Select-Object -First 1
                if (-not $match) { continue }

                $entryRecord = [pscustomobject]@{
                    Gateway      = $gateway
                    Interfaces   = if ($detail.Interfaces.Count -gt 0) { [System.Linq.Enumerable]::ToArray($detail.Interfaces) } else { @() }
                    NormalizedMac = $match.NormalizedMac
                    Type         = $match.Type
                }

                $observedGatewayEntries.Add($entryRecord) | Out-Null

                if ($match.NormalizedMac) {
                    if (-not $macToGateways.ContainsKey($match.NormalizedMac)) {
                        $macToGateways[$match.NormalizedMac] = New-Object System.Collections.Generic.List[string]
                    }

                    $macToGateways[$match.NormalizedMac].Add($gateway) | Out-Null
                }
            }

            $baselineSet = New-Object System.Collections.Generic.HashSet[string]([System.StringComparer]::OrdinalIgnoreCase)

            $baselineArtifact = Get-AnalyzerArtifact -Context $Context -Name 'network-gateway-baseline'
            if ($baselineArtifact) {
                $baselinePayload = Resolve-SinglePayload -Payload (Get-ArtifactPayload -Artifact $baselineArtifact)
                if ($baselinePayload) {
                    $baselineValues = if ($baselinePayload.PSObject.Properties['GatewayMacs']) { ConvertTo-NetworkArray $baselinePayload.GatewayMacs } else { ConvertTo-NetworkArray $baselinePayload }
                    foreach ($baselineValue in $baselineValues) {
                        $normalizedBaseline = Normalize-NetworkMacAddress $baselineValue
                        if ($normalizedBaseline) { $baselineSet.Add($normalizedBaseline) | Out-Null }
                    }
                }
            }

            if ($Context -and $Context.PSObject.Properties['NetworkAnalyzerState'] -and $Context.NetworkAnalyzerState -and $Context.NetworkAnalyzerState.PSObject.Properties['GatewayMacs']) {
                foreach ($historicalMac in (ConvertTo-NetworkArray $Context.NetworkAnalyzerState.GatewayMacs)) {
                    $normalizedHistorical = Normalize-NetworkMacAddress $historicalMac
                    if ($normalizedHistorical) { $baselineSet.Add($normalizedHistorical) | Out-Null }
                }
            }

            $observedMacs = New-Object System.Collections.Generic.List[string]
            foreach ($entry in $observedGatewayEntries) {
                if ($entry.NormalizedMac) { $observedMacs.Add($entry.NormalizedMac) | Out-Null }
            }

            $unexpected = @()
            if ($baselineSet.Count -gt 0) {
                foreach ($mac in $observedMacs) {
                    if (-not $baselineSet.Contains($mac)) { $unexpected += $mac }
                }
            }

            if ($unexpected.Count -gt 0) {
                $gatewayText = ($observedGatewayEntries | Where-Object { $_.NormalizedMac -and ($unexpected -contains $_.NormalizedMac) } | ForEach-Object { "{0}→{1}" -f $_.Gateway, $_.NormalizedMac } | Sort-Object)
                $evidence = if ($gatewayText) { $gatewayText -join '; ' } else { $unexpected -join ', ' }
                Add-CategoryIssue -CategoryResult $result -Severity 'high' -Title 'Gateway MAC address changed, so users could be routed through an untrusted device.' -Evidence $evidence -Subcategory 'ARP Cache' -Remediation $arpCacheSpoofingRemediation
            }

            $duplicateGatewayMacs = @()
            foreach ($mac in $macToGateways.Keys) {
                $gateways = $macToGateways[$mac]
                if ($gateways.Count -gt 1) {
                    $duplicateGatewayMacs += [pscustomobject]@{
                        Mac      = $mac
                        Gateways = ($gateways | Sort-Object -Unique)
                    }
                }
            }

            if ($duplicateGatewayMacs.Count -gt 0) {
                $evidence = ($duplicateGatewayMacs | ForEach-Object { "{0} used by {1}" -f $_.Mac, ($_.Gateways -join ', ') }) -join '; '
                Add-CategoryIssue -CategoryResult $result -Severity 'medium' -Title 'Multiple gateways share the same MAC, so traffic may be hijacked by a spoofing bridge.' -Evidence $evidence -Subcategory 'ARP Cache' -Remediation $arpCacheSpoofingRemediation
            }

            $suspiciousOuiMap = @{
                '00:00:00' = 'all-zero'
                'FF:FF:FF' = 'broadcast'
                '08:00:27' = 'VirtualBox'
                '00:05:69' = 'VMware'
                '00:0C:29' = 'VMware'
                '00:1C:14' = 'VMware'
                '00:50:56' = 'VMware'
                '00:15:5D' = 'Hyper-V'
                '00:16:3E' = 'Xen'
                '00:1C:42' = 'Parallels'
            }

            $suspiciousEntries = @()
            foreach ($entry in $observedGatewayEntries) {
                if (-not $entry.NormalizedMac) { continue }
                $oui = Get-NetworkMacOui $entry.NormalizedMac
                if (-not $oui) { continue }
                if ($suspiciousOuiMap.ContainsKey($oui)) {
                    $descriptor = $suspiciousOuiMap[$oui]
                    $suspiciousEntries += "{0}→{1} ({2})" -f $entry.Gateway, $entry.NormalizedMac, $descriptor
                }
            }

            if ($suspiciousEntries.Count -gt 0) {
                $evidence = $suspiciousEntries -join '; '
                Add-CategoryIssue -CategoryResult $result -Severity 'medium' -Title 'Gateway resolved to a suspicious vendor MAC, so users may be redirected through a malicious host.' -Evidence $evidence -Subcategory 'ARP Cache' -Remediation $arpCacheSpoofingRemediation
            }

            $broadcastEntries = @()
            $multicastEntries = @()
            $unicastInvalidEntries = @()
            $gatewayArpEntries = New-Object System.Collections.Generic.List[object]

            foreach ($entry in $arpEntries) {
                if (-not $entry -or -not $entry.InternetAddress) { continue }

                $ipAddress = Get-NetworkCanonicalIpv4 $entry.InternetAddress
                if (-not $ipAddress) { continue }

                if (Test-NetworkBroadcastIpv4Address $ipAddress) {
                    $broadcastEntries += $entry
                    continue
                }

                if (Test-NetworkMulticastIpv4Address $ipAddress) {
                    $multicastEntries += $entry
                    continue
                }

                $macForEvaluation = if ($entry.NormalizedMac) { $entry.NormalizedMac } else { $entry.PhysicalAddress }
                if (Test-NetworkInvalidUnicastMac $macForEvaluation) {
                    $unicastInvalidEntries += $entry
                }
            }

            foreach ($gateway in $gatewayMap.Keys) {
                $detail = $gatewayMap[$gateway]
                if (-not $detail -or -not $detail.ArpMatches) { continue }
                $match = $detail.ArpMatches | Select-Object -First 1
                if (-not $match) { continue }
                $gatewayArpEntries.Add($match) | Out-Null
            }

            $gatewayAlerts = New-Object System.Collections.Generic.List[object]
            foreach ($gatewayEntry in $gatewayArpEntries) {
                $macForEvaluation = if ($gatewayEntry.NormalizedMac) { $gatewayEntry.NormalizedMac } else { $gatewayEntry.PhysicalAddress }
                if (Test-NetworkInvalidUnicastMac $macForEvaluation) {
                    $gatewayAlerts.Add($gatewayEntry) | Out-Null
                }
            }

            $severity = 'info'
            if ($gatewayAlerts.Count -gt 0) {
                $severity = 'high'
            } elseif ($unicastInvalidEntries.Count -gt 0) {
                $severity = 'medium'
            }

            $formatArpEntry = {
                param($entry)

                if (-not $entry) { return $null }

                $ipDisplay = Get-NetworkCanonicalIpv4 $entry.InternetAddress
                if (-not $ipDisplay) { $ipDisplay = $entry.InternetAddress }

                $macDisplay = if ($entry.NormalizedMac) { $entry.NormalizedMac } elseif ($entry.PhysicalAddress) { $entry.PhysicalAddress } else { 'unknown' }
                $typeDisplay = if ($entry.Type) { [string]$entry.Type } else { 'unknown' }

                return "{0}→{1} [{2}]" -f $ipDisplay, $macDisplay, $typeDisplay
            }

            $gatewaySummary = @()
            foreach ($gatewayEntry in $gatewayArpEntries) {
                $formatted = & $formatArpEntry $gatewayEntry
                if ($formatted) { $gatewaySummary += $formatted }
            }

            $suppressedEvidence = @()
            if ($broadcastEntries.Count -gt 0) {
                $sample = $broadcastEntries | Select-Object -First 2
                $formattedSample = ($sample | ForEach-Object { & $formatArpEntry $_ }) -join '; '
                if ($broadcastEntries.Count -gt 2) { $formattedSample = "{0}; …" -f $formattedSample }
                if ($formattedSample) {
                    $suppressedEvidence += "Suppressed broadcast entries (expected): $formattedSample"
                }
            }

            if ($multicastEntries.Count -gt 0) {
                $sample = $multicastEntries | Select-Object -First 2
                $formattedSample = ($sample | ForEach-Object { & $formatArpEntry $_ }) -join '; '
                if ($multicastEntries.Count -gt 2) { $formattedSample = "{0}; …" -f $formattedSample }
                if ($formattedSample) {
                    $suppressedEvidence += "Suppressed multicast entries (expected): $formattedSample"
                }
            }

            $primaryEvidence = @()
            switch ($severity) {
                'high' {
                    $title = 'Default gateway resolved to an invalid MAC, so users may be routed through a spoofed device.'
                    $remediation = 'Investigate ARP for default gateway. Clear ARP cache (arp -d *), power-cycle router/switch, and verify gateway MAC against device label/UI. If it returns or flaps, check for ARP spoofing.'
                    foreach ($entry in $gatewayAlerts) {
                        $formatted = & $formatArpEntry $entry
                        if ($formatted) { $primaryEvidence += $formatted }
                    }
                }
                'medium' {
                    $title = 'Unicast neighbors resolved to broadcast or zero MACs, so their traffic may be intercepted or dropped.'
                    $remediation = 'Clear ARP cache (arp -d *). Re-check neighbors. If unicast entries keep resolving to FF:FF:FF:FF:FF:FF or 00:00:00:00:00:00, isolate the suspect IP or segment and review switch CAM/port security.'
                    foreach ($entry in $unicastInvalidEntries) {
                        $formatted = & $formatArpEntry $entry
                        if ($formatted) { $primaryEvidence += $formatted }
                    }
                }
                default {
                    $title = 'We suppress broadcast and multicast ARP entries, so warnings apply only to unicast neighbors with invalid MACs or evidence of flapping.'
                    $remediation = 'No action needed. Broadcast/multicast ARP entries are expected. Monitor gateway mapping for changes.'
                }
            }

            $evidence = @()
            if ($primaryEvidence.Count -gt 0) { $evidence += $primaryEvidence }
            if ($gatewaySummary.Count -gt 0) { $evidence += "Gateway ARP: $($gatewaySummary -join '; ')" }
            if ($suppressedEvidence.Count -gt 0) { $evidence += $suppressedEvidence }

            Add-CategoryIssue -CategoryResult $result -Severity $severity -Title $title -Evidence $evidence -Subcategory 'ARP Cache' -Remediation $remediation

            $localMacAlerts = @()
            foreach ($mac in $localMacs) {
                $matches = $arpEntries | Where-Object { $_.NormalizedMac -and $_.NormalizedMac.Equals($mac, [System.StringComparison]::OrdinalIgnoreCase) }
                if (-not $matches) { continue }

                $remoteIps = New-Object System.Collections.Generic.HashSet[string]([System.StringComparer]::OrdinalIgnoreCase)
                foreach ($match in $matches) {
                    $ip = Get-NetworkCanonicalIpv4 $match.InternetAddress
                    if (-not $ip) { continue }
                    if ($localIps.Contains($ip)) { continue }
                    $remoteIps.Add($ip) | Out-Null
                }

                if ($remoteIps.Count -gt 1) {
                    $localMacAlerts += "{0} impersonates IPs {1}" -f $mac, (([System.Linq.Enumerable]::ToArray($remoteIps)) -join ', ')
                }
            }

            if ($localMacAlerts.Count -gt 0) {
                $evidence = $localMacAlerts -join '; '
                Add-CategoryIssue -CategoryResult $result -Severity 'medium' -Title 'Host MAC responds for multiple IPs, so neighbors may lose connectivity to their addresses.' -Evidence $evidence -Subcategory 'ARP Cache' -Remediation $arpCacheSpoofingRemediation
            }

            $observedGatewayData = New-Object System.Collections.Generic.List[object]
            foreach ($entry in $observedGatewayEntries) {
                if (-not $entry) { continue }
                $observedGatewayData.Add([pscustomobject]@{
                    Address    = $entry.Gateway
                    Interfaces = if ($entry.Interfaces) { $entry.Interfaces } else { @() }
                    Mac        = $entry.NormalizedMac
                    Type       = $entry.Type
                }) | Out-Null
            }

            $baselineArray = @()
            foreach ($mac in $baselineSet) {
                if ($mac) { $baselineArray += $mac }
            }

            $duplicateSummaries = @()
            foreach ($duplicate in $duplicateGatewayMacs) {
                if (-not $duplicate) { continue }
                $duplicateSummaries += [pscustomobject]@{
                    Mac      = $duplicate.Mac
                    Gateways = if ($duplicate.Gateways) { $duplicate.Gateways } else { @() }
                }
            }

            $alertSummaries = @()
            foreach ($alert in $gatewayAlerts) {
                $formatted = & $formatArpEntry $alert
                if ($formatted) { $alertSummaries += $formatted }
            }

            $connectivityContext.Gateway = @{
                Observed       = $observedGatewayData.ToArray()
                BaselineMacs   = $baselineArray
                UnexpectedMacs = ($unexpected | Sort-Object -Unique)
                DuplicateMacs  = $duplicateSummaries
                SuspiciousMacs = $suspiciousEntries
                Alerts         = $alertSummaries
                LocalMacAlerts = $localMacAlerts
            }

            if ($Context) {
                if (-not $Context.PSObject.Properties['NetworkAnalyzerState'] -or -not $Context.NetworkAnalyzerState) {
                    $Context | Add-Member -NotePropertyName 'NetworkAnalyzerState' -NotePropertyValue ([pscustomobject]@{
                        GatewayMacs = New-Object System.Collections.Generic.List[string]
                        RouterMacs  = New-Object System.Collections.Generic.List[string]
                    }) -Force
                } else {
                    if (-not $Context.NetworkAnalyzerState.PSObject.Properties['GatewayMacs']) {
                        $Context.NetworkAnalyzerState | Add-Member -NotePropertyName 'GatewayMacs' -NotePropertyValue (New-Object System.Collections.Generic.List[string]) -Force
                    }
                    if (-not $Context.NetworkAnalyzerState.PSObject.Properties['RouterMacs']) {
                        $Context.NetworkAnalyzerState | Add-Member -NotePropertyName 'RouterMacs' -NotePropertyValue (New-Object System.Collections.Generic.List[string]) -Force
                    }
                }

                $existingSet = New-Object System.Collections.Generic.HashSet[string]([System.StringComparer]::OrdinalIgnoreCase)
                foreach ($existingMac in $Context.NetworkAnalyzerState.GatewayMacs) {
                    $normalizedExisting = Normalize-NetworkMacAddress $existingMac
                    if ($normalizedExisting) { $existingSet.Add($normalizedExisting) | Out-Null }
                }

                foreach ($mac in $observedMacs) {
                    if (-not $mac) { continue }
                    if ($existingSet.Add($mac)) {
                        $Context.NetworkAnalyzerState.GatewayMacs.Add($mac) | Out-Null
                    }
                }
            }
        }

        $ipv6RoutingArtifact = Get-AnalyzerArtifact -Context $Context -Name 'ipv6-routing'
        Write-HeuristicDebug -Source 'Network' -Message 'Resolved ipv6-routing artifact' -Data ([ordered]@{
            Found = [bool]$ipv6RoutingArtifact
        })

        $ipv6Payload = $null
        if ($ipv6RoutingArtifact) {
            $ipv6Payload = Resolve-SinglePayload -Payload (Get-ArtifactPayload -Artifact $ipv6RoutingArtifact)
        }

        Write-HeuristicDebug -Source 'Network' -Message 'Evaluating IPv6 routing payload' -Data ([ordered]@{
            HasPayload = [bool]$ipv6Payload
        })

        $ipv6Neighbors = @()
        $ipv6Routers = @()
        $ipv6Sections = @()
        $neighborPayloadError = $false
        $routerPayloadError = $false

        if ($ipv6Payload) {
            if ($ipv6Payload.PSObject.Properties['Neighbors']) {
                $neighborsRaw = $ipv6Payload.Neighbors
                if ($neighborsRaw -is [psobject] -and $neighborsRaw.PSObject.Properties['Error']) {
                    $neighborPayloadError = $true
                } elseif ($neighborsRaw) {
                    $ipv6Neighbors = ConvertTo-Ipv6NeighborEntries -Value $neighborsRaw
                }
            }

            if ($ipv6Payload.PSObject.Properties['Routers']) {
                $routersRaw = $ipv6Payload.Routers
                if ($routersRaw -is [psobject] -and $routersRaw.PSObject.Properties['Error']) {
                    $routerPayloadError = $true
                } elseif ($routersRaw) {
                    $ipv6Routers = ConvertTo-Ipv6RouterEntries -Value $routersRaw
                }
            }

            if ($ipv6Payload.PSObject.Properties['IpConfigIpv6']) {
                $sectionsRaw = $ipv6Payload.IpConfigIpv6
                if (-not ($sectionsRaw -is [psobject] -and $sectionsRaw.PSObject.Properties['Error'])) {
                    $ipv6Sections = ConvertTo-NetworkArray $sectionsRaw
                }
            }
        }

        Write-HeuristicDebug -Source 'Network' -Message 'Parsed IPv6 routing data' -Data ([ordered]@{
            NeighborCount = if ($ipv6Neighbors) { $ipv6Neighbors.Count } else { 0 }
            RouterCount   = if ($ipv6Routers) { $ipv6Routers.Count } else { 0 }
            NeighborError = $neighborPayloadError
            RouterError   = $routerPayloadError
        })

        $globalIpv6Records = New-Object System.Collections.Generic.List[pscustomobject]
        if ($adapterInventory -and $adapterInventory.Map) {
            foreach ($entry in $adapterInventory.Map.Values) {
                if (-not $entry) { continue }

                $addressSet = New-Object System.Collections.Generic.HashSet[string]([System.StringComparer]::OrdinalIgnoreCase)
                foreach ($ipText in $entry.IPv6) {
                    if (Test-NetworkValidIpv6Address $ipText) {
                        $addressSet.Add($ipText) | Out-Null
                    }
                }

                if ($addressSet.Count -gt 0) {
                    $aliasLabel = if ($entry.PSObject.Properties['Alias']) { [string]$entry.Alias } else { $null }
                    $globalIpv6Records.Add([pscustomobject]@{
                        Alias     = $aliasLabel
                        Addresses = if ($addressSet.Count -gt 0) { [System.Linq.Enumerable]::ToArray($addressSet) } else { @() }
                    }) | Out-Null
                }
            }
        }

        $hasIpv6Gateways = $false
        if ($adapterInventory -and $adapterInventory.Map) {
            foreach ($entry in $adapterInventory.Map.Values) {
                if (-not $entry) { continue }
                foreach ($gatewayValue in $entry.IPv6Gateways) {
                    if ($gatewayValue) { $hasIpv6Gateways = $true; break }
                }
                if ($hasIpv6Gateways) { break }
            }
        }

        if ($globalIpv6Records.Count -gt 0 -and $ipv6RoutingArtifact -and -not $routerPayloadError -and $ipv6Routers.Count -eq 0 -and -not $hasIpv6Gateways) {
            $evidenceItems = $globalIpv6Records | ForEach-Object {
                $aliasLabel = if ($_.Alias) { $_.Alias } else { 'Interface' }
                $addresses = $_.Addresses | Sort-Object -Unique
                if ($addresses.Count -gt 0) {
                    '{0}: {1}' -f $aliasLabel, ($addresses -join ', ')
                }
            }

            $evidenceText = $evidenceItems | Where-Object { $_ } | Sort-Object
            $evidence = if ($evidenceText) { $evidenceText -join '; ' } else { 'Global IPv6 addresses were assigned.' }
            Add-CategoryIssue -CategoryResult $result -Severity 'medium' -Title 'Global IPv6 addresses appeared on an IPv4-only network, so rogue router advertisements may break connectivity.' -Evidence $evidence -Subcategory 'IPv6 Routing'
        }

        $neighborMap = @{}
        foreach ($neighbor in $ipv6Neighbors) {
            if (-not $neighbor -or -not $neighbor.CanonicalAddress) { continue }
            $key = $neighbor.CanonicalAddress.ToLowerInvariant()
            if (-not $neighborMap.ContainsKey($key)) {
                $neighborMap[$key] = New-Object System.Collections.Generic.List[object]
            }
            $neighborMap[$key].Add($neighbor) | Out-Null
        }

        $routerMacRecords = New-Object System.Collections.Generic.List[pscustomobject]
        foreach ($router in $ipv6Routers) {
            if (-not $router) { continue }

            $key = if ($router.CanonicalAddress) { $router.CanonicalAddress.ToLowerInvariant() } else { $null }
            $macs = New-Object System.Collections.Generic.List[string]
            if ($key -and $neighborMap.ContainsKey($key)) {
                foreach ($neighbor in $neighborMap[$key]) {
                    if ($neighbor.NormalizedMac) { $macs.Add($neighbor.NormalizedMac) | Out-Null }
                }
            }

            $routerMacRecords.Add([pscustomobject]@{
                InterfaceName = if ($router.InterfaceName) { [string]$router.InterfaceName } else { $null }
                Address       = if ($router.Address) { [string]$router.Address } else { $null }
                Macs          = ($macs | Sort-Object -Unique)
            }) | Out-Null
        }

        $observedRouterMacSet = New-Object System.Collections.Generic.HashSet[string]([System.StringComparer]::OrdinalIgnoreCase)
        foreach ($record in $routerMacRecords) {
            foreach ($mac in $record.Macs) {
                if ($mac) { $observedRouterMacSet.Add($mac) | Out-Null }
            }
        }

        $routerBaselineSet = New-Object System.Collections.Generic.HashSet[string]([System.StringComparer]::OrdinalIgnoreCase)
        $routerBaselineArtifact = Get-AnalyzerArtifact -Context $Context -Name 'ipv6-router-baseline'
        if ($routerBaselineArtifact) {
            $baselinePayload = Resolve-SinglePayload -Payload (Get-ArtifactPayload -Artifact $routerBaselineArtifact)
            if ($baselinePayload) {
                $baselineValues = if ($baselinePayload.PSObject.Properties['RouterMacs']) { ConvertTo-NetworkArray $baselinePayload.RouterMacs } else { ConvertTo-NetworkArray $baselinePayload }
                foreach ($baselineValue in $baselineValues) {
                    $normalizedBaseline = Normalize-NetworkMacAddress $baselineValue
                    if ($normalizedBaseline) { $routerBaselineSet.Add($normalizedBaseline) | Out-Null }
                }
            }
        }

        if ($Context -and $Context.PSObject.Properties['NetworkAnalyzerState'] -and $Context.NetworkAnalyzerState -and $Context.NetworkAnalyzerState.PSObject.Properties['RouterMacs']) {
            foreach ($historical in (ConvertTo-NetworkArray $Context.NetworkAnalyzerState.RouterMacs)) {
                $normalizedHistorical = Normalize-NetworkMacAddress $historical
                if ($normalizedHistorical) { $routerBaselineSet.Add($normalizedHistorical) | Out-Null }
            }
        }

        $observedRouterMacs = @()
        foreach ($mac in $observedRouterMacSet) {
            if ($mac) { $observedRouterMacs += $mac }
        }

        $unexpectedRouterMacs = @()
        if ($routerBaselineSet.Count -gt 0) {
            foreach ($mac in $observedRouterMacs) {
                if (-not $routerBaselineSet.Contains($mac)) { $unexpectedRouterMacs += $mac }
            }
        }

<<<<<<< HEAD
        # Structured remediation mapping for rogue IPv6 routers:
        # - Each containment option becomes a text + code pair.
        # - The long-term network fix remains a note emphasizing RA Guard.
        $rogueRouterRemediation = @'
[
  {
    "type": "text",
    "title": "Endpoint containment (temporary)",
    "content": "If IPv6 is not required temporarily, disable the IPv6 stack."
  },
  {
    "type": "code",
    "lang": "powershell",
    "content": "Disable-NetAdapterBinding -Name \"*\" -ComponentID ms_tcpip6"
  },
  {
    "type": "text",
    "title": "Per-interface alternative",
    "content": "Disable router discovery on affected adapters while investigating."
  },
  {
    "type": "code",
    "lang": "powershell",
    "content": "Set-NetIPInterface -InterfaceAlias 'Ethernet' -AddressFamily IPv6 -RouterDiscovery Disabled"
  },
  {
    "type": "note",
    "content": "Network fix: Enforce RA Guard on access ports."
  }
]
'@
=======
        $rogueRouterSteps = @(
            @{
                type    = 'text'
                title   = 'Endpoint containment (when IPv6 can be paused)'
                content = 'Temporarily disable IPv6 bindings to stop rogue router advertisements while investigating.'
            }
            @{
                type    = 'code'
                title   = 'Disable IPv6 stack bindings'
                lang    = 'powershell'
                content = 'Disable-NetAdapterBinding -Name "*" -ComponentID ms_tcpip6'
            }
            @{
                type    = 'text'
                title   = 'Alternative per-interface containment'
                content = 'Disable router discovery on specific interfaces if IPv6 must remain enabled elsewhere.'
            }
            @{
                type    = 'code'
                title   = 'Disable router discovery on interface'
                lang    = 'cmd'
                content = 'netsh interface ipv6 set interface "Ethernet" routerdiscovery=disabled'
            }
            @{
                type    = 'text'
                title   = 'Network hardening'
                content = 'Enforce RA Guard on access switch ports to block rogue IPv6 router advertisements.'
            }
        )
        $rogueRouterRemediation = $rogueRouterSteps | ConvertTo-Json -Depth 5
>>>>>>> d26afa98

        if ($unexpectedRouterMacs.Count -gt 0) {
            $evidence = ($unexpectedRouterMacs | Sort-Object -Unique) -join ', '
            Add-CategoryIssue -CategoryResult $result -Severity 'high' -Title 'IPv6 router MAC changed, so clients may follow rogue router advertisements unless RA Guard blocks them.' -Evidence $evidence -Subcategory 'IPv6 Routing' -Remediation $rogueRouterRemediation
        }

        if ($observedRouterMacs.Count -gt 1) {
            $evidenceParts = $routerMacRecords | ForEach-Object {
                $macText = if ($_.Macs -and $_.Macs.Count -gt 0) { $_.Macs -join ', ' } else { 'no MAC learned' }
                $labelParts = @()
                if ($_.InterfaceName) { $labelParts += $_.InterfaceName }
                if ($_.Address) { $labelParts += $_.Address }
                $label = if ($labelParts.Count -gt 0) { $labelParts -join ' → ' } else { 'Router' }
                '{0} = {1}' -f $label, $macText
            }

            $evidence = ($evidenceParts | Where-Object { $_ }) -join '; '
            Add-CategoryIssue -CategoryResult $result -Severity 'medium' -Title 'Multiple IPv6 router MACs detected, so rogue router advertisements may hijack clients unless RA Guard is enforced.' -Evidence $evidence -Subcategory 'IPv6 Routing' -Remediation $rogueRouterRemediation
        }

        if ($Context) {
            if (-not $Context.PSObject.Properties['NetworkAnalyzerState'] -or -not $Context.NetworkAnalyzerState) {
                $Context | Add-Member -NotePropertyName 'NetworkAnalyzerState' -NotePropertyValue ([pscustomobject]@{
                    GatewayMacs = New-Object System.Collections.Generic.List[string]
                    RouterMacs  = New-Object System.Collections.Generic.List[string]
                }) -Force
            } elseif (-not $Context.NetworkAnalyzerState.PSObject.Properties['RouterMacs']) {
                $Context.NetworkAnalyzerState | Add-Member -NotePropertyName 'RouterMacs' -NotePropertyValue (New-Object System.Collections.Generic.List[string]) -Force
            }
        }

        if ($Context -and $Context.NetworkAnalyzerState -and $Context.NetworkAnalyzerState.PSObject.Properties['RouterMacs']) {
            $existingRouterSet = New-Object System.Collections.Generic.HashSet[string]([System.StringComparer]::OrdinalIgnoreCase)
            foreach ($existingMac in $Context.NetworkAnalyzerState.RouterMacs) {
                $normalizedExisting = Normalize-NetworkMacAddress $existingMac
                if ($normalizedExisting) { $existingRouterSet.Add($normalizedExisting) | Out-Null }
            }

            foreach ($mac in $observedRouterMacSet) {
                if (-not $mac) { continue }
                if ($existingRouterSet.Add($mac)) {
                    $Context.NetworkAnalyzerState.RouterMacs.Add($mac) | Out-Null
                }
            }
        }

        if ($payload -and $payload.IpConfig) {
            $ipText = if ($payload.IpConfig -is [string[]]) { $payload.IpConfig -join "`n" } else { [string]$payload.IpConfig }
            if ($ipText -match 'IPv4 Address') {
                Add-CategoryNormal -CategoryResult $result -Title 'IPv4 addressing detected' -Subcategory 'IP Configuration'
            } else {
                Add-CategoryIssue -CategoryResult $result -Severity 'high' -Title 'No IPv4 configuration found, so connectivity will fail without valid addressing.' -Evidence 'ipconfig /all output did not include IPv4 details.' -Subcategory 'IP Configuration' -Remediation $ipConfigurationRemediation -Data (& $createConnectivityData $connectivityContext)
            }
        }

        if ($payload -and $payload.Route) {
            $routeText = if ($payload.Route -is [string[]]) { $payload.Route -join "`n" } else { [string]$payload.Route }
            if ($routeText -notmatch '0\.0\.0\.0') {
                Add-CategoryIssue -CategoryResult $result -Severity 'medium' -Title 'Routing table missing default route, so outbound connectivity will fail.' -Evidence 'route print output did not include 0.0.0.0/0.' -Subcategory 'Routing' -Remediation $ipConfigurationRemediation -Data (& $createConnectivityData $connectivityContext)
            }
        }
    } else {
        Add-CategoryIssue -CategoryResult $result -Severity 'warning' -Title 'Network base diagnostics not collected, so connectivity failures may go undetected.' -Subcategory 'Collection' -Remediation $ipConfigurationRemediation -Data (& $createConnectivityData $connectivityContext)
    }

    if ($adapterLinkInventory -and $adapterLinkInventory.Map -and $adapterLinkInventory.Map.Keys.Count -gt 0) {
        $linkEntries = @()
        foreach ($key in $adapterLinkInventory.Map.Keys) {
            $linkEntries += $adapterLinkInventory.Map[$key]
        }

        foreach ($linkEntry in $linkEntries) {
            if (-not $linkEntry) { continue }

            $alias = if ($linkEntry.PSObject.Properties['Alias']) { [string]$linkEntry.Alias } else { $null }
            if (-not $alias) { continue }

            $aliasKey = if ($linkEntry.PSObject.Properties['Key'] -and $linkEntry.Key) { [string]$linkEntry.Key } else { $null }
            if (-not $aliasKey) {
                try { $aliasKey = $alias.ToLowerInvariant() } catch { $aliasKey = $alias }
            }

            $interfaceInfo = $null
            if ($aliasKey -and $adapterInventory -and $adapterInventory.Map -and $adapterInventory.Map.ContainsKey($aliasKey)) {
                $interfaceInfo = $adapterInventory.Map[$aliasKey]
            }

            $isPseudo = $false
            if ($interfaceInfo -and $interfaceInfo.PSObject.Properties['IsPseudo']) {
                $isPseudo = [bool]$interfaceInfo.IsPseudo
            } else {
                $description = if ($linkEntry.PSObject.Properties['Description']) { $linkEntry.Description } else { $null }
                $isPseudo = Test-NetworkPseudoInterface -Alias $alias -Description $description
            }
            if ($isPseudo) { continue }

            $isUp = $false
            if ($interfaceInfo -and $interfaceInfo.PSObject.Properties['IsUp']) {
                $isUp = [bool]$interfaceInfo.IsUp
            } else {
                $statusText = if ($linkEntry.PSObject.Properties['Status']) { [string]$linkEntry.Status } else { $null }
                $normalizedStatus = if ($statusText) {
                    try { $statusText.ToLowerInvariant() } catch { $statusText }
                } else { '' }
                if ($normalizedStatus -eq 'up' -or $normalizedStatus -eq 'connected' -or $normalizedStatus -like 'up*') {
                    $isUp = $true
                }
            }
            if (-not $isUp) { continue }

            $linkMetrics = if ($linkEntry.PSObject.Properties['LinkSpeed']) { $linkEntry.LinkSpeed } else { $null }
            $linkBits = if ($linkMetrics) { $linkMetrics.BitsPerSecond } else { $null }
            if ($linkBits -and $linkBits -le 0) { $linkBits = $null }

            $policy = if ($linkEntry.PSObject.Properties['SpeedPolicy']) { $linkEntry.SpeedPolicy } else { $null }
            $policyBits = if ($policy) { $policy.BitsPerSecond } else { $null }
            $policyDuplex = if ($policy -and $policy.Duplex) { [string]$policy.Duplex } else { $null }

            $linkText = $null
            if ($linkMetrics -and $linkMetrics.Text) { $linkText = $linkMetrics.Text }
            elseif ($linkEntry.PSObject.Properties['LinkSpeedText']) { $linkText = [string]$linkEntry.LinkSpeedText }

            $policyText = if ($linkEntry.PSObject.Properties['SpeedPolicyText']) { [string]$linkEntry.SpeedPolicyText } else { $null }
            $descriptionText = if ($linkEntry.PSObject.Properties['Description']) { [string]$linkEntry.Description } else { $null }

            $isGigabitCapable = if ($linkEntry.PSObject.Properties['IsGigabitCapable']) { [bool]$linkEntry.IsGigabitCapable } else { $false }

            $isHundredMegLink = ($linkBits -and $linkBits -ge 90000000 -and $linkBits -le 120000000)
            $isHundredMegPolicy = ($policyBits -and $policyBits -ge 90000000 -and $policyBits -le 120000000)

            if ($isGigabitCapable -and $isHundredMegLink -and $isHundredMegPolicy -and $policyDuplex -eq 'Half') {
                $evidence = [ordered]@{}
                $evidence['Adapter'] = $alias
                if ($descriptionText) { $evidence['Description'] = $descriptionText }
                if ($linkText) { $evidence['LinkSpeed'] = $linkText }
                if ($policyText) { $evidence['Policy'] = $policyText }
                $remediation = 'Re-enable auto-negotiation on the NIC and replace the cable or switch port until it links at gigabit full duplex.'

                Add-CategoryIssue -CategoryResult $result -Severity 'high' -Title ("Adapter {0} stuck at 100 Mb half duplex, so users will hit collisions and slow LAN throughput." -f $alias) -Evidence $evidence -Subcategory 'Adapters' -Remediation $remediation
                continue
            }

            if ($policyBits -and $linkBits -and ([math]::Abs($policyBits - $linkBits) -gt 1000000)) {
                $policyLabel = if ($policyText) { $policyText } elseif ($policyBits) { ('{0:N0} bps' -f $policyBits) } else { 'policy' }
                $linkLabel = if ($linkText) { $linkText } elseif ($linkBits) { ('{0:N0} bps' -f $linkBits) } else { 'link speed' }

                $evidence = [ordered]@{}
                $evidence['Adapter'] = $alias
                if ($descriptionText) { $evidence['Description'] = $descriptionText }
                if ($policyText) { $evidence['Policy'] = $policyText } elseif ($policyBits) { $evidence['Policy'] = ('{0:N0} bps' -f $policyBits) }
                if ($linkText) { $evidence['LinkSpeed'] = $linkText } elseif ($linkBits) { $evidence['LinkSpeed'] = ('{0:N0} bps' -f $linkBits) }
                $remediation = 'Set the NIC and switch port to matching speed/duplex or leave both on auto-negotiation so the link meets policy.'

                Add-CategoryIssue -CategoryResult $result -Severity 'medium' -Title ("Adapter {0} policy {1} disagrees with negotiated {2}, so throughput and stability will suffer until they match." -f $alias, $policyLabel, $linkLabel) -Evidence $evidence -Subcategory 'Adapters' -Remediation $remediation
            }
        }
    }

    $lldpSubcategory = 'Switch Port Mapping'
<<<<<<< HEAD
    # Structured remediation mapping for LLDP gaps:
    # - Endpoint actions become text + code steps.
    # - Infrastructure guidance remains a text step describing switch validation.
    $lldpRemediation = @'
[
  {
    "type": "text",
    "title": "Endpoint",
    "content": "Ensure the LLDP service (lldpsvc) is available and started."
  },
  {
    "type": "code",
    "lang": "powershell",
    "content": "# Ensure LLDP service available/started (Windows LLDP service: \"lldpsvc\")\nSet-Service lldpsvc -StartupType Automatic\nStart-Service lldpsvc"
  },
  {
    "type": "text",
    "title": "Infrastructure",
    "content": "Populate switch inventory, compare LLDP neighbors to the CMDB, and correct mispatches."
  }
]
'@
=======
    $lldpSteps = @(
        @{
            type    = 'text'
            title   = 'Endpoint action'
            content = 'Ensure the LLDP service (lldpsvc) exists and is running so neighbor data is collected.'
        }
        @{
            type    = 'code'
            title   = 'Start LLDP service'
            lang    = 'powershell'
            content = @"
# Ensure LLDP service available/started (Windows LLDP service: "lldpsvc")
Set-Service lldpsvc -StartupType Automatic
Start-Service lldpsvc
"@.Trim()
        }
        @{
            type    = 'text'
            title   = 'Infrastructure action'
            content = 'Populate switch inventory, compare LLDP neighbors with the CMDB, and correct any mispatched connections.'
        }
    )
    $lldpRemediation = $lldpSteps | ConvertTo-Json -Depth 5
>>>>>>> d26afa98
    $lldpArtifact = Get-AnalyzerArtifact -Context $Context -Name 'network-lldp'
    Write-HeuristicDebug -Source 'Network' -Message 'Resolved network-lldp artifact' -Data ([ordered]@{
        Found = [bool]$lldpArtifact
    })
    if ($lldpArtifact) {
        $lldpPayload = Resolve-SinglePayload -Payload (Get-ArtifactPayload -Artifact $lldpArtifact)
        Write-HeuristicDebug -Source 'Network' -Message 'Evaluating network-lldp payload' -Data ([ordered]@{
            HasPayload = [bool]$lldpPayload
        })

        $lldpNeighbors = ConvertTo-LldpNeighborRecords -Payload $lldpPayload
        $neighborCount = if ($lldpNeighbors) { $lldpNeighbors.Count } else { 0 }
        Write-HeuristicDebug -Source 'Network' -Message 'Parsed LLDP neighbors' -Data ([ordered]@{
            Count = $neighborCount
        })

        $switchPortExpectations = Get-NetworkSwitchPortExpectations -Context $Context
        $expectationCount = if ($switchPortExpectations -and $switchPortExpectations.Records) { $switchPortExpectations.Records.Count } else { 0 }
        Write-HeuristicDebug -Source 'Network' -Message 'Resolved switch port expectations' -Data ([ordered]@{
            Count   = $expectationCount
            Sources = if ($switchPortExpectations -and $switchPortExpectations.Sources) { ($switchPortExpectations.Sources -join ', ') } else { '(none)' }
        })

        if ($neighborCount -eq 0) {
            Add-CategoryIssue -CategoryResult $result -Severity 'warning' -Title 'LLDP neighbors missing, so switch port documentation cannot be verified and mispatches may go unnoticed.' -Subcategory $lldpSubcategory -Remediation $lldpRemediation
        } else {
            $neighborMap = @{}
            foreach ($neighbor in $lldpNeighbors) {
                if (-not $neighbor) { continue }
                $keys = @()
                if ($neighbor.PSObject.Properties['AliasKeys'] -and $neighbor.AliasKeys) {
                    $keys = $neighbor.AliasKeys
                } elseif ($neighbor.PSObject.Properties['InterfaceAlias'] -and $neighbor.InterfaceAlias) {
                    $aliasKey = $neighbor.InterfaceAlias
                    try { $keys = @($aliasKey.ToLowerInvariant()) } catch { $keys = @([string]$aliasKey) }
                }

                foreach ($key in $keys) {
                    if (-not $key) { continue }
                    if (-not $neighborMap.ContainsKey($key)) {
                        $neighborMap[$key] = New-Object System.Collections.Generic.List[pscustomobject]
                    }
                    $neighborMap[$key].Add($neighbor) | Out-Null
                }
            }

            if ($expectationCount -gt 0 -and $switchPortExpectations -and $switchPortExpectations.Records) {
                foreach ($expected in $switchPortExpectations.Records) {
                    if (-not $expected) { continue }

                    $alias = if ($expected.PSObject.Properties['Alias']) { [string]$expected.Alias } else { 'Interface' }
                    $aliasKeys = if ($expected.PSObject.Properties['AliasKeys'] -and $expected.AliasKeys) { $expected.AliasKeys } else { @() }

                    $candidateNeighbors = New-Object System.Collections.Generic.List[pscustomobject]
                    foreach ($aliasKey in $aliasKeys) {
                        if (-not $aliasKey) { continue }
                        if ($neighborMap.ContainsKey($aliasKey)) {
                            foreach ($neighbor in $neighborMap[$aliasKey]) { $candidateNeighbors.Add($neighbor) | Out-Null }
                        }
                    }

                    $selectedNeighbor = $null
                    if ($candidateNeighbors.Count -gt 0) {
                        $candidateArray = $candidateNeighbors.ToArray()
                        $selectedNeighbor = $candidateArray | Where-Object { $_.Source -eq 'Get-NetAdapterLldpAgent' } | Select-Object -First 1
                        if (-not $selectedNeighbor) {
                            $selectedNeighbor = $candidateArray | Select-Object -First 1
                        }
                    }

                    $interfaceInfo = $null
                    if ($adapterInventory -and $adapterInventory.Map -and $aliasKeys) {
                        foreach ($aliasKey in $aliasKeys) {
                            if ($adapterInventory.Map.ContainsKey($aliasKey)) { $interfaceInfo = $adapterInventory.Map[$aliasKey]; break }
                        }
                    }

                    $isPseudo = $false
                    if ($interfaceInfo -and $interfaceInfo.PSObject.Properties['IsPseudo']) { $isPseudo = [bool]$interfaceInfo.IsPseudo }

                    if (-not $selectedNeighbor) {
                        if ($isPseudo) { continue }

                        $expectedLabel = if ($expected.PSObject.Properties['ExpectedLabel'] -and $expected.ExpectedLabel) { [string]$expected.ExpectedLabel } else { $null }
                        if (-not $expectedLabel) {
                            $parts = @()
                            if ($expected.PSObject.Properties['ExpectedSwitch'] -and $expected.ExpectedSwitch) { $parts += [string]$expected.ExpectedSwitch }
                            if ($expected.PSObject.Properties['ExpectedPort'] -and $expected.ExpectedPort) { $parts += [string]$expected.ExpectedPort }
                            if ($parts.Count -gt 0) { $expectedLabel = ($parts -join ' ') }
                        }
                        if (-not $expectedLabel) { $expectedLabel = 'the documented switch port' }

                        $evidence = [ordered]@{ Adapter = $alias }
                        if ($expected.PSObject.Properties['ExpectedSwitch'] -and $expected.ExpectedSwitch) { $evidence['ExpectedSwitch'] = [string]$expected.ExpectedSwitch }
                        if ($expected.PSObject.Properties['ExpectedPort'] -and $expected.ExpectedPort) { $evidence['ExpectedPort'] = [string]$expected.ExpectedPort }
                        if ($expected.PSObject.Properties['ExpectedLabel'] -and $expected.ExpectedLabel -and -not $evidence.Contains('ExpectedPort')) { $evidence['ExpectedLabel'] = [string]$expected.ExpectedLabel }
                        if ($expected.PSObject.Properties['Source'] -and $expected.Source) { $evidence['InventorySource'] = [string]$expected.Source }

                        Add-CategoryIssue -CategoryResult $result -Severity 'warning' -Title ("Adapter {0} lacks LLDP neighbor data, so {1} cannot be verified and mispatches may go unnoticed." -f $alias, $expectedLabel) -Evidence $evidence -Subcategory $lldpSubcategory -Remediation $lldpRemediation
                        continue
                    }

                    $observedSwitchNormalized = if ($selectedNeighbor.PSObject.Properties['NormalizedSwitch']) { $selectedNeighbor.NormalizedSwitch } else { $null }
                    if (-not $observedSwitchNormalized -and $selectedNeighbor.PSObject.Properties['NeighborSystemDescription']) {
                        $observedSwitchNormalized = Normalize-NetworkInventoryText $selectedNeighbor.NeighborSystemDescription
                    }

                    $observedPortNormalized = if ($selectedNeighbor.PSObject.Properties['NormalizedPort']) { $selectedNeighbor.NormalizedPort } else { $null }
                    if (-not $observedPortNormalized -and $selectedNeighbor.PSObject.Properties['NeighborPortDescription']) {
                        $observedPortNormalized = Normalize-NetworkInventoryText $selectedNeighbor.NeighborPortDescription
                    }

                    $observedLabelNormalized = if ($selectedNeighbor.PSObject.Properties['NormalizedObservedLabel']) { $selectedNeighbor.NormalizedObservedLabel } else { $null }

                    $expectedSwitchNormalized = if ($expected.PSObject.Properties['NormalizedSwitch']) { $expected.NormalizedSwitch } else { $null }
                    $expectedPortNormalized = if ($expected.PSObject.Properties['NormalizedPort']) { $expected.NormalizedPort } else { $null }
                    $expectedLabelNormalized = if ($expected.PSObject.Properties['NormalizedLabel']) { $expected.NormalizedLabel } else { $null }

                    $switchMatches = $true
                    if ($expectedSwitchNormalized) {
                        $switchMatches = ($observedSwitchNormalized -eq $expectedSwitchNormalized)
                        if (-not $switchMatches -and $observedLabelNormalized) {
                            $switchMatches = $observedLabelNormalized.Contains($expectedSwitchNormalized)
                        }
                    }

                    $portMatches = $true
                    if ($expectedPortNormalized) {
                        $portMatches = ($observedPortNormalized -eq $expectedPortNormalized)
                        if (-not $portMatches -and $observedLabelNormalized) {
                            $portMatches = $observedLabelNormalized.Contains($expectedPortNormalized)
                        }
                    }

                    $labelMatches = $true
                    if ($expectedLabelNormalized) {
                        $labelMatches = ($observedLabelNormalized -eq $expectedLabelNormalized)
                    }

                    if (-not ($switchMatches -and $portMatches -and $labelMatches)) {
                        $expectedDisplay = $null
                        if ($expected.PSObject.Properties['ExpectedLabel'] -and $expected.ExpectedLabel) {
                            $expectedDisplay = [string]$expected.ExpectedLabel
                        } else {
                            $parts = @()
                            if ($expected.PSObject.Properties['ExpectedSwitch'] -and $expected.ExpectedSwitch) { $parts += [string]$expected.ExpectedSwitch }
                            if ($expected.PSObject.Properties['ExpectedPort'] -and $expected.ExpectedPort) { $parts += [string]$expected.ExpectedPort }
                            if ($parts.Count -gt 0) { $expectedDisplay = ($parts -join ' ') }
                        }
                        if (-not $expectedDisplay) { $expectedDisplay = 'the documented switch port' }

                        $observedDisplay = if ($selectedNeighbor.PSObject.Properties['ObservedLabel'] -and $selectedNeighbor.ObservedLabel) { [string]$selectedNeighbor.ObservedLabel } else { $null }
                        if (-not $observedDisplay) {
                            $parts = @()
                            if ($selectedNeighbor.PSObject.Properties['NeighborSystemName'] -and $selectedNeighbor.NeighborSystemName) { $parts += [string]$selectedNeighbor.NeighborSystemName }
                            elseif ($selectedNeighbor.PSObject.Properties['NeighborSystemDescription'] -and $selectedNeighbor.NeighborSystemDescription) { $parts += [string]$selectedNeighbor.NeighborSystemDescription }
                            if ($selectedNeighbor.PSObject.Properties['NeighborPortId'] -and $selectedNeighbor.NeighborPortId) { $parts += [string]$selectedNeighbor.NeighborPortId }
                            elseif ($selectedNeighbor.PSObject.Properties['NeighborPortDescription'] -and $selectedNeighbor.NeighborPortDescription) { $parts += [string]$selectedNeighbor.NeighborPortDescription }
                            if ($parts.Count -gt 0) { $observedDisplay = ($parts -join ' ') }
                        }
                        if (-not $observedDisplay) { $observedDisplay = 'an unknown switch port' }

                        $evidence = [ordered]@{ Adapter = $alias }
                        if ($expected.PSObject.Properties['ExpectedSwitch'] -and $expected.ExpectedSwitch) { $evidence['ExpectedSwitch'] = [string]$expected.ExpectedSwitch }
                        if ($expected.PSObject.Properties['ExpectedPort'] -and $expected.ExpectedPort) { $evidence['ExpectedPort'] = [string]$expected.ExpectedPort }
                        if ($expected.PSObject.Properties['ExpectedLabel'] -and $expected.ExpectedLabel) { $evidence['ExpectedLabel'] = [string]$expected.ExpectedLabel }
                        if ($expected.PSObject.Properties['Source'] -and $expected.Source) { $evidence['InventorySource'] = [string]$expected.Source }
                        if ($selectedNeighbor.PSObject.Properties['NeighborSystemName'] -and $selectedNeighbor.NeighborSystemName) { $evidence['ObservedSwitch'] = [string]$selectedNeighbor.NeighborSystemName }
                        elseif ($selectedNeighbor.PSObject.Properties['NeighborSystemDescription'] -and $selectedNeighbor.NeighborSystemDescription) { $evidence['ObservedSwitch'] = [string]$selectedNeighbor.NeighborSystemDescription }
                        if ($selectedNeighbor.PSObject.Properties['NeighborPortId'] -and $selectedNeighbor.NeighborPortId) { $evidence['ObservedPort'] = [string]$selectedNeighbor.NeighborPortId }
                        elseif ($selectedNeighbor.PSObject.Properties['NeighborPortDescription'] -and $selectedNeighbor.NeighborPortDescription) { $evidence['ObservedPort'] = [string]$selectedNeighbor.NeighborPortDescription }
                        if ($selectedNeighbor.PSObject.Properties['Source'] -and $selectedNeighbor.Source) { $evidence['ObservationSource'] = [string]$selectedNeighbor.Source }

                        Add-CategoryIssue -CategoryResult $result -Severity 'medium' -Title ("Adapter {0} is patched to {1} instead of documented {2}, so cabling records are wrong and technicians may troubleshoot the wrong switch port." -f $alias, $observedDisplay, $expectedDisplay) -Evidence $evidence -Subcategory $lldpSubcategory -Remediation $lldpRemediation
                    }
                }
            } else {
                Add-CategoryIssue -CategoryResult $result -Severity 'warning' -Title 'Switch port inventory missing, so LLDP data cannot confirm wiring and mispatches may linger.' -Subcategory $lldpSubcategory -Remediation $lldpRemediation
            }
        }
    } else {
        Add-CategoryIssue -CategoryResult $result -Severity 'warning' -Title 'LLDP collector missing, so switch port documentation cannot be verified and mispatches may go unnoticed.' -Subcategory $lldpSubcategory -Remediation $lldpRemediation
    }

    $dnsArtifact = Get-AnalyzerArtifact -Context $Context -Name 'dns'
    Write-HeuristicDebug -Source 'Network' -Message 'Resolved dns artifact' -Data ([ordered]@{
        Found = [bool]$dnsArtifact
    })
    if ($dnsArtifact) {
        $payload = Resolve-SinglePayload -Payload (Get-ArtifactPayload -Artifact $dnsArtifact)
        Write-HeuristicDebug -Source 'Network' -Message 'Evaluating DNS payload' -Data ([ordered]@{
            HasPayload = [bool]$payload
        })
        $dnsContext = @{
            Resolution    = if ($payload -and $payload.PSObject.Properties['Resolution']) { ConvertTo-NetworkArray $payload.Resolution } else { @() }
            Latency       = if ($payload -and $payload.PSObject.Properties['Latency']) { $payload.Latency } else { $null }
            Autodiscover  = if ($payload -and $payload.PSObject.Properties['Autodiscover']) { ConvertTo-NetworkArray $payload.Autodiscover } else { @() }
            ClientServers = if ($payload -and $payload.PSObject.Properties['ClientServers']) { ConvertTo-NetworkArray $payload.ClientServers } else { @() }
            ClientPolicies = if ($payload -and $payload.PSObject.Properties['ClientPolicies']) { ConvertTo-NetworkArray $payload.ClientPolicies } else { @() }
        }
        $connectivityContext.Dns = $dnsContext
        if ($payload -and $payload.Resolution) {
            $failures = $payload.Resolution | Where-Object { $_.Success -eq $false }
            if ($failures.Count -gt 0) {
                $names = $failures.Name
                Add-CategoryIssue -CategoryResult $result -Severity 'high' -Title ('DNS lookup failures: {0} — DNS resolution is failing.' -f ($names -join ', ')) -Subcategory 'DNS Resolution' -Data (& $createConnectivityData $connectivityContext)
            } else {
                Add-CategoryNormal -CategoryResult $result -Title 'DNS lookups succeeded' -Subcategory 'DNS Resolution'
            }
        }

        if ($payload -and $payload.Latency) {
            $latency = $payload.Latency
            if ($latency.PSObject.Properties['PingSucceeded']) {
                $remoteAddress = ConvertTo-NetworkAddressString $latency.RemoteAddress
                if (-not $remoteAddress) { $remoteAddress = 'DNS server' }
                if (-not $latency.PingSucceeded) {
                    Add-CategoryIssue -CategoryResult $result -Severity 'high' -Title ('Ping to DNS {0} failed, showing DNS resolution is failing.' -f $remoteAddress) -Subcategory 'Latency' -Data (& $createConnectivityData $connectivityContext)
                } else {
                    Add-CategoryNormal -CategoryResult $result -Title ('Ping to DNS {0} succeeded' -f $remoteAddress) -Subcategory 'Latency'
                }
            } elseif ($latency -is [string] -and $latency -match 'Request timed out') {
                Add-CategoryIssue -CategoryResult $result -Severity 'medium' -Title 'Latency test reported timeouts, showing DNS resolution is failing.' -Subcategory 'Latency' -Data (& $createConnectivityData $connectivityContext)
            }
        }

        if ($payload -and $payload.Autodiscover) {
            $autodiscoverRemediationSteps = @(
                @{
                    type    = 'text'
                    title   = 'Endpoint fixes'
                    content = 'Confirm Autodiscover name resolution and reset client DNS configuration before retesting.'
                }
                @{
                    type    = 'text'
                    content = 'Detect failing lookups to confirm DNS resolution status for key Autodiscover endpoints.'
                }
                @{
                    type    = 'code'
                    title   = 'Test Autodiscover-related lookups'
                    lang    = 'powershell'
                    content = @"
$names = 'autodiscover.outlook.com','enterpriseenrollment.windows.net','enterpriseregistration.windows.net'
$names | ForEach-Object { Resolve-DnsName $_ -ErrorAction SilentlyContinue }
"@.Trim()
                }
                @{
                    type    = 'text'
                    title   = 'Reset DNS servers to corporate resolvers'
                    content = 'Point the NIC at corporate DNS resolvers before re-running Autodiscover tests.'
                }
                @{
                    type    = 'code'
                    title   = 'Set DNS servers'
                    lang    = 'powershell'
                    content = 'Set-DnsClientServerAddress -InterfaceAlias "Ethernet" -ServerAddresses 10.0.0.10,10.0.0.11'
                }
                @{
                    type    = 'text'
                    title   = 'Re-register host A record'
                    content = 'After adjusting DNS client settings, re-register the host record to refresh DNS entries.'
                }
                @{
                    type    = 'code'
                    title   = 'Re-register DNS'
                    lang    = 'cmd'
                    content = 'ipconfig /registerdns'
                }
                @{
                    type    = 'text'
                    title   = 'Validate Exchange Online Autodiscover'
                    content = 'For Microsoft 365, ensure `autodiscover.<yourdomain>` is a CNAME to `autodiscover.outlook.com` and verify connectivity.'
                }
                @{
                    type    = 'code'
                    title   = 'Test Exchange Online connectivity'
                    lang    = 'powershell'
                    content = 'Test-NetConnection outlook.office365.com -Port 443'
                }
            )
            $autodiscoverRemediation = $autodiscoverRemediationSteps | ConvertTo-Json -Depth 5
            $entries = ConvertTo-NetworkArray $payload.Autodiscover
            $primaryErrors = New-Object System.Collections.Generic.List[string]

            foreach ($entry in $entries) {
                if (-not ($entry -and $entry.PSObject.Properties['Error'] -and $entry.Error)) { continue }

                $query = if ($entry.PSObject.Properties['Query']) { [string]$entry.Query } else { $null }
                $source = if ($entry.PSObject.Properties['DomainSource']) { [string]$entry.DomainSource } else { $null }
                $isPrimary = $false

                if ($entry.PSObject.Properties['IsPrimary']) {
                    $flag = $entry.IsPrimary
                    if ($flag -is [bool]) {
                        $isPrimary = $flag
                    } elseif ($flag -is [string]) {
                        $trimmed = $flag.Trim()
                        if ($trimmed) {
                            $upper = $trimmed.ToUpperInvariant()
                            if ($upper -in @('TRUE','YES','1')) { $isPrimary = $true }
                        }
                    }
                }

                if (-not $isPrimary -and $source) {
                    $normalizedSource = $source.Trim()
                    if ($normalizedSource) {
                        try { $normalizedSource = $normalizedSource.ToUpperInvariant() } catch { }
                        if ($normalizedSource -eq 'UPN') { $isPrimary = $true }
                    }
                }

                if (-not $isPrimary) { continue }

                if ($query -and $query -match '^(?i)(enterpriseenrollment|enterpriseregistration)\.outlook\.com$') { continue }

                $message = [string]$entry.Error
                if (-not $message) { continue }

                $display = if ($query) { '{0} : {1}' -f $query, $message } else { $message }
                $primaryErrors.Add($display) | Out-Null
            }

            if ($primaryErrors.Count -gt 0) {
                $details = $primaryErrors | Select-Object -First 3
<<<<<<< HEAD
                # Structured remediation mapping for Autodiscover failures:
                # - Endpoint fixes heading becomes a text step, followed by text/code pairs for each action.
                # - The Exchange Online guidance remains a text step referencing the CNAME requirement.
                Add-CategoryIssue -CategoryResult $result -Severity 'low' -Title 'Autodiscover DNS queries failed, so missing or invalid records can cause mail setup failures.' -Evidence ($details -join "`n") -Subcategory 'DNS Autodiscover' -Remediation @'
[
  {
    "type": "text",
    "title": "Endpoint fixes",
    "content": "Detect failing lookups to confirm DNS resolution status."
  },
  {
    "type": "code",
    "lang": "powershell",
    "content": "$names = 'autodiscover.outlook.com','enterpriseenrollment.windows.net','enterpriseregistration.windows.net'\n$names | % { Resolve-DnsName $_ -ErrorAction SilentlyContinue }"
  },
  {
    "type": "text",
    "content": "Set the NIC to corporate DNS resolvers before re-running Autodiscover tests."
  },
  {
    "type": "code",
    "lang": "powershell",
    "content": "Set-DnsClientServerAddress -InterfaceAlias \"Ethernet\" -ServerAddresses 10.0.0.10,10.0.0.11"
  },
  {
    "type": "text",
    "content": "Re-register the host A record after adjusting DNS client settings."
  },
  {
    "type": "code",
    "lang": "powershell",
    "content": "ipconfig /registerdns"
  },
  {
    "type": "text",
    "content": "For M365 Autodiscover (Exchange Online), publish autodiscover.<yourdomain> as a CNAME to autodiscover.outlook.com, then verify Exchange reachability."
  },
  {
    "type": "code",
    "lang": "powershell",
    "content": "Test-NetConnection outlook.office365.com -Port 443"
  }
]
'@ -Data (& $createConnectivityData $connectivityContext)
=======
                Add-CategoryIssue -CategoryResult $result -Severity 'low' -Title 'Autodiscover DNS queries failed, so missing or invalid records can cause mail setup failures.' -Evidence ($details -join "`n") -Subcategory 'DNS Autodiscover' -Remediation $autodiscoverRemediation -Data (& $createConnectivityData $connectivityContext)
>>>>>>> d26afa98
            }
        }

        if ($payload -and $payload.ClientServers) {
            $entries = ConvertTo-NetworkArray $payload.ClientServers
            $publicServers = New-Object System.Collections.Generic.List[string]
            $privateServers = New-Object System.Collections.Generic.List[string]
            $allServerSet = New-Object System.Collections.Generic.HashSet[string]([System.StringComparer]::OrdinalIgnoreCase)
            $loopbackOnly = $true
            $missingInterfaces = @()
            $ignoredPseudo = @()

            $interfaceMap = if ($adapterInventory -and $adapterInventory.Map) { $adapterInventory.Map } else { @{} }
            $eligibleAliases = if ($adapterInventory -and $adapterInventory.EligibleAliases) { $adapterInventory.EligibleAliases } else { @() }
            $fallbackEligibleAliases = if ($adapterInventory -and $adapterInventory.FallbackEligibleAliases) { $adapterInventory.FallbackEligibleAliases } else { @() }
            $useFallbackEligibility = ($eligibleAliases.Count -eq 0 -and $fallbackEligibleAliases.Count -gt 0)

            foreach ($entry in $entries) {
                if ($entry -and $entry.Error) {
                    Add-CategoryIssue -CategoryResult $result -Severity 'warning' -Title 'Unable to enumerate DNS servers, so name resolution may fail on domain devices.' -Evidence $entry.Error -Subcategory 'DNS Client' -Data (& $createConnectivityData $connectivityContext)
                    continue
                }

                $alias = if ($entry.InterfaceAlias) { [string]$entry.InterfaceAlias } else { 'Interface' }
                $addresses = ConvertTo-NetworkArray $entry.ServerAddresses | Where-Object { $_ }
                $aliasKey = $null
                if ($alias) {
                    try { $aliasKey = $alias.ToLowerInvariant() } catch { $aliasKey = $alias }
                }
                $interfaceInfo = $null
                if ($aliasKey -and $interfaceMap.ContainsKey($aliasKey)) {
                    $interfaceInfo = $interfaceMap[$aliasKey]
                }

                $isEligible = $true
                if ($interfaceInfo) {
                    if ($useFallbackEligibility) {
                        $isEligible = $interfaceInfo.IsFallbackEligible
                    } else {
                        $isEligible = $interfaceInfo.IsEligible
                    }
                } else {
                    $isEligible = -not (Test-NetworkPseudoInterface -Alias $alias)
                }

                if (-not $addresses -or $addresses.Count -eq 0) {
                    if ($isEligible) {
                        if (-not ($missingInterfaces -contains $alias)) { $missingInterfaces += $alias }
                    } elseif (($interfaceInfo -and $interfaceInfo.IsPseudo) -or (Test-NetworkPseudoInterface -Alias $alias -Description $(if ($interfaceInfo) { $interfaceInfo.Description } else { $null }))) {
                        if (-not ($ignoredPseudo -contains $alias)) { $ignoredPseudo += $alias }
                    }
                    continue
                }

                $loopbackForInterface = $true
                foreach ($address in $addresses) {
                    if (-not $address) { continue }
                    $addressText = [string]$address
                    if (-not $addressText) { continue }
                    if (-not (Test-NetworkLoopback $addressText)) { $loopbackForInterface = $false }
                    if ($allServerSet) { [void]$allServerSet.Add($addressText) }
                    if (Test-NetworkInternalDnsAddress $addressText) {
                        $privateServers.Add($addressText) | Out-Null
                    } elseif (-not (Test-NetworkLoopback $addressText)) {
                        $publicServers.Add($addressText) | Out-Null
                    }
                }

                if (-not $loopbackForInterface) { $loopbackOnly = $false }
                Add-CategoryCheck -CategoryResult $result -Name ("DNS servers ({0})" -f $alias) -Status (($addresses | Select-Object -First 3) -join ', ')
            }

            if ($missingInterfaces.Count -gt 0) {
                Add-CategoryIssue -CategoryResult $result -Severity 'high' -Title ('Adapters missing DNS servers: {0}, so name resolution may fail on domain devices.' -f ($missingInterfaces -join ', ')) -Subcategory 'DNS Client' -Data (& $createConnectivityData $connectivityContext)
            }

            if ($ignoredPseudo.Count -gt 0) {
                $pseudoTitle = "Ignored {0} pseudo/virtual adapters (loopback/ICS/Hyper-V) without DNS — not used for normal name resolution." -f $ignoredPseudo.Count
                Add-CategoryIssue -CategoryResult $result -Severity 'info' -Title $pseudoTitle -Evidence ($ignoredPseudo -join ', ') -Subcategory 'DNS Client' -Data (& $createConnectivityData $connectivityContext)
            }

            if ($publicServers.Count -gt 0) {
                $uniquePublic = ($publicServers | Select-Object -Unique)
                $allServers = ConvertTo-NetworkArray $allServerSet
                $hasInternalDns = ($privateServers.Count -gt 0)

                $suffixList = Get-NetworkDnsSuffixList -DnsPayload $payload
                $internalZones = Get-NetworkDnsInternalZones -JoinContext $dnsJoinContext -Suffixes $suffixList
                $networkContextInfo = Get-NetworkDnsNetworkContext -Context $Context -AdapterInventory $adapterInventory -Suffixes $suffixList -JoinContext $dnsJoinContext
                $secureChannelStatus = Get-NetworkSecureChannelStatus -Context $Context

                $needsInternalZones = $dnsJoinContext.NeedsInternalZones
                if (-not $needsInternalZones -and $dnsJoinContext.JoinCategory -eq 'AzureAd' -and $internalZones.Count -gt 0) {
                    $needsInternalZones = $true
                }

                $hasCoverage = $hasInternalDns

                $severity = 'info'
                switch ($dnsJoinContext.JoinCategory) {
                    'DomainController' { $severity = 'critical' }
                    'DomainJoined' { $severity = ($hasCoverage ? 'low' : 'high') }
                    'Hybrid'        { $severity = ($hasCoverage ? 'low' : 'high') }
                    'AzureAd' {
                        if ($needsInternalZones) {
                            $severity = ($hasCoverage ? 'low' : 'high')
                        } elseif ($networkContextInfo.Key -eq 'corp') {
                            $severity = 'medium'
                        } elseif ($networkContextInfo.Key -eq 'guest') {
                            $severity = 'info'
                        } else {
                            $severity = 'info'
                        }
                    }
                    default {
                        if ($needsInternalZones) {
                            $severity = ($hasCoverage ? 'low' : 'high')
                        } elseif ($networkContextInfo.Key -eq 'corp') {
                            $severity = 'medium'
                        } elseif ($networkContextInfo.Key -eq 'guest') {
                            $severity = 'info'
                        } else {
                            $severity = 'info'
                        }
                    }
                }

                $severityTitle = [System.Globalization.CultureInfo]::InvariantCulture.TextInfo.ToTitleCase($severity)
                $coverageWord = if ($hasCoverage) { 'do' } else { 'do not' }
                $summary = 'Public DNS can break AD service discovery and split-DNS for internal apps; on this {0} device in {1}, internal zones {2} have NRPT/VPN coverage.' -f $dnsJoinContext.JoinTitle, $networkContextInfo.Label, $coverageWord

                $domainLabel = if ($dnsJoinContext.DomainName) { $dnsJoinContext.DomainName } else { 'Workgroup' }
                $secureChannelText = if ($secureChannelStatus -and $secureChannelStatus.Status) { [string]$secureChannelStatus.Status } else { 'Unknown' }
                $ssidText = if ($networkContextInfo.Ssid) { $networkContextInfo.Ssid } else { 'N/A' }
                $gatewayText = if ($networkContextInfo.Gateway) { $networkContextInfo.Gateway } else { 'Unknown' }
                $suffixText = if ($suffixList -and $suffixList.Count -gt 0) { $suffixList -join ', ' } else { 'none' }
                $internalZoneText = if ($internalZones -and $internalZones.Count -gt 0) { $internalZones -join ', ' } else { 'none detected' }
                $coverageText = if ($hasCoverage) { 'Present' } else { 'Missing' }

                $evidence = [ordered]@{
                    'Join/Identity'     = ('Domain={0}; Join={1}; SecureChannel={2}' -f $domainLabel, $dnsJoinContext.JoinTitle, $secureChannelText)
                    'Network Context'   = ('Context={0}; SSID={1}; Gateway={2}' -f $networkContextInfo.Label, $ssidText, $gatewayText)
                    'DNS Servers'       = ('{0}' -f ($allServers -join ', '))
                    'Public Resolvers'  = ('{0}' -f ($uniquePublic -join ', '))
                    'Search Suffixes'   = ('{0}' -f $suffixText)
                    'Internal Zones'    = ('{0}' -f $internalZoneText)
                    'NRPT/VPN Coverage' = ('{0}' -f $coverageText)
                }

                $data = [ordered]@{
                    'Join.DomainName'           = $dnsJoinContext.DomainName
                    'Join.JoinCategory'         = $dnsJoinContext.JoinCategory
                    'Join.JoinTitle'            = $dnsJoinContext.JoinTitle
                    'Join.DomainJoined'         = $dnsJoinContext.DomainJoined
                    'Join.AzureAdJoined'        = $dnsJoinContext.AzureAdJoined
                    'Join.SecureChannel'        = $secureChannelText
                    'Network.Context'           = $networkContextInfo.Label
                    'Network.Ssid'              = $networkContextInfo.Ssid
                    'Network.DefaultGateway'    = $networkContextInfo.Gateway
                    'Dns.Servers'               = $allServers
                    'Dns.PublicServers'         = $uniquePublic
                    'Dns.PrivateServersPresent' = $hasInternalDns
                    'Dns.SearchSuffixList'      = $suffixList
                    'Dns.InternalZones'         = $internalZones
                    'Dns.NrptVpnCoverage'       = $hasCoverage
                    'Dns.NeedsInternalZones'    = $needsInternalZones
                }

                $remediation = Get-NetworkDnsRemediation -JoinContext $dnsJoinContext -NeedsInternalZones $needsInternalZones -NetworkContext $networkContextInfo
                $title = 'DNS: Public resolvers detected on {0} device in {1} → {2}' -f $dnsJoinContext.JoinTitle, $networkContextInfo.Label, $severityTitle

                Add-CategoryIssue -CategoryResult $result -Severity $severity -Title $title -Evidence $evidence -Explanation $summary -Subcategory 'DNS Client' -Remediation $remediation -Data $data
            } elseif (-not $loopbackOnly) {
                Add-CategoryNormal -CategoryResult $result -Title 'Private DNS servers detected' -Subcategory 'DNS Client'
            }
        }

        if ($payload -and $payload.ClientPolicies) {
            $policies = ConvertTo-NetworkArray $payload.ClientPolicies
            foreach ($policy in $policies) {
                if ($policy -and $policy.Error) {
                    Add-CategoryIssue -CategoryResult $result -Severity 'warning' -Title 'DNS client policy query failed, so name resolution policy issues may be hidden and cause failures.' -Evidence $policy.Error -Subcategory 'DNS Client' -Data (& $createConnectivityData $connectivityContext)
                    continue
                }

                $alias = if ($policy.InterfaceAlias) { [string]$policy.InterfaceAlias } else { 'Interface' }
                $suffix = $policy.ConnectionSpecificSuffix
                if ($suffix) {
                    Add-CategoryCheck -CategoryResult $result -Name ("DNS suffix ({0})" -f $alias) -Status $suffix
                }

                if ($policy.PSObject.Properties['RegisterThisConnectionsAddress']) {
                    $register = $policy.RegisterThisConnectionsAddress
                    if ($register -eq $false -and $devicePartOfDomain -eq $true) {
                        Add-CategoryIssue -CategoryResult $result -Severity 'medium' -Title ("DNS registration disabled on {0}, so name resolution may fail on domain devices." -f $alias) -Evidence 'RegisterThisConnectionsAddress = False' -Subcategory 'DNS Client' -Data (& $createConnectivityData $connectivityContext)
                    }
                }
            }
        }
    } else {
        Add-CategoryIssue -CategoryResult $result -Severity 'warning' -Title 'DNS diagnostics not collected, so latency and name resolution issues may be missed.' -Subcategory 'DNS Resolution' -Data (& $createConnectivityData $connectivityContext)
    }

    $outlookArtifact = Get-AnalyzerArtifact -Context $Context -Name 'outlook-connectivity'
    Write-HeuristicDebug -Source 'Network' -Message 'Resolved outlook-connectivity artifact' -Data ([ordered]@{
        Found = [bool]$outlookArtifact
    })
    if ($outlookArtifact) {
        $payload = Resolve-SinglePayload -Payload (Get-ArtifactPayload -Artifact $outlookArtifact)
        Write-HeuristicDebug -Source 'Network' -Message 'Evaluating Outlook connectivity payload' -Data ([ordered]@{
            HasPayload = [bool]$payload
        })
        $connectivityContext.Outlook = if ($payload -and $payload.PSObject.Properties['Connectivity']) { $payload.Connectivity } else { $null }
<<<<<<< HEAD
        if ($payload -and $payload.Connectivity) {
            $conn = $payload.Connectivity
            # Structured remediation mapping for Outlook proxy resets:
            # - Numbered instructions become sequential text steps.
            # - Each command block remains a code step with escaped registry paths.
            $proxyRemediation = @'
[
  {
    "type": "text",
    "title": "Recommended actions",
    "content": "Kill stale proxy settings before retrying Outlook connectivity."
  },
  {
    "type": "text",
    "content": "Disable the user WinINET proxy."
  },
  {
    "type": "code",
    "lang": "powershell",
    "content": "Set-ItemProperty -Path 'HKCU:\\Software\\Microsoft\\Windows\\CurrentVersion\\Internet Settings' -Name ProxyEnable -Value 0\nRemove-ItemProperty -Path 'HKCU:\\Software\\Microsoft\\Windows\\CurrentVersion\\Internet Settings' -Name ProxyServer -ErrorAction SilentlyContinue"
  },
  {
    "type": "text",
    "content": "Reset the WinHTTP proxy."
  },
  {
    "type": "code",
    "lang": "powershell",
    "content": "& netsh.exe winhttp reset proxy"
  },
  {
    "type": "text",
    "content": "Verify WinHTTP reports Direct access and confirm Outlook connects."
  },
  {
    "type": "code",
    "lang": "powershell",
    "content": "& netsh.exe winhttp show proxy"
  }
]
'@
            if ($conn.PSObject.Properties['TcpTestSucceeded']) {
                if (-not $conn.TcpTestSucceeded) {
                    Add-CategoryIssue -CategoryResult $result -Severity 'high' -Title "Outlook HTTPS connectivity failed, so Outlook can't connect to Exchange Online." -Evidence ('TcpTestSucceeded reported False for {0}' -f $conn.RemoteAddress) -Subcategory 'Outlook Connectivity' -Remediation $proxyRemediation -Data (& $createConnectivityData $connectivityContext)
=======
            if ($payload -and $payload.Connectivity) {
                $conn = $payload.Connectivity
                $proxySteps = @(
                    @{
                        type    = 'text'
                        title   = 'Clear stale proxy settings'
                        content = 'Remove user-mode and WinHTTP proxy configuration before retrying Outlook connectivity tests.'
                    }
                    @{
                        type    = 'code'
                        title   = 'Disable WinINET proxy'
                        lang    = 'cmd'
                        content = 'reg add "HKCU\Software\Microsoft\Windows\CurrentVersion\Internet Settings" /v ProxyEnable /t REG_DWORD /d 0 /f'
                    }
                    @{
                        type    = 'code'
                        title   = 'Reset WinHTTP proxy'
                        lang    = 'cmd'
                        content = 'netsh winhttp reset proxy'
                    }
                    @{
                        type    = 'text'
                        title   = 'Validate direct access'
                        content = 'Run `netsh winhttp show proxy` and confirm it reports Direct access, then retry Outlook connectivity.'
                    }
                )
                $proxyRemediation = $proxySteps | ConvertTo-Json -Depth 5
                if ($conn.PSObject.Properties['TcpTestSucceeded']) {
                    if (-not $conn.TcpTestSucceeded) {
                        Add-CategoryIssue -CategoryResult $result -Severity 'high' -Title "Outlook HTTPS connectivity failed, so Outlook can't connect to Exchange Online." -Evidence ('TcpTestSucceeded reported False for {0}' -f $conn.RemoteAddress) -Subcategory 'Outlook Connectivity' -Remediation $proxyRemediation -Data (& $createConnectivityData $connectivityContext)
>>>>>>> d26afa98
                } else {
                    Add-CategoryNormal -CategoryResult $result -Title 'Outlook HTTPS connectivity succeeded' -Subcategory 'Outlook Connectivity'
                }
            } elseif ($conn.Error) {
                Add-CategoryIssue -CategoryResult $result -Severity 'medium' -Title 'Unable to test Outlook connectivity, leaving potential loss of access to Exchange Online unverified.' -Evidence $conn.Error -Subcategory 'Outlook Connectivity' -Remediation $proxyRemediation -Data (& $createConnectivityData $connectivityContext)
            }
        }

    }

    $autodiscoverArtifact = Get-AnalyzerArtifact -Context $Context -Name 'autodiscover-dns'
    Write-HeuristicDebug -Source 'Network' -Message 'Resolved autodiscover-dns artifact' -Data ([ordered]@{
        Found = [bool]$autodiscoverArtifact
    })
    if ($autodiscoverArtifact) {
        $payload = Resolve-SinglePayload -Payload (Get-ArtifactPayload -Artifact $autodiscoverArtifact)
        Write-HeuristicDebug -Source 'Network' -Message 'Evaluating autodiscover payload' -Data ([ordered]@{
            HasPayload = [bool]$payload
        })
        if ($payload -and $payload.Results) {
            foreach ($domainEntry in (ConvertTo-NetworkArray $payload.Results)) {
                if (-not $domainEntry) { continue }
                $domain = $domainEntry.Domain
                $lookups = ConvertTo-NetworkArray $domainEntry.Lookups
                $autoRecord = $lookups | Where-Object { $_.Label -eq 'Autodiscover' } | Select-Object -First 1
                if (-not $autoRecord) { continue }

                $targetsRaw = ConvertTo-NetworkArray $autoRecord.Targets
                if ($autoRecord.Success -eq $true -and $targetsRaw.Count -gt 0) {
                    $targets = ($targetsRaw | Where-Object { $_ })
                    $targetText = $targets -join ', '
                    if ($targets -match 'autodiscover\.outlook\.com') {
                        Add-CategoryNormal -CategoryResult $result -Title ("Autodiscover healthy for {0}" -f $domain) -Evidence $targetText -Subcategory 'Autodiscover DNS'
                    } else {
                        $severity = if ($devicePartOfDomain -eq $true) { 'medium' } else { 'low' }
                        Add-CategoryIssue -CategoryResult $result -Severity $severity -Title ("Autodiscover for {0} targets {1}, so mail setup may fail for Exchange Online." -f $domain, $targetText) -Evidence 'Expected autodiscover.outlook.com for Exchange Online onboarding.' -Subcategory 'Autodiscover DNS' -Data (& $createConnectivityData $connectivityContext)
                    }
                } elseif ($autoRecord.Success -eq $false) {
                    $severity = if ($devicePartOfDomain -eq $true) { 'high' } else { 'medium' }
                    $evidence = if ($autoRecord.Error) { $autoRecord.Error } else { "Lookup failed for autodiscover.$domain" }
                    Add-CategoryIssue -CategoryResult $result -Severity $severity -Title ("Autodiscover lookup failed for {0}, so mail setup may fail." -f $domain) -Evidence $evidence -Subcategory 'Autodiscover DNS' -Data (& $createConnectivityData $connectivityContext)
                }

                $dnsWarningLabels = @('EnterpriseRegistration','EnterpriseEnrollment')
                foreach ($additional in $lookups) {
                    if (-not $additional) { continue }
                    if (-not $additional.Label) { continue }
                    if ($additional.Label -eq 'Autodiscover') { continue }
                    if ($dnsWarningLabels -notcontains $additional.Label) { continue }
                    if ($additional.Success -eq $false -and $additional.Error) {
                        Add-CategoryIssue -CategoryResult $result -Severity 'low' -Title ("{0} record missing for {1}, so mail setup may fail." -f $additional.Label, $domain) -Evidence $additional.Error -Subcategory 'Autodiscover DNS' -Data (& $createConnectivityData $connectivityContext)
                    }
                }
            }
        }
    }

    if ($adapterPayload -and $adapterPayload.PSObject.Properties['Adapters']) {
        $adapters = ConvertTo-NetworkArray $adapterPayload.Adapters
        if ($adapters.Count -eq 1 -and ($adapters[0] -is [pscustomobject]) -and $adapters[0].PSObject.Properties['Error'] -and $adapters[0].Error) {
            Add-CategoryIssue -CategoryResult $result -Severity 'warning' -Title 'Unable to enumerate network adapters, so link status is unknown.' -Evidence $adapters[0].Error -Subcategory 'Network Adapters'
        } elseif ($adapters.Count -gt 0) {
            $activeAdapterNames = New-Object System.Collections.Generic.List[string]
            $addActiveAdapter = {
                param([string]$Alias)

                if (-not $Alias) { return }
                if (-not ($activeAdapterNames -contains $Alias)) { $null = $activeAdapterNames.Add($Alias) }
            }

            foreach ($adapter in $adapters) {
                if (-not $adapter) { continue }

                $name = if ($adapter.PSObject.Properties['Name']) { [string]$adapter.Name } else { $null }
                $statusText = if ($adapter.PSObject.Properties['Status']) { [string]$adapter.Status } else { $null }
                $normalizedStatus = if ($statusText) { $statusText.Trim().ToLowerInvariant() } else { '' }
                $isReportedUp = ($normalizedStatus -eq 'up' -or $normalizedStatus -eq 'connected' -or $normalizedStatus -like 'up*')

                if ($isReportedUp -and $name) { & $addActiveAdapter $name }
            }

            if ($adapterInventory -and $adapterInventory.PSObject.Properties['Map'] -and $adapterInventory.Map) {
                foreach ($entry in $adapterInventory.Map.GetEnumerator()) {
                    if (-not $entry) { continue }

                    $info = $entry.Value
                    if (-not $info) { continue }

                    $alias = if ($info.PSObject.Properties['Alias']) { [string]$info.Alias } else { $null }
                    if (-not $alias) { continue }

                    $hasValidAddress = if ($info.PSObject.Properties['HasValidAddress']) { [bool]$info.HasValidAddress } else { $false }
                    $hasGateway = if ($info.PSObject.Properties['HasGateway']) { [bool]$info.HasGateway } else { $false }
                    $isPseudo = if ($info.PSObject.Properties['IsPseudo']) { [bool]$info.IsPseudo } else { $false }
                    $isEligible = if ($info.PSObject.Properties['IsEligible']) { [bool]$info.IsEligible } else { $false }
                    $isFallbackEligible = if ($info.PSObject.Properties['IsFallbackEligible']) { [bool]$info.IsFallbackEligible } else { $false }
                    $ipv6GatewayCount = 0
                    if ($info.PSObject.Properties['IPv6Gateways'] -and $info.IPv6Gateways) {
                        $ipv6GatewayCount = (@($info.IPv6Gateways | Where-Object { $_ })).Count
                    }

                    if ($isEligible -or $isFallbackEligible -or ($hasValidAddress -and -not $isPseudo -and ($hasGateway -or $ipv6GatewayCount -gt 0))) {
                        & $addActiveAdapter $alias
                    }
                }
            }

            if ($activeAdapterNames.Count -gt 0) {
                Add-CategoryNormal -CategoryResult $result -Title ('Active adapters: {0}' -f ($activeAdapterNames -join ', ')) -Subcategory 'Network Adapters'
            } else {
                Add-CategoryIssue -CategoryResult $result -Severity 'high' -Title 'No active network adapters reported, so the device has no path for network connectivity.' -Subcategory 'Network Adapters' -Remediation 'Confirm the NIC is enabled and cabled, then reload or reinstall the network drivers to restore link; replace the adapter if it stays offline.'
            }
        } else {
            Add-CategoryIssue -CategoryResult $result -Severity 'warning' -Title 'Network adapter inventory incomplete, so link status is unknown.' -Subcategory 'Network Adapters'
        }
    } else {
        Add-CategoryIssue -CategoryResult $result -Severity 'warning' -Title 'Network adapter inventory not collected, so link status is unknown.' -Subcategory 'Network Adapters'
    }

    $proxyArtifact = Get-AnalyzerArtifact -Context $Context -Name 'proxy'
    Write-HeuristicDebug -Source 'Network' -Message 'Resolved proxy artifact' -Data ([ordered]@{
        Found = [bool]$proxyArtifact
    })
    if ($proxyArtifact) {
        $payload = Resolve-SinglePayload -Payload (Get-ArtifactPayload -Artifact $proxyArtifact)
        Write-HeuristicDebug -Source 'Network' -Message 'Evaluating proxy payload' -Data ([ordered]@{
            HasPayload = [bool]$payload
        })
        $proxyContext = @{
            Internet = if ($payload -and $payload.PSObject.Properties['Internet']) { $payload.Internet } else { $null }
            WinHttp  = if ($payload -and $payload.PSObject.Properties['WinHttp']) { $payload.WinHttp } else { $null }
        }
        $connectivityContext.Proxy = $proxyContext
        if ($payload -and $payload.Internet) {
            $internet = $payload.Internet
            if ($internet.ProxyEnable -eq 1 -and $internet.ProxyServer) {
                Add-CategoryIssue -CategoryResult $result -Severity 'low' -Title ('User proxy enabled: {0}' -f $internet.ProxyServer) -Subcategory 'Proxy Configuration' -Data (& $createConnectivityData $connectivityContext)
            } elseif ($internet.ProxyEnable -eq 0) {
                Add-CategoryNormal -CategoryResult $result -Title 'User proxy disabled' -Subcategory 'Proxy Configuration'
            }
        }

        if ($payload -and $payload.WinHttp) {
            $winHttpText = if ($payload.WinHttp -is [string[]]) { $payload.WinHttp -join "`n" } else { [string]$payload.WinHttp }
            if ($winHttpText -match 'Direct access') {
                Add-CategoryNormal -CategoryResult $result -Title 'WinHTTP proxy: Direct access' -Subcategory 'Proxy Configuration'
            } elseif ($winHttpText) {
                Add-CategoryIssue -CategoryResult $result -Severity 'info' -Title 'WinHTTP proxy configured' -Evidence $winHttpText -Subcategory 'Proxy Configuration' -Data (& $createConnectivityData $connectivityContext)
            }
        }
    }

    $lan8021xArtifact = Get-AnalyzerArtifact -Context $Context -Name 'lan-8021x'
    $wiredSubcategory = 'Wired 802.1X'
    Write-HeuristicDebug -Source 'Network' -Message 'Resolved lan-8021x artifact' -Data ([ordered]@{
        Found = [bool]$lan8021xArtifact
    })
    if ($lan8021xArtifact) {
        $lanPayload = Resolve-SinglePayload -Payload (Get-ArtifactPayload -Artifact $lan8021xArtifact)
        Write-HeuristicDebug -Source 'Network' -Message 'Evaluating lan-8021x payload' -Data ([ordered]@{
            HasPayload = [bool]$lanPayload
        })

        if (-not $lanPayload) {
            Add-CategoryIssue -CategoryResult $result -Severity 'warning' -Title 'Wired 802.1X diagnostics returned no payload, so port authentication posture is unknown.' -Subcategory $wiredSubcategory
        } elseif ($lanPayload.PSObject.Properties['Error'] -and $lanPayload.Error) {
            Add-CategoryIssue -CategoryResult $result -Severity 'warning' -Title 'Wired 802.1X diagnostics unavailable, so port authentication posture is unknown.' -Evidence $lanPayload.Error -Subcategory $wiredSubcategory
        } else {
            $netshData = if ($lanPayload.PSObject.Properties['Netsh']) { $lanPayload.Netsh } else { $null }
            $interfaces = @()
            $interfaceError = $null
            if ($netshData -and $netshData.PSObject.Properties['Interfaces']) {
                $interfacesRaw = $netshData.Interfaces
                if ($interfacesRaw -is [pscustomobject] -and $interfacesRaw.PSObject.Properties['Error'] -and $interfacesRaw.Error) {
                    $interfaceError = if ($interfacesRaw.PSObject.Properties['Source'] -and $interfacesRaw.Source) { [string]$interfacesRaw.Source + ': ' + $interfacesRaw.Error } else { [string]$interfacesRaw.Error }
                } elseif ($interfacesRaw) {
                    $interfaceLines = if ($interfacesRaw.PSObject -and $interfacesRaw.PSObject.Properties['Lines']) { ConvertTo-Lan8021xLines $interfacesRaw.Lines } else { ConvertTo-Lan8021xLines $interfacesRaw }
                    $interfaces = ConvertTo-Lan8021xInterfaceRecords -Lines $interfaceLines
                }
            }

            $profiles = @()
            if ($netshData -and $netshData.PSObject.Properties['Profiles']) {
                $profilesRaw = $netshData.Profiles
                if ($profilesRaw -and -not ($profilesRaw -is [pscustomobject] -and $profilesRaw.PSObject.Properties['Error'] -and $profilesRaw.Error)) {
                    $profileLines = if ($profilesRaw.PSObject -and $profilesRaw.PSObject.Properties['Lines']) { ConvertTo-Lan8021xLines $profilesRaw.Lines } else { ConvertTo-Lan8021xLines $profilesRaw }
                    $profiles = ConvertTo-Lan8021xProfileRecords -Lines $profileLines
                }
            }

            $profileLookup = @{}
            foreach ($profile in $profiles) {
                if ($profile -and $profile.PSObject.Properties['Name'] -and $profile.Name) {
                    $nameKey = [string]$profile.Name
                    if (-not $profileLookup.ContainsKey($nameKey)) { $profileLookup[$nameKey] = $profile }
                }
            }

            if ($interfaceError) {
                Add-CategoryIssue -CategoryResult $result -Severity 'warning' -Title 'netsh failed to enumerate wired interfaces, so 802.1X status is unknown.' -Evidence $interfaceError -Subcategory $wiredSubcategory
            } elseif ($interfaces.Count -eq 0) {
                Add-CategoryIssue -CategoryResult $result -Severity 'warning' -Title 'No wired interfaces reported by netsh, so 802.1X status is unknown.' -Subcategory $wiredSubcategory
            } else {
                foreach ($interface in $interfaces) {
                    if (-not $interface) { continue }
                    $name = if ($interface.PSObject.Properties['Name']) { [string]$interface.Name } else { $null }

                    $evidence = [ordered]@{}
                    if ($name) { $evidence['Interface'] = $name }
                    if ($interface.PSObject.Properties['State'] -and $interface.State) { $evidence['State'] = [string]$interface.State }
                    if ($interface.PSObject.Properties['AuthenticationState'] -and $interface.AuthenticationState) { $evidence['AuthenticationState'] = [string]$interface.AuthenticationState }
                    if ($interface.PSObject.Properties['Profile'] -and $interface.Profile) { $evidence['Profile'] = [string]$interface.Profile }
                    if ($interface.PSObject.Properties['EapType'] -and $interface.EapType) { $evidence['EapType'] = [string]$interface.EapType }
                    if ($interface.PSObject.Properties['AuthenticationMethod'] -and $interface.AuthenticationMethod) { $evidence['AuthenticationMethod'] = [string]$interface.AuthenticationMethod }

                    $authState = if ($interface.PSObject.Properties['AuthenticationState']) { [string]$interface.AuthenticationState } else { $null }
                    if ($authState -and $authState -match '(?i)not\s+auth') {
                        $title = if ($name) { "Wired interface $name reports 'Not authenticated', so the device cannot reach the secured LAN." } else { "A wired interface reports 'Not authenticated', so the device cannot reach the secured LAN." }
                        Add-CategoryIssue -CategoryResult $result -Severity 'high' -Title $title -Evidence $evidence -Subcategory $wiredSubcategory
                    }

                    $guestValue = $null
                    foreach ($candidate in @($interface.GuestVlanId, $interface.GuestVlan)) {
                        if (-not $candidate) { continue }
                        $text = [string]$candidate
                        if (-not $text) { continue }
                        $trim = $text.Trim()
                        if (-not $trim) { continue }
                        if ($trim -match '(?i)(not\s+in\s+use|not\s+configured|disabled|none)') { continue }
                        $guestValue = $trim
                        break
                    }

                    if ($guestValue) {
                        $evidence['GuestVlan'] = $guestValue
                        $title = if ($name) { "Wired interface $name is using the guest VLAN ($guestValue), so the port has fallen back to an isolated network." } else { "A wired interface is using the guest VLAN ($guestValue), so the port has fallen back to an isolated network." }
                        Add-CategoryIssue -CategoryResult $result -Severity 'medium' -Title $title -Evidence $evidence -Subcategory $wiredSubcategory
                    }

                    $profileDetails = $null
                    if ($interface.PSObject.Properties['Profile'] -and $interface.Profile) {
                        $profileName = [string]$interface.Profile
                        if ($profileName -and $profileLookup.ContainsKey($profileName)) { $profileDetails = $profileLookup[$profileName] }
                    }

                    $msChapDetected = $false
                    if ($interface.PSObject.Properties['AuthenticationMethod'] -and $interface.AuthenticationMethod) {
                        if (Test-Lan8021xContainsMsChap -Values $interface.AuthenticationMethod) { $msChapDetected = $true }
                    }
                    if (-not $msChapDetected -and $interface.PSObject.Properties['EapType'] -and $interface.EapType) {
                        if (Test-Lan8021xContainsMsChap -Values $interface.EapType) { $msChapDetected = $true }
                    }
                    if (-not $msChapDetected -and $interface.PSObject.Properties['RawLines'] -and $interface.RawLines) {
                        if (Test-Lan8021xContainsMsChap -Values $interface.RawLines) { $msChapDetected = $true }
                    }
                    if (-not $msChapDetected -and $profileDetails) {
                        $profileValues = @()
                        foreach ($prop in @('AuthenticationMethod','AuthenticationMode','EapType','RawLines')) {
                            if ($profileDetails.PSObject.Properties[$prop]) { $profileValues += $profileDetails.$prop }
                        }
                        if ($profileValues.Count -gt 0 -and (Test-Lan8021xContainsMsChap -Values $profileValues)) { $msChapDetected = $true }
                    }

                    if ($msChapDetected) {
                        $title = if ($name) { "Wired interface $name relies on MSCHAPv2, so attackers can capture or crack the 802.1X credentials." } else { 'A wired interface relies on MSCHAPv2, so attackers can capture or crack the 802.1X credentials.' }
                        Add-CategoryIssue -CategoryResult $result -Severity 'high' -Title $title -Evidence $evidence -Subcategory $wiredSubcategory
                    }
                }
            }

            $machineCerts = @()
            $certError = $null
            if ($lanPayload.PSObject.Properties['Certificates'] -and $lanPayload.Certificates -and $lanPayload.Certificates.PSObject.Properties['Machine']) {
                $machinePayload = $lanPayload.Certificates.Machine
                if ($machinePayload -is [pscustomobject] -and $machinePayload.PSObject.Properties['Error'] -and $machinePayload.Error) {
                    $certError = if ($machinePayload.PSObject.Properties['Source'] -and $machinePayload.Source) { [string]$machinePayload.Source + ': ' + $machinePayload.Error } else { [string]$machinePayload.Error }
                } else {
                    $machineCerts = ConvertTo-Lan8021xCertificateRecords -Value $machinePayload
                }
            }

            if ($certError) {
                Add-CategoryIssue -CategoryResult $result -Severity 'warning' -Title 'Machine certificate inventory failed, so 802.1X certificate health is unknown.' -Evidence $certError -Subcategory $wiredSubcategory
            } else {
                $nowUtc = (Get-Date).ToUniversalTime()
                $validCerts = @()
                foreach ($cert in $machineCerts) {
                    if (-not $cert) { continue }
                    if (-not $cert.HasPrivateKey) { continue }
                    if (-not $cert.ClientAuthCapable) { continue }
                    if ($cert.PSObject.Properties['NotAfter'] -and $cert.NotAfter) {
                        if ($cert.NotAfter -le $nowUtc) { continue }
                    } else {
                        continue
                    }
                    if ($cert.PSObject.Properties['NotBefore'] -and $cert.NotBefore -gt $nowUtc) { continue }
                    $validCerts += $cert
                }

                if ($validCerts.Count -eq 0) {
                    $evidence = [ordered]@{
                        CertificatesFound = $machineCerts.Count
                    }
                    if ($machineCerts.Count -gt 0) {
                        $evidence['FirstCertificate'] = if ($machineCerts[0].PSObject.Properties['Subject']) { [string]$machineCerts[0].Subject } else { 'n/a' }
                    }
                    $remediation = @(
                        'Fix (machine EAP-TLS)',
                        '',
                        '1. Ensure a valid machine certificate exists under Local Computer\Personal\Certificates.',
                        '2. If one is missing, enroll the device through Intune SCEP/PKCS or Group Policy auto-enrollment.',
                        '3. Confirm wired 802.1X status:',
                        '```powershell',
                        'netsh lan show interfaces',
                        'certutil -store -enterprise MY',
                        '```'
                    ) -join [Environment]::NewLine
                    Add-CategoryIssue -CategoryResult $result -Severity 'high' -Title 'No valid machine certificate is installed, so wired 802.1X authentication cannot succeed.' -Evidence $evidence -Subcategory $wiredSubcategory -Remediation $remediation
                } else {
                    foreach ($cert in $validCerts) {
                        if (-not $cert.PSObject.Properties['NotAfter'] -or -not $cert.NotAfter) { continue }
                        $remaining = $cert.NotAfter - $nowUtc
                        $daysRemaining = [math]::Ceiling($remaining.TotalDays)
                        if ($daysRemaining -lt 0) { continue }

                        $certEvidence = [ordered]@{}
                        if ($cert.PSObject.Properties['Subject'] -and $cert.Subject) { $certEvidence['Subject'] = [string]$cert.Subject }
                        if ($cert.PSObject.Properties['Thumbprint'] -and $cert.Thumbprint) { $certEvidence['Thumbprint'] = [string]$cert.Thumbprint }
                        $certEvidence['ExpiresUtc'] = $cert.NotAfter.ToString('o')
                        if ($cert.EnhancedKeyUsageText -and $cert.EnhancedKeyUsageText.Count -gt 0) { $certEvidence['EnhancedKeyUsage'] = $cert.EnhancedKeyUsageText -join '; ' }

                        if ($remaining.TotalDays -le 7) {
                            $title = if ($cert.Subject) { "Machine certificate '$($cert.Subject)' expires in $daysRemaining day(s), so wired 802.1X will fail imminently without renewal." } else { 'A machine certificate expires within seven days, so wired 802.1X will fail imminently without renewal.' }
                            Add-CategoryIssue -CategoryResult $result -Severity 'high' -Title $title -Evidence $certEvidence -Subcategory $wiredSubcategory
                        } elseif ($remaining.TotalDays -le 30) {
                            $title = if ($cert.Subject) { "Machine certificate '$($cert.Subject)' expires in $daysRemaining day(s), so wired 802.1X will fail soon without renewal." } else { 'A machine certificate expires within thirty days, so wired 802.1X will fail soon without renewal.' }
                            Add-CategoryIssue -CategoryResult $result -Severity 'medium' -Title $title -Evidence $certEvidence -Subcategory $wiredSubcategory
                        }
                    }
                }
            }
        }
    } else {
        Add-CategoryIssue -CategoryResult $result -Severity 'warning' -Title 'Wired 802.1X diagnostics not collected, so port authentication posture is unknown.' -Subcategory $wiredSubcategory
    }

    $wlanArtifact = Get-AnalyzerArtifact -Context $Context -Name 'wlan'
    Write-HeuristicDebug -Source 'Network' -Message 'Resolved wlan artifact' -Data ([ordered]@{
        Found = [bool]$wlanArtifact
    })
    if ($wlanArtifact) {
        $wlanPayload = Resolve-SinglePayload -Payload (Get-ArtifactPayload -Artifact $wlanArtifact)
        Write-HeuristicDebug -Source 'Network' -Message 'Evaluating wlan payload' -Data ([ordered]@{
            HasPayload = [bool]$wlanPayload
        })
        if ($wlanPayload -and $wlanPayload.Error) {
            Add-CategoryIssue -CategoryResult $result -Severity 'warning' -Title 'Wireless diagnostics unavailable, so Wi-Fi security posture is unknown.' -Evidence $wlanPayload.Error -Subcategory 'Security'
        } else {
            $interfaces = @()
            $profiles = @()
            $visibleNetworks = @()

            if ($wlanPayload.PSObject -and $wlanPayload.PSObject.Properties['Interfaces']) {
                $interfaces = ConvertTo-WlanInterfaces $wlanPayload.Interfaces
            }
            if ($wlanPayload.PSObject -and $wlanPayload.PSObject.Properties['Profiles']) {
                $profiles = ConvertTo-WlanProfileInfos $wlanPayload.Profiles
            }
            if ($wlanPayload.PSObject -and $wlanPayload.PSObject.Properties['Networks']) {
                $visibleNetworks = ConvertTo-WlanNetworks $wlanPayload.Networks
            }

            if ($interfaces.Count -eq 0) {
                Add-CategoryIssue -CategoryResult $result -Severity 'warning' -Title 'Wireless interface inventory empty, so Wi-Fi security posture cannot be evaluated.' -Subcategory 'Security'
            } else {
                $connectedInterfaces = $interfaces | Where-Object { Test-WlanInterfaceConnected -Interface $_ }
                if ($connectedInterfaces.Count -eq 0) {
                    $interfaceSummaries = New-Object System.Collections.Generic.List[string]
                    foreach ($interface in $interfaces) {
                        $parts = New-Object System.Collections.Generic.List[string]
                        if ($interface.Name) { $parts.Add(('Name={0}' -f $interface.Name)) | Out-Null }
                        if ($interface.State) { $parts.Add(('State={0}' -f $interface.State)) | Out-Null }
                        if ($interface.Ssid) { $parts.Add(('SSID={0}' -f $interface.Ssid)) | Out-Null }
                        if ($interface.Bssid) { $parts.Add(('BSSID={0}' -f $interface.Bssid)) | Out-Null }
                        if ($parts.Count -eq 0) { $parts.Add('No interface details reported') | Out-Null }
                        $interfaceSummaries.Add($parts.ToArray() -join '; ') | Out-Null
                    }
                    if ($interfaceSummaries.Count -eq 0) { $interfaceSummaries.Add('No wireless interfaces returned by collector') | Out-Null }
                    $evidence = [ordered]@{
                        'netsh wlan show interfaces' = $interfaceSummaries.ToArray() -join ' | '
                    }
                    $remediation = 'Reconnect to the intended Wi-Fi network, then re-run wireless diagnostics after confirming "netsh wlan show interfaces" reports the adapter as connected.'
                    Add-CategoryIssue -CategoryResult $result -Severity 'warning' -Title 'Not connected to Wi-Fi, so wireless encryption state is unknown.' -Evidence $evidence -Subcategory 'Security' -Remediation $remediation
                } else {
                    $primaryInterface = $connectedInterfaces | Select-Object -First 1

                    $profileName = $null
                    if ($primaryInterface.Profile) {
                        $profileName = [string]$primaryInterface.Profile
                    } elseif ($primaryInterface.Ssid) {
                        $profileName = [string]$primaryInterface.Ssid
                    }
                    $profileInfo = $null
                    if ($profileName) {
                        $profileInfo = $profiles | Where-Object { $_.Name -eq $profileName } | Select-Object -First 1
                    }
                    if (-not $profileInfo -and $profiles.Count -eq 1) { $profileInfo = $profiles[0] }

                    $authCandidates = New-Object System.Collections.Generic.List[string]
                    if ($primaryInterface.Authentication) { $authCandidates.Add([string]$primaryInterface.Authentication) | Out-Null }
                    if ($profileInfo -and $profileInfo.Authentication) { $authCandidates.Add([string]$profileInfo.Authentication) | Out-Null }
                    if ($profileInfo -and $profileInfo.AuthenticationFallback) { $authCandidates.Add([string]$profileInfo.AuthenticationFallback) | Out-Null }
                    $useOneX = $null
                    if ($profileInfo) { $useOneX = $profileInfo.UseOneX }
                    $securityCategory = Get-WlanSecurityCategory -AuthTexts $authCandidates.ToArray() -UseOneX $useOneX

                    $cipherCandidates = New-Object System.Collections.Generic.List[string]
                    if ($primaryInterface.Cipher) {
                        $splits = [regex]::Split([string]$primaryInterface.Cipher, '[,;/]+')
                        if (-not $splits -or $splits.Count -eq 0) { $splits = @([string]$primaryInterface.Cipher) }
                        foreach ($item in $splits) {
                            $trim = $item.Trim()
                            if ($trim) { $cipherCandidates.Add($trim) | Out-Null }
                        }
                    }
                    if ($profileInfo) {
                        foreach ($candidate in @($profileInfo.Encryption, $profileInfo.EncryptionFallback)) {
                            if ($candidate) { $cipherCandidates.Add([string]$candidate) | Out-Null }
                        }
                    }
                    $tkipAllowed = Test-WlanCipherIncludesTkip -CipherTexts $cipherCandidates.ToArray()

                    $ssid = $profileName
                    if ($primaryInterface.Ssid) { $ssid = [string]$primaryInterface.Ssid }
                    $authenticationText = $null
                    foreach ($candidate in $authCandidates) {
                        if ($candidate) { $authenticationText = $candidate; break }
                    }
                    if (-not $authenticationText -and $securityCategory) { $authenticationText = $securityCategory }

                    $cipherText = $null
                    if ($primaryInterface.Cipher) {
                        $cipherText = [string]$primaryInterface.Cipher
                    } elseif ($profileInfo -and $profileInfo.Encryption) {
                        $cipherText = $profileInfo.Encryption
                    }

                    $currentEncryptionMethod = 'unknown security'
                    if ($authenticationText -and $cipherText) {
                        $currentEncryptionMethod = '{0} / {1}' -f $authenticationText, $cipherText
                    } elseif ($authenticationText) {
                        $currentEncryptionMethod = $authenticationText
                    } elseif ($cipherText) {
                        $currentEncryptionMethod = $cipherText
                    }
                    $currentSecurityDisplay = 'the current security mode'
                    if ($currentEncryptionMethod -and $currentEncryptionMethod -ne 'unknown security') {
                        $currentSecurityDisplay = $currentEncryptionMethod
                    }

                    $profileEvidenceText = $null
                    if ($profileInfo -and ($profileInfo.Authentication -or $profileInfo.Encryption)) {
                        $profileParts = @()
                        if ($profileInfo.Authentication) { $profileParts += ('Auth={0}' -f $profileInfo.Authentication) }
                        if ($profileInfo.Encryption) { $profileParts += ('Encryption={0}' -f $profileInfo.Encryption) }
                        if ($profileParts.Count -gt 0) { $profileEvidenceText = 'netsh wlan export/show profile → ' + ($profileParts -join '; ') }
                    }

                    $interfaceEvidenceParts = New-Object System.Collections.Generic.List[string]
                    if ($ssid) { $interfaceEvidenceParts.Add(('SSID "{0}"' -f $ssid)) | Out-Null }
                    if ($authenticationText) { $interfaceEvidenceParts.Add(('Authentication={0}' -f $authenticationText)) | Out-Null }
                    if ($cipherText) { $interfaceEvidenceParts.Add(('Cipher={0}' -f $cipherText)) | Out-Null }
                    if ($primaryInterface.Profile -and $primaryInterface.Profile -ne $ssid) { $interfaceEvidenceParts.Add(('Profile={0}' -f $primaryInterface.Profile)) | Out-Null }
                    $interfaceEvidence = 'netsh wlan show interfaces → ' + ($interfaceEvidenceParts.ToArray() -join '; ')

                    $apMatches = @()
                    if ($ssid -and $visibleNetworks.Count -gt 0) {
                        $apMatches = $visibleNetworks | Where-Object { $_.Ssid -eq $ssid }
                    }
                    $apAuthValues = @()
                    $apAuthTokens = New-Object System.Collections.Generic.List[string]
                    foreach ($entry in $apMatches) {
                        foreach ($authValue in (ConvertTo-NetworkArray $entry.Authentications)) {
                            if (-not $authValue) { continue }
                            $apAuthValues += $authValue
                            $token = Normalize-WlanAuthToken $authValue
                            if ($token) { $apAuthTokens.Add($token) | Out-Null }
                        }
                    }
                    if ($apAuthValues.Count -gt 0) {
                        $apAuthValues = $apAuthValues | Sort-Object -Unique
                    }

                    $apSupportsWpa3 = ($apAuthTokens | Where-Object { $_ -match 'WPA3' }).Count -gt 0
                    $apSupportsWpa2 = ($apAuthTokens | Where-Object { $_ -match 'WPA2' }).Count -gt 0

                    $passphraseMetrics = $null
                    $passphraseMetricsError = $null
                    if ($profileInfo) {
                        $passphraseMetrics = $profileInfo.PassphraseMetrics
                        $passphraseMetricsError = $profileInfo.PassphraseMetricsError
                    }

                    $subcategory = 'Security'

                    $apEvidence = $null
                    if ($apAuthValues.Count -gt 0) {
                        $apEvidence = ('netsh wlan show networks mode=bssid → Authentication={0}' -f ($apAuthValues -join ', '))
                    }

                    $pmfStatus = Get-WifiPmfStatus -Interface $primaryInterface -ProfileInfo $profileInfo
                    $wpsStatus = Get-WifiWpsStatus -Interface $primaryInterface -ProfileInfo $profileInfo

                    $cipherTokens = New-Object System.Collections.Generic.List[string]
                    foreach ($candidate in $cipherCandidates) {
                        if (-not $candidate) { continue }
                        $token = Normalize-WlanAuthToken $candidate
                        if ($token) { $cipherTokens.Add($token) | Out-Null }
                    }
                    $hasCcmp = ($cipherTokens | Where-Object { $_ -match 'CCMP' -or $_ -match 'AES' -or $_ -match 'GCMP' }).Count -gt 0
                    $hasGcmp = ($cipherTokens | Where-Object { $_ -match 'GCMP' }).Count -gt 0

                    $isWpa3Personal = ($securityCategory -eq 'WPA3Personal' -or $securityCategory -eq 'WPA3PersonalTransition')
                    $isWpa3Enterprise = ($securityCategory -eq 'WPA3Enterprise' -or $securityCategory -eq 'WPA3EnterpriseTransition' -or $securityCategory -eq 'WPA3Enterprise192')
                    $isEnterpriseSecurity = ($securityCategory -eq 'WPA2Enterprise' -or $isWpa3Enterprise)
                    $isPersonalPsk = $securityCategory -in 'WPA2Personal','WPA2PersonalTransition','WPA3Personal','WPA3PersonalTransition'

                    $transitionDetected = $false
                    if ($securityCategory -eq 'WPA3PersonalTransition' -or $securityCategory -eq 'WPA3EnterpriseTransition') { $transitionDetected = $true }
                    if (-not $transitionDetected -and $apSupportsWpa3 -and $apSupportsWpa2) { $transitionDetected = $true }

                    $encryptionGroup = 'WPA2-PSK'
                    $encryptionDisplay = 'WPA2-Personal'
                    if ($currentEncryptionMethod -ne 'unknown security') { $encryptionDisplay = $currentEncryptionMethod }
                    $encryptionRationale = 'Shared PSK controls access'

                    if ($securityCategory -eq 'Open') {
                        $encryptionGroup = 'Open/WEP/TKIP'
                        $encryptionDisplay = 'Open Network'
                        $encryptionRationale = 'No encryption in use'
                    } elseif ($securityCategory -eq 'WEP' -or $securityCategory -eq 'WPAPersonal' -or $tkipAllowed) {
                        $encryptionGroup = 'Open/WEP/TKIP'
                        $encryptionDisplay = 'WEP/TKIP'
                        $encryptionRationale = 'Legacy WEP/TKIP permitted'
                    } elseif ($isEnterpriseSecurity -and -not $isWpa3Enterprise) {
                        $encryptionGroup = 'WPA2-Enterprise'
                        $encryptionDisplay = 'WPA2-Enterprise'
                        $encryptionRationale = '802.1X/EAP controls access'
                    } elseif ($isWpa3Enterprise) {
                        $encryptionGroup = 'WPA3-Enterprise'
                        $encryptionDisplay = 'WPA3-Enterprise'
                        if ($securityCategory -eq 'WPA3Enterprise192') { $encryptionDisplay = 'WPA3-Enterprise (Suite-B 192)' }
                        $encryptionRationale = '802.1X with WPA3 crypto suites'
                    } elseif ($isWpa3Personal) {
                        $encryptionGroup = 'WPA3-Personal'
                        $encryptionDisplay = 'WPA3-Personal (SAE)'
                        if ($pmfStatus -eq 'Required') { $encryptionDisplay = 'WPA3-Personal (SAE, PMF required)' }
                        $encryptionRationale = 'SAE resists offline guessing'
                    } else {
                        $encryptionGroup = 'WPA2-PSK'
                        if ($hasGcmp) {
                            $encryptionDisplay = 'WPA2-Personal (GCMP)'
                        } elseif ($hasCcmp) {
                            $encryptionDisplay = 'WPA2-Personal (CCMP)'
                        } else {
                            $encryptionDisplay = 'WPA2-Personal'
                        }
                        $encryptionRationale = 'Shared PSK controls access'
                    }

                    $encryptionScore = switch ($encryptionGroup) {
                        'Open/WEP/TKIP'   { 4 }
                        'WPA2-PSK'        { 2 }
                        'WPA2-Enterprise' { 3 }
                        'WPA3-Personal'   { 3 }
                        'WPA3-Enterprise' { 4 }
                        default           { 2 }
                    }

                    $encryptionModifiers = New-Object System.Collections.Generic.List[string]
                    if ($transitionDetected) {
                        $encryptionScore = [math]::Max(1, $encryptionScore - 1)
                        $encryptionModifiers.Add('Transition mode allows WPA2 clients') | Out-Null
                    }
                    if ($pmfStatus -eq 'Optional' -or $pmfStatus -eq 'Disabled') {
                        $encryptionScore = [math]::Max(1, $encryptionScore - 1)
                        $encryptionModifiers.Add('PMF not enforced') | Out-Null
                    }
                    $wpsPenaltyApplies = ($encryptionGroup -in @('WPA2-PSK','WPA3-Personal'))
                    if ($wpsPenaltyApplies -and $wpsStatus -eq 'On') {
                        $encryptionScore = [math]::Max(1, $encryptionScore - 1)
                        $encryptionModifiers.Add('WPS enabled') | Out-Null
                    }

                    $entropyBits = 0.0
                    $entropyKnown = $false
                    $lengthValue = $null
                    $classesUsed = @()
                    $classesDescription = 'unknown character mix'
                    $patternReasons = New-Object System.Collections.Generic.List[string]
                    $patternPenaltyApplied = $false
                    $passphraseScore = 1
                    $passphraseRatingLabel = 'Weak'
                    $passphraseMetricsNote = $null

                    if ($isEnterpriseSecurity) {
                        $passphraseScore = 4
                        $passphraseRatingLabel = 'Very Strong'
                        $passphraseMetricsNote = '802.1X credentials'
                    } elseif ($encryptionGroup -eq 'Open/WEP/TKIP') {
                        $passphraseScore = 1
                        $passphraseRatingLabel = 'Weak'
                        $passphraseMetricsNote = 'No encryption'
                    } elseif ($passphraseMetrics) {
                        if ($passphraseMetrics.PSObject -and $passphraseMetrics.PSObject.Properties['EntropyBits']) {
                            try { $entropyBits = [double]$passphraseMetrics.EntropyBits; $entropyKnown = $true } catch { $entropyBits = 0.0 }
                        } elseif ($passphraseMetrics.PSObject -and $passphraseMetrics.PSObject.Properties['EstimatedBits']) {
                            try { $entropyBits = [double]$passphraseMetrics.EstimatedBits; $entropyKnown = $true } catch { $entropyBits = 0.0 }
                        }

                        if ($passphraseMetrics.PSObject -and $passphraseMetrics.PSObject.Properties['Length']) {
                            try { $lengthValue = [int]$passphraseMetrics.Length } catch { $lengthValue = $null }
                        }

                        if ($passphraseMetrics.PSObject -and $passphraseMetrics.PSObject.Properties['CharacterClasses']) {
                            $classesUsed = ConvertTo-NetworkArray $passphraseMetrics.CharacterClasses
                        }
                        if ($passphraseMetrics.PSObject -and $passphraseMetrics.PSObject.Properties['CharacterClassesDescription'] -and $passphraseMetrics.CharacterClassesDescription) {
                            $classesDescription = [string]$passphraseMetrics.CharacterClassesDescription
                        } elseif ($classesUsed.Count -gt 0) {
                            $classesDescription = $classesUsed -join ', '
                        }

                        $entropyScore = 1
                        if ($entropyBits -ge 96) {
                            $entropyScore = 4
                        } elseif ($entropyBits -ge 72) {
                            $entropyScore = 3
                        } elseif ($entropyBits -ge 60) {
                            $entropyScore = 2
                        }
                        $passphraseScore = $entropyScore
                        $passphraseRatingLabel = @('Weak','Average','Strong','Very Strong')[$passphraseScore - 1]

                        $scoreSignals = @()
                        if ($passphraseMetrics.PSObject -and $passphraseMetrics.PSObject.Properties['Signals']) {
                            $scoreSignals = ConvertTo-NetworkArray $passphraseMetrics.Signals
                        }

                        $commonPassword = $false
                        if ($passphraseMetrics.PSObject -and $passphraseMetrics.PSObject.Properties['CommonPassword']) {
                            $commonPassword = ConvertTo-NetworkBoolean -Value $passphraseMetrics.CommonPassword
                        } elseif ($scoreSignals -contains 'Blocklisted') {
                            $commonPassword = $true
                        }
                        if ($commonPassword) { $patternReasons.Add('Common/compromised password detected') | Out-Null }

                        $hasSsidSubstring = $false
                        if ($passphraseMetrics.PSObject -and $passphraseMetrics.PSObject.Properties['HasSSIDSubstring']) {
                            $hasSsidSubstring = ConvertTo-NetworkBoolean -Value $passphraseMetrics.HasSSIDSubstring
                        }
                        if ($hasSsidSubstring) { $patternReasons.Add('Contains SSID/profile naming') | Out-Null }

                        foreach ($signal in $scoreSignals) {
                            if ($signal -match '(Dictionary|Sequence|Keyboard|Repeated)') {
                                $patternReasons.Add('Pattern heuristics flagged: {0}' -f $signal) | Out-Null
                            }
                        }

                        if ($passphraseMetrics.PSObject -and $passphraseMetrics.PSObject.Properties['CharacterClassesCount']) {
                            try {
                                $classesCount = [int]$passphraseMetrics.CharacterClassesCount
                                if ($classesCount -le 2 -and $lengthValue -ne $null -and $lengthValue -lt 16) {
                                    $patternReasons.Add('Limited character variety used') | Out-Null
                                }
                            } catch { }
                        }

                        if ($patternReasons.Count -gt 0) {
                            $patternPenaltyApplied = $true
                            $passphraseScore = [math]::Max(1, $passphraseScore - 1)
                            $passphraseRatingLabel = @('Weak','Average','Strong','Very Strong')[$passphraseScore - 1]
                        }
                    } elseif ($passphraseMetricsError) {
                        $passphraseScore = 1
                        $passphraseRatingLabel = 'Unknown'
                        $passphraseMetricsNote = $passphraseMetricsError
                    } else {
                        $passphraseScore = 1
                        $passphraseRatingLabel = 'Unknown'
                        $passphraseMetricsNote = 'No metrics collected'
                    }

                    $patternSummary = 'No - No pattern weaknesses detected'
                    if ($patternReasons.Count -gt 0) {
                        $patternSummary = 'Yes - ' + ($patternReasons.ToArray() -join '; ')
                    } elseif ($passphraseMetricsError) {
                        $patternSummary = 'No - scoring failed: ' + $passphraseMetricsError
                    }

                    $matrix = @{
                        'Open/WEP/TKIP'   = @('Critical','Critical','Critical','High')
                        'WPA2-PSK'        = @('High','High','Medium','Low')
                        'WPA2-Enterprise' = @('High','Medium','Low','Low')
                        'WPA3-Personal'   = @('High','Medium','Low','Low')
                        'WPA3-Enterprise' = @('Medium','Low','Low','Low')
                    }

                    $passphraseIndex = [math]::Min(4, [math]::Max(1, $passphraseScore)) - 1
                    $matrixResult = 'High'
                    if ($matrix.ContainsKey($encryptionGroup)) {
                        $matrixResult = $matrix[$encryptionGroup][$passphraseIndex]
                    }
                    $finalSeverity = $matrixResult

                    if ($transitionDetected) { $finalSeverity = Get-WifiSeverityWorsen $finalSeverity }
                    if ($pmfStatus -eq 'Optional' -or $pmfStatus -eq 'Disabled') { $finalSeverity = Get-WifiSeverityWorsen $finalSeverity }
                    if ($wpsPenaltyApplies -and $wpsStatus -eq 'On') { $finalSeverity = Get-WifiSeverityWorsen $finalSeverity }

                    $modifierNotes = New-Object System.Collections.Generic.List[string]
                    foreach ($item in $encryptionModifiers) { $modifierNotes.Add($item) | Out-Null }
                    if ($patternPenaltyApplied) { $modifierNotes.Add('Passphrase pattern penalty applied') | Out-Null }
                    if ($passphraseRatingLabel -eq 'Unknown' -and $passphraseMetricsNote) { $modifierNotes.Add('Passphrase metrics unavailable') | Out-Null }

                    $severityLower = switch ($finalSeverity) {
                        'Critical' { 'critical' }
                        'High'     { 'high' }
                        'Medium'   { 'medium' }
                        'Low'      { 'low' }
                        default    { 'medium' }
                    }

                    $passphraseTitleSegment = switch ($encryptionGroup) {
                        'Open/WEP/TKIP'   { if ($securityCategory -eq 'Open') { 'No Encryption' } else { 'Passphrase ' + $passphraseRatingLabel } }
                        'WPA2-Enterprise' { 'Passphrase N/A' }
                        'WPA3-Enterprise' { 'Passphrase N/A' }
                        default           { 'Passphrase ' + $passphraseRatingLabel }
                    }
                    if (-not $passphraseTitleSegment) { $passphraseTitleSegment = 'Passphrase ' + $passphraseRatingLabel }
                    $title = 'Wi-Fi: {0}; {1} → {2}' -f $encryptionDisplay, $passphraseTitleSegment, $finalSeverity

                    if ($entropyKnown) {
                        $entropyDisplay = [string]([System.Globalization.CultureInfo]::InvariantCulture, '{0:0.0}' -f $entropyBits)
                    } else {
                        $entropyDisplay = '0.0'
                    }

                    if ($lengthValue -ne $null) {
                        $lengthDisplay = [string]$lengthValue
                    } else {
                        $lengthDisplay = '0'
                    }

                    $classesDisplay = $classesDescription
                    if ($classesUsed -and $classesUsed.Count -gt 0) {
                        $classesDisplay = $classesUsed -join ', '
                    }

                    $baseSummary = switch ($encryptionGroup) {
                        'Open/WEP/TKIP'   {
                            if ($securityCategory -eq 'Open') {
                                'Open Wi-Fi lets anyone nearby join and inspect traffic, so risk is Critical.'
                            } else {
                                'Legacy WEP/TKIP encryption is broken and enables rapid compromise, so risk is ' + $finalSeverity + '.'
                            }
                        }
                        'WPA2-Enterprise' {
                            'WPA2-Enterprise uses per-user 802.1X credentials, keeping risk ' + $finalSeverity + '.'
                        }
                        'WPA3-Enterprise' {
                            'WPA3-Enterprise applies strong 802.1X crypto, resulting in ' + $finalSeverity + ' risk.'
                        }
                        'WPA3-Personal'   {
                            if ($passphraseRatingLabel -eq 'Unknown') {
                                'WPA3-SAE resists offline guessing, but passphrase strength is unknown, so risk is ' + $finalSeverity + '.'
                            } else {
                                'WPA3-SAE resists offline guessing; the passphrase is ' + $passphraseRatingLabel + ' (' + $entropyDisplay + ' bits), so risk is ' + $finalSeverity + '.'
                            }
                        }
                        default {
                            if ($passphraseRatingLabel -eq 'Unknown') {
                                'WPA2-PSK allows offline guessing of captured handshakes, and passphrase strength is unknown, so risk is ' + $finalSeverity + '.'
                            } else {
                                'WPA2-PSK allows offline guessing of captured handshakes; the passphrase is ' + $passphraseRatingLabel + ' (' + $entropyDisplay + ' bits), so risk is ' + $finalSeverity + '.'
                            }
                        }
                    }
                    $summaryNotes = New-Object System.Collections.Generic.List[string]
                    if ($transitionDetected) { $summaryNotes.Add('Transition mode keeps downgrade paths open') | Out-Null }
                    if ($pmfStatus -eq 'Optional' -or $pmfStatus -eq 'Disabled') { $summaryNotes.Add('PMF is not enforced, enabling deauth/disassoc abuse') | Out-Null }
                    if ($wpsPenaltyApplies -and $wpsStatus -eq 'On') { $summaryNotes.Add('WPS enabled invites PIN brute-force attacks') | Out-Null }
                    if ($patternPenaltyApplied) { $summaryNotes.Add('Detected patterns reduce effective passphrase strength') | Out-Null }
                    if ($passphraseMetricsError) { $summaryNotes.Add('Passphrase scoring failed (' + $passphraseMetricsError + ')') | Out-Null }

                    $summary = $baseSummary
                    if ($summaryNotes.Count -gt 0) {
                        $summary = $summary.TrimEnd('.')
                        $summary += '; ' + ($summaryNotes.ToArray() -join '; ') + '.'
                    }

                    $interfaceLines = New-Object System.Collections.Generic.List[string]
                    if ($ssid) { $interfaceLines.Add(('SSID: "{0}"' -f $ssid)) | Out-Null }
                    if ($authenticationText) { $interfaceLines.Add(('Authentication: {0}' -f $authenticationText)) | Out-Null }
                    if ($cipherText) { $interfaceLines.Add(('Cipher: {0}' -f $cipherText)) | Out-Null }
                    $interfaceLines.Add(('PMF: {0}' -f $pmfStatus)) | Out-Null

                    $apLines = New-Object System.Collections.Generic.List[string]
                    $apWpa3Text = 'No'
                    if ($apSupportsWpa3) { $apWpa3Text = 'Yes' }

                    $apWpa2Text = 'No'
                    if ($apSupportsWpa2) { $apWpa2Text = 'Yes' }

                    $transitionModeText = 'No'
                    if ($transitionDetected) { $transitionModeText = 'Yes' }
                    $apLines.Add(('WPA3 support: {0}' -f $apWpa3Text)) | Out-Null
                    $apLines.Add(('WPA2 support: {0}' -f $apWpa2Text)) | Out-Null
                    $apLines.Add(('Transition mode: {0}' -f $transitionModeText)) | Out-Null
                    $apLines.Add(('PMF policy: {0}' -f $pmfStatus)) | Out-Null

                    $clientLines = @('Actual method used: ' + $currentEncryptionMethod)

                    $passphraseLines = @(
                        'EntropyBits: ' + $entropyDisplay,
                        'Length: ' + $lengthDisplay,
                        'ClassesUsed: ' + $classesDisplay,
                        'PatternPenaltyApplied: ' + $patternSummary,
                        'FinalRating: ' + $passphraseRatingLabel
                    )
                    if ($passphraseMetricsNote) { $passphraseLines += ('Note: ' + $passphraseMetricsNote) }

                    $riskTransitionMode = 'Off'
                    if ($transitionDetected) { $riskTransitionMode = 'On' }
                    $riskModifierLines = @(
                        'WPS: ' + $wpsStatus,
                        'TransitionMode: ' + $riskTransitionMode,
                        'PMF: ' + $pmfStatus
                    )

                    $determinationLines = New-Object System.Collections.Generic.List[string]
                    $determinationLines.Add(('EncryptionScore (E): {0} ({1})' -f $encryptionScore, $encryptionRationale)) | Out-Null
                    $determinationLines.Add(('PassphraseScore (P): {0} ({1})' -f $passphraseScore, $passphraseRatingLabel)) | Out-Null
                    $modifierSummary = 'None'
                    if ($modifierNotes.Count -gt 0) { $modifierSummary = $modifierNotes.ToArray() -join '; ' }
                    $determinationLines.Add('Modifiers applied: ' + $modifierSummary) | Out-Null
                    $determinationLines.Add('MatrixResult: ' + $matrixResult) | Out-Null

                    $evidence = [ordered]@{
                        'Interface'              = $interfaceLines.ToArray()
                        'AP Capabilities (scan)' = $apLines.ToArray()
                        'Client Association'     = $clientLines
                        'Passphrase Metrics'     = $passphraseLines
                        'Risk Modifiers'         = $riskModifierLines
                        'Determination'          = $determinationLines.ToArray()
                    }
                    if ($profileEvidenceText) { $evidence['Profile'] = $profileEvidenceText }
                    if ($apEvidence) { $evidence['AccessPoint'] = $apEvidence }

                    $wpsBool = $null
                    if ($wpsStatus -eq 'On') { $wpsBool = $true } elseif ($wpsStatus -eq 'Off') { $wpsBool = $false }

                    $passphraseLengthNumeric = 0
                    if ($lengthValue -ne $null) { $passphraseLengthNumeric = [int]$lengthValue }

                    $passphraseClassesArray = @()
                    if ($classesUsed) { $passphraseClassesArray = @($classesUsed) }

                    $data = [ordered]@{
                        Category                    = 'Network/Security'
                        Subcategory                 = 'Wi-Fi'
                        SSID                        = $ssid
                        SecurityMethod              = $encryptionDisplay
                        Cipher                      = $cipherText
                        PMF                         = $pmfStatus
                        TransitionMode              = [bool]$transitionDetected
                        WPS                         = $wpsBool
                        'Passphrase.EntropyBits'    = [double]$entropyBits
                        'Passphrase.Length'         = $passphraseLengthNumeric
                        'Passphrase.Classes'        = $passphraseClassesArray
                        'Passphrase.PatternPenalty' = [bool]$patternPenaltyApplied
                        'Passphrase.FinalRating'    = $passphraseRatingLabel
                        'Scores.E'                  = [int]$encryptionScore
                        'Scores.P'                  = [int]$passphraseScore
                        Severity                    = $finalSeverity
                    }
                    if (-not $data['Cipher']) {
                        if ($cipherText) { $data['Cipher'] = $cipherText } else { $data['Cipher'] = 'Unknown' }
                    }

                    $recommendations = 'Recommended Actions (priority order):' + "`n" + (@(
                        'Prefer WPA3-Personal (SAE) or WPA2/3-Enterprise (802.1X) with PMF Required.',
                        'If remaining on PSK: enforce >=16 truly random characters (target >=96-bit entropy), rotate PSK, disable WPS.',
                        'If transition mode is required for legacy, isolate legacy devices on a separate SSID/VLAN with stricter egress controls and plan a deprecation timeline.'
                    ) -join "`n")

                    Add-CategoryIssue -CategoryResult $result -Severity $severityLower -Title $title -Evidence $evidence -Subcategory $subcategory -Remediation $recommendations -Explanation $summary -Data $data
                    }
                }
            }
    } else {
        Add-CategoryIssue -CategoryResult $result -Severity 'warning' -Title 'Wireless diagnostics not collected, so Wi-Fi security posture cannot be evaluated.' -Subcategory 'Security'
    }

    if ($interfaceEvidence) {
        if ($transitionDetected) {
            $transitionEvidence = [ordered]@{
                Interface = $interfaceEvidence
            }
            if ($apEvidence) { $transitionEvidence['AccessPoint'] = $apEvidence }
            Add-CategoryIssue -CategoryResult $result -Severity 'medium' -Title 'WPA2/WPA3 transition (mixed) mode' -Evidence $transitionEvidence -Subcategory $subcategory
        }

        if (($securityCategory -eq 'WPA2Personal' -or $securityCategory -eq 'WPA2Enterprise') -and $apSupportsWpa3) {
            $fallbackEvidence = [ordered]@{
                Interface = $interfaceEvidence
            }
            if ($apEvidence) { $fallbackEvidence['AccessPoint'] = $apEvidence }
            $fallbackExplanation = 'Client stayed on WPA2 even though the AP offers WPA3, so traffic keeps weaker encryption that is easier to attack.'
            $fallbackRemediation = @(
                'Configure SSIDs as WPA3-SAE (Personal) or WPA3-Enterprise where the client fleet supports it; otherwise separate legacy devices on their own SSID.',
                'Force the client to prefer WPA3 by "forget network" then re-join, and update the wireless NIC drivers.'
            ) -join "`n"
            Add-CategoryIssue -CategoryResult $result -Severity 'medium' -Title 'AP supports WPA3 but client connected as WPA2' -Evidence $fallbackEvidence -Subcategory $subcategory -Explanation $fallbackExplanation -Remediation $fallbackRemediation
        }
    }

    $dhcpFolderPath = $null
    if ($dhcpFolder) { $dhcpFolderPath = $dhcpFolder }

    $dhcpFolderExists = $false
    if ($dhcpFolderPath) { $dhcpFolderExists = Test-Path -LiteralPath $dhcpFolderPath }

    $dhcpFileCount = 'n/a'
    if ($dhcpFolderExists) {
        $dhcpFileCount = (Get-ChildItem -Path $dhcpFolderPath -Filter 'dhcp-*.json' -ErrorAction SilentlyContinue | Measure-Object).Count
    }
    Write-Host ("DHCP ENTRY: dhcpFolder={0} exists={1} files={2} keys={3}" -f $dhcpFolderPath,$dhcpFolderExists,$dhcpFileCount,($Context.Artifacts.Keys | Where-Object { $_ -like 'dhcp-*.json' } | Measure-Object).Count)
    Invoke-DhcpAnalyzers -Context $Context -CategoryResult $result -InputFolder $dhcpFolderPath

    $categories = New-Object System.Collections.Generic.List[object]
    $categories.Add($result) | Out-Null

    $vpnCategory = $null
    if (Get-Command -Name 'Invoke-NetworkVpnAnalysis' -ErrorAction SilentlyContinue) {
        try {
            $vpnCategory = Invoke-NetworkVpnAnalysis -Context $Context
        } catch {
            Write-HeuristicDebug -Source 'Network' -Message 'Invoke-NetworkVpnAnalysis failed' -Data ([ordered]@{ Error = $_.Exception.Message })
        }
    }

    if ($vpnCategory) {
        $vpnName = $null
        if ($vpnCategory -and $vpnCategory.PSObject -and $vpnCategory.PSObject.Properties['Name']) {
            $vpnName = [string]$vpnCategory.Name
        }
        $connectivityContext.Vpn = @{
            Category = $vpnName
        }
        $categories.Add($vpnCategory) | Out-Null
    }

    if ($categories.Count -eq 1) {
        return $result
    }

    return $categories.ToArray()
}<|MERGE_RESOLUTION|>--- conflicted
+++ resolved
@@ -688,7 +688,6 @@
         }
 
         if ($arpEntries.Count -gt 0 -and $gatewayInventory) {
-<<<<<<< HEAD
             # Structured remediation mapping for ARP spoofing:
             # - Endpoint containment heading becomes a text step introducing the flush/pin commands.
             # - Switch/network guidance maps to a note.
@@ -721,42 +720,6 @@
   }
 ]
 '@
-=======
-            $arpCacheSpoofingSteps = @(
-                @{
-                    type    = 'text'
-                    title   = 'Immediate containment (endpoint)'
-                    content = 'Flush poisoned ARP entries and, if needed, temporarily pin the default gateway during incident response.'
-                }
-                @{
-                    type    = 'code'
-                    title   = 'Clear ARP cache and optionally pin gateway'
-                    lang    = 'cmd'
-                    content = @"
-arp -d *
-# Pin default gateway by static ARP (temporary, only for incident containment)
-# netsh interface ipv4 add neighbors "Ethernet" 192.168.1.1 00-11-22-33-44-55
-"@.Trim()
-                }
-                @{
-                    type    = 'text'
-                    title   = 'Network hardening'
-                    content = 'Enable DHCP Snooping and Dynamic ARP Inspection on switches and investigate rogue bridges.'
-                }
-                @{
-                    type    = 'text'
-                    title   = 'Validate resolved neighbors'
-                    content = 'Check the ARP neighbor table after containment to confirm only expected gateway entries remain.'
-                }
-                @{
-                    type    = 'code'
-                    title   = 'Validate ARP neighbors'
-                    lang    = 'powershell'
-                    content = "Get-NetNeighbor -State Reachable | Where-Object IPAddress -like '192.168.*'"
-                }
-            )
-            $arpCacheSpoofingRemediation = $arpCacheSpoofingSteps | ConvertTo-Json -Depth 5
->>>>>>> d26afa98
             $gatewayMap = @{}
             $localMacs = New-Object System.Collections.Generic.HashSet[string]([System.StringComparer]::OrdinalIgnoreCase)
             $localIps = New-Object System.Collections.Generic.HashSet[string]([System.StringComparer]::OrdinalIgnoreCase)
@@ -1290,7 +1253,6 @@
             }
         }
 
-<<<<<<< HEAD
         # Structured remediation mapping for rogue IPv6 routers:
         # - Each containment option becomes a text + code pair.
         # - The long-term network fix remains a note emphasizing RA Guard.
@@ -1322,38 +1284,6 @@
   }
 ]
 '@
-=======
-        $rogueRouterSteps = @(
-            @{
-                type    = 'text'
-                title   = 'Endpoint containment (when IPv6 can be paused)'
-                content = 'Temporarily disable IPv6 bindings to stop rogue router advertisements while investigating.'
-            }
-            @{
-                type    = 'code'
-                title   = 'Disable IPv6 stack bindings'
-                lang    = 'powershell'
-                content = 'Disable-NetAdapterBinding -Name "*" -ComponentID ms_tcpip6'
-            }
-            @{
-                type    = 'text'
-                title   = 'Alternative per-interface containment'
-                content = 'Disable router discovery on specific interfaces if IPv6 must remain enabled elsewhere.'
-            }
-            @{
-                type    = 'code'
-                title   = 'Disable router discovery on interface'
-                lang    = 'cmd'
-                content = 'netsh interface ipv6 set interface "Ethernet" routerdiscovery=disabled'
-            }
-            @{
-                type    = 'text'
-                title   = 'Network hardening'
-                content = 'Enforce RA Guard on access switch ports to block rogue IPv6 router advertisements.'
-            }
-        )
-        $rogueRouterRemediation = $rogueRouterSteps | ConvertTo-Json -Depth 5
->>>>>>> d26afa98
 
         if ($unexpectedRouterMacs.Count -gt 0) {
             $evidence = ($unexpectedRouterMacs | Sort-Object -Unique) -join ', '
@@ -1513,7 +1443,6 @@
     }
 
     $lldpSubcategory = 'Switch Port Mapping'
-<<<<<<< HEAD
     # Structured remediation mapping for LLDP gaps:
     # - Endpoint actions become text + code steps.
     # - Infrastructure guidance remains a text step describing switch validation.
@@ -1536,31 +1465,6 @@
   }
 ]
 '@
-=======
-    $lldpSteps = @(
-        @{
-            type    = 'text'
-            title   = 'Endpoint action'
-            content = 'Ensure the LLDP service (lldpsvc) exists and is running so neighbor data is collected.'
-        }
-        @{
-            type    = 'code'
-            title   = 'Start LLDP service'
-            lang    = 'powershell'
-            content = @"
-# Ensure LLDP service available/started (Windows LLDP service: "lldpsvc")
-Set-Service lldpsvc -StartupType Automatic
-Start-Service lldpsvc
-"@.Trim()
-        }
-        @{
-            type    = 'text'
-            title   = 'Infrastructure action'
-            content = 'Populate switch inventory, compare LLDP neighbors with the CMDB, and correct any mispatched connections.'
-        }
-    )
-    $lldpRemediation = $lldpSteps | ConvertTo-Json -Depth 5
->>>>>>> d26afa98
     $lldpArtifact = Get-AnalyzerArtifact -Context $Context -Name 'network-lldp'
     Write-HeuristicDebug -Source 'Network' -Message 'Resolved network-lldp artifact' -Data ([ordered]@{
         Found = [bool]$lldpArtifact
@@ -1886,7 +1790,6 @@
 
             if ($primaryErrors.Count -gt 0) {
                 $details = $primaryErrors | Select-Object -First 3
-<<<<<<< HEAD
                 # Structured remediation mapping for Autodiscover failures:
                 # - Endpoint fixes heading becomes a text step, followed by text/code pairs for each action.
                 # - The Exchange Online guidance remains a text step referencing the CNAME requirement.
@@ -1931,9 +1834,6 @@
   }
 ]
 '@ -Data (& $createConnectivityData $connectivityContext)
-=======
-                Add-CategoryIssue -CategoryResult $result -Severity 'low' -Title 'Autodiscover DNS queries failed, so missing or invalid records can cause mail setup failures.' -Evidence ($details -join "`n") -Subcategory 'DNS Autodiscover' -Remediation $autodiscoverRemediation -Data (& $createConnectivityData $connectivityContext)
->>>>>>> d26afa98
             }
         }
 
@@ -2147,7 +2047,6 @@
             HasPayload = [bool]$payload
         })
         $connectivityContext.Outlook = if ($payload -and $payload.PSObject.Properties['Connectivity']) { $payload.Connectivity } else { $null }
-<<<<<<< HEAD
         if ($payload -and $payload.Connectivity) {
             $conn = $payload.Connectivity
             # Structured remediation mapping for Outlook proxy resets:
@@ -2192,38 +2091,6 @@
             if ($conn.PSObject.Properties['TcpTestSucceeded']) {
                 if (-not $conn.TcpTestSucceeded) {
                     Add-CategoryIssue -CategoryResult $result -Severity 'high' -Title "Outlook HTTPS connectivity failed, so Outlook can't connect to Exchange Online." -Evidence ('TcpTestSucceeded reported False for {0}' -f $conn.RemoteAddress) -Subcategory 'Outlook Connectivity' -Remediation $proxyRemediation -Data (& $createConnectivityData $connectivityContext)
-=======
-            if ($payload -and $payload.Connectivity) {
-                $conn = $payload.Connectivity
-                $proxySteps = @(
-                    @{
-                        type    = 'text'
-                        title   = 'Clear stale proxy settings'
-                        content = 'Remove user-mode and WinHTTP proxy configuration before retrying Outlook connectivity tests.'
-                    }
-                    @{
-                        type    = 'code'
-                        title   = 'Disable WinINET proxy'
-                        lang    = 'cmd'
-                        content = 'reg add "HKCU\Software\Microsoft\Windows\CurrentVersion\Internet Settings" /v ProxyEnable /t REG_DWORD /d 0 /f'
-                    }
-                    @{
-                        type    = 'code'
-                        title   = 'Reset WinHTTP proxy'
-                        lang    = 'cmd'
-                        content = 'netsh winhttp reset proxy'
-                    }
-                    @{
-                        type    = 'text'
-                        title   = 'Validate direct access'
-                        content = 'Run `netsh winhttp show proxy` and confirm it reports Direct access, then retry Outlook connectivity.'
-                    }
-                )
-                $proxyRemediation = $proxySteps | ConvertTo-Json -Depth 5
-                if ($conn.PSObject.Properties['TcpTestSucceeded']) {
-                    if (-not $conn.TcpTestSucceeded) {
-                        Add-CategoryIssue -CategoryResult $result -Severity 'high' -Title "Outlook HTTPS connectivity failed, so Outlook can't connect to Exchange Online." -Evidence ('TcpTestSucceeded reported False for {0}' -f $conn.RemoteAddress) -Subcategory 'Outlook Connectivity' -Remediation $proxyRemediation -Data (& $createConnectivityData $connectivityContext)
->>>>>>> d26afa98
                 } else {
                     Add-CategoryNormal -CategoryResult $result -Title 'Outlook HTTPS connectivity succeeded' -Subcategory 'Outlook Connectivity'
                 }
