<#!
.SYNOPSIS
    Security-focused heuristic evaluations based on collected JSON artifacts.
#>

. (Join-Path -Path (Split-Path $PSScriptRoot -Parent) -ChildPath 'AnalyzerCommon.ps1')

function ConvertTo-List {
    param($Value)

    if ($null -eq $Value) { return @() }
    if ($Value -is [string]) { return @($Value) }
    if ($Value -is [System.Collections.IEnumerable] -and -not ($Value -is [string])) {
        $items = [System.Collections.Generic.List[object]]::new()
        foreach ($item in $Value) { $items.Add($item) }
        return $items.ToArray()
    }
    return @($Value)
}

function ConvertTo-IntArray {
    param($Value)

    $list = [System.Collections.Generic.List[int]]::new()
    foreach ($item in (ConvertTo-List $Value)) {
        if ($null -eq $item) { continue }
        $text = $item.ToString()
        $parsed = 0
        if ([int]::TryParse($text, [ref]$parsed)) {
            $list.Add($parsed)
        }
    }
    return $list.ToArray()
}

function Get-ObjectPropertyString {
    param(
        $Object,
        [string]$PropertyName,
        [string]$NullPlaceholder = 'null'
    )

    if (-not $Object) { return $NullPlaceholder }
    if (-not $PropertyName) { return $NullPlaceholder }

    $property = $Object.PSObject.Properties[$PropertyName]
    if (-not $property) { return $NullPlaceholder }

    $value = $property.Value
    if ($null -eq $value) { return $NullPlaceholder }

    if ($value -is [bool]) {
        if ($value) { return 'True' }
        return 'False'
    }
    return [string]$value
}

function Format-BitLockerVolume {
    param($Volume)

    $parts = [System.Collections.Generic.List[string]]::new()
    if ($Volume.MountPoint) { $parts.Add(("Mount: {0}" -f $Volume.MountPoint)) }
    if ($Volume.VolumeType) { $parts.Add(("Type: {0}" -f $Volume.VolumeType)) }
    if ($Volume.ProtectionStatus -ne $null) { $parts.Add(("Protection: {0}" -f $Volume.ProtectionStatus)) }
    if ($Volume.EncryptionMethod) { $parts.Add(("Method: {0}" -f $Volume.EncryptionMethod)) }
    if ($Volume.LockStatus) { $parts.Add(("Lock: {0}" -f $Volume.LockStatus)) }
    if ($Volume.AutoUnlockEnabled -ne $null) { $parts.Add(("AutoUnlock: {0}" -f $Volume.AutoUnlockEnabled)) }
    return ($parts.ToArray() -join '; ')
}

function Get-RegistryValueFromEntries {
    param(
        $Entries,
        [string]$PathPattern,
        [string]$Name
    )

    foreach ($entry in (ConvertTo-List $Entries)) {
        if (-not $entry) { continue }
        if ($entry.Path -and $entry.Path -match $PathPattern) {
            if ($entry.Values -and $entry.Values.PSObject.Properties[$Name]) {
                return $entry.Values.$Name
            }
        }
    }

    return $null
}

function Invoke-SecurityHeuristics {
    param(
        [Parameter(Mandatory)]
        $Context
    )

    Write-HeuristicDebug -Source 'Security' -Message 'Starting security heuristics' -Data ([ordered]@{
        ArtifactCount = if ($Context -and $Context.Artifacts) { $Context.Artifacts.Count } else { 0 }
    })

    $result = New-CategoryResult -Name 'Security'

    $operatingSystem = $null
    $isWindows11 = $false
    $systemPayload = $null
    $systemArtifact = Get-AnalyzerArtifact -Context $Context -Name 'system'
    Write-HeuristicDebug -Source 'Security' -Message 'Resolved system artifact' -Data ([ordered]@{
        Found = [bool]$systemArtifact
    })
    if ($systemArtifact) {
        $systemPayload = Resolve-SinglePayload -Payload (Get-ArtifactPayload -Artifact $systemArtifact)
        Write-HeuristicDebug -Source 'Security' -Message 'Evaluating system payload for OS details' -Data ([ordered]@{
            HasPayload = [bool]$systemPayload
        })
        if ($systemPayload -and $systemPayload.OperatingSystem -and -not $systemPayload.OperatingSystem.Error) {
            $operatingSystem = $systemPayload.OperatingSystem
            if ($operatingSystem.Caption -and $operatingSystem.Caption -match 'Windows\s*11') {
                $isWindows11 = $true
            }
        }
    }

    $securityServicesRunning = @()
    $securityServicesConfigured = @()
    $availableSecurityProperties = @()
    $requiredSecurityProperties = @()

    $vbshvciArtifact = Get-AnalyzerArtifact -Context $Context -Name 'vbshvci'
    Write-HeuristicDebug -Source 'Security' -Message 'Resolved VBS/HVCI artifact' -Data ([ordered]@{
        Found = [bool]$vbshvciArtifact
    })
    if ($vbshvciArtifact) {
        $vbPayload = Resolve-SinglePayload -Payload (Get-ArtifactPayload -Artifact $vbshvciArtifact)
        Write-HeuristicDebug -Source 'Security' -Message 'Evaluating VBS/HVCI payload' -Data ([ordered]@{
            HasPayload = [bool]$vbPayload
        })
        if ($vbPayload -and $vbPayload.DeviceGuard -and -not $vbPayload.DeviceGuard.Error) {
            $dg = $vbPayload.DeviceGuard
            $securityServicesRunning = ConvertTo-IntArray $dg.SecurityServicesRunning
            $securityServicesConfigured = ConvertTo-IntArray $dg.SecurityServicesConfigured
            $availableSecurityProperties = ConvertTo-IntArray $dg.AvailableSecurityProperties
            $requiredSecurityProperties = ConvertTo-IntArray $dg.RequiredSecurityProperties
        }
    }

    $lsaEntries = @()
    $lsaArtifact = Get-AnalyzerArtifact -Context $Context -Name 'lsa'
    Write-HeuristicDebug -Source 'Security' -Message 'Resolved LSA artifact' -Data ([ordered]@{
        Found = [bool]$lsaArtifact
    })
    if ($lsaArtifact) {
        $lsaPayload = Resolve-SinglePayload -Payload (Get-ArtifactPayload -Artifact $lsaArtifact)
        Write-HeuristicDebug -Source 'Security' -Message 'Evaluating LSA payload' -Data ([ordered]@{
            HasRegistry = [bool]($lsaPayload -and $lsaPayload.Registry)
        })
        if ($lsaPayload -and $lsaPayload.Registry) {
            $lsaEntries = ConvertTo-List $lsaPayload.Registry
        }
    }

    $defenderArtifact = Get-AnalyzerArtifact -Context $Context -Name 'defender'
    Write-HeuristicDebug -Source 'Security' -Message 'Resolved Defender artifact' -Data ([ordered]@{
        Found = [bool]$defenderArtifact
    })
    if ($defenderArtifact) {
        $payload = Resolve-SinglePayload -Payload (Get-ArtifactPayload -Artifact $defenderArtifact)
        Write-HeuristicDebug -Source 'Security' -Message 'Evaluating Defender payload' -Data ([ordered]@{
            HasPayload = [bool]$payload
        })
        $statusTamper = $null
        if ($payload -and $payload.Status -and -not $payload.Status.Error) {
            $status = $payload.Status
            $rtp = ConvertTo-NullableBool $status.RealTimeProtectionEnabled
            if ($rtp -eq $false) {
                Add-CategoryIssue -CategoryResult $result -Severity 'high' -Title 'Defender real-time protection disabled, creating antivirus protection gaps.' -Evidence 'Get-MpComputerStatus reports RealTimeProtectionEnabled = False.' -Subcategory 'Microsoft Defender'
            }

            $av = ConvertTo-NullableBool $status.AntivirusEnabled
            if ($av -eq $false) {
                Add-CategoryIssue -CategoryResult $result -Severity 'critical' -Title 'Defender antivirus engine disabled, creating antivirus protection gaps.' -Evidence 'Get-MpComputerStatus reports AntivirusEnabled = False.' -Subcategory 'Microsoft Defender'
            }
            $statusTamper = ConvertTo-NullableBool $status.TamperProtectionEnabled

            $definitions = @($status.AntivirusSignatureVersion, $status.AntispywareSignatureVersion) | Where-Object { $_ }
            if ($definitions.Count -gt 0) {
                Add-CategoryNormal -CategoryResult $result -Title ('Defender signatures present ({0})' -f ($definitions -join ', ')) -Subcategory 'Microsoft Defender'
            }

            if ($payload.Threats -and $payload.Threats.Count -gt 0 -and -not ($payload.Threats[0] -is [string])) {
                $threatNames = $payload.Threats | Where-Object { $_.ThreatName } | Select-Object -First 5 -ExpandProperty ThreatName
                Add-CategoryIssue -CategoryResult $result -Severity 'high' -Title ('Recent threats detected: {0}' -f ($threatNames -join ', ')) -Evidence 'Get-MpThreat returned recent detections; confirm remediation.' -Subcategory 'Microsoft Defender'
            } else {
                Add-CategoryNormal -CategoryResult $result -Title 'No recent Defender detections' -Subcategory 'Microsoft Defender'
            }
        } elseif ($payload -and $payload.Status -and $payload.Status.Error) {
            Add-CategoryIssue -CategoryResult $result -Severity 'medium' -Title 'Unable to query Defender status, leaving antivirus protection gaps unverified.' -Evidence $payload.Status.Error -Subcategory 'Microsoft Defender'
        } else {
            Add-CategoryIssue -CategoryResult $result -Severity 'info' -Title 'Defender artifact missing expected structure, leaving antivirus protection gaps unverified.' -Subcategory 'Microsoft Defender'
        }

        if ($payload -and $payload.PSObject.Properties['Preferences']) {
            $preferencesEntry = Resolve-SinglePayload -Payload $payload.Preferences
            if ($preferencesEntry -and $preferencesEntry.PSObject.Properties['Error'] -and $preferencesEntry.Error) {
                Add-CategoryIssue -CategoryResult $result -Severity 'medium' -Title 'Unable to query Defender preferences, leaving antivirus protection gaps unverified.' -Evidence $preferencesEntry.Error -Subcategory 'Microsoft Defender'
            } elseif ($preferencesEntry) {
                $prefEvidence = 'DisableTamperProtection={0}; MAPSReporting={1}; SubmitSamplesConsent={2}; CloudBlockLevel={3}' -f `
                    (Get-ObjectPropertyString -Object $preferencesEntry -PropertyName 'DisableTamperProtection'),
                    (Get-ObjectPropertyString -Object $preferencesEntry -PropertyName 'MAPSReporting'),
                    (Get-ObjectPropertyString -Object $preferencesEntry -PropertyName 'SubmitSamplesConsent'),
                    (Get-ObjectPropertyString -Object $preferencesEntry -PropertyName 'CloudBlockLevel')

                $prefTamperDisabled = $null
                if ($preferencesEntry.PSObject.Properties['DisableTamperProtection']) {
                    $prefTamperDisabled = ConvertTo-NullableBool $preferencesEntry.DisableTamperProtection
                }

                $tamperProtectionOff = $false
                if ($prefTamperDisabled -eq $true -or $statusTamper -eq $false) {
                    $tamperProtectionOff = $true
                }

                if ($tamperProtectionOff) {
                    Add-CategoryIssue -CategoryResult $result -Severity 'high' -Title 'Defender tamper protection disabled, creating antivirus protection gaps.' -Evidence $prefEvidence -Subcategory 'Microsoft Defender' -CheckId 'Security/DefenderTamper'
                } elseif (($prefTamperDisabled -eq $false) -or ($statusTamper -eq $true)) {
                    Add-CategoryNormal -CategoryResult $result -Title 'Defender tamper protection enabled' -Evidence $prefEvidence -Subcategory 'Microsoft Defender' -CheckId 'Security/DefenderTamper'
                }

                $mapsEnabled = $null
                if ($preferencesEntry.PSObject.Properties['MAPSReporting']) {
                    $mapsRaw = $preferencesEntry.MAPSReporting
                    if ($null -ne $mapsRaw) {
                        $mapsText = [string]$mapsRaw
                        $mapsTrimmed = $mapsText.Trim()
                        if ($mapsTrimmed) {
                            $mapsInt = 0
                            if ([int]::TryParse($mapsTrimmed, [ref]$mapsInt)) {
                                $mapsEnabled = ($mapsInt -gt 0)
                            } else {
                                try {
                                    $mapsLower = $mapsTrimmed.ToLowerInvariant()
                                } catch {
                                    $mapsLower = $mapsTrimmed
                                    if ($mapsLower) { $mapsLower = $mapsLower.ToLowerInvariant() }
                                }
                                if ($mapsLower -in @('0', 'off', 'disable', 'disabled')) {
                                    $mapsEnabled = $false
                                } elseif ($mapsLower -in @('basic', 'advanced')) {
                                    $mapsEnabled = $true
                                } else {
                                    $mapsEnabled = $null
                                }
                            }
                        }
                    }
                }

                $cloudDisabled = $null
                if ($preferencesEntry.PSObject.Properties['CloudBlockLevel']) {
                    $cloudRaw = $preferencesEntry.CloudBlockLevel
                    if ($null -ne $cloudRaw) {
                        $cloudText = [string]$cloudRaw
                        $cloudTrimmed = $cloudText.Trim()
                        if ($cloudTrimmed) {
                            try {
                                $cloudLower = $cloudTrimmed.ToLowerInvariant()
                            } catch {
                                $cloudLower = $cloudTrimmed
                                if ($cloudLower) { $cloudLower = $cloudLower.ToLowerInvariant() }
                            }

                            if ($cloudLower -in @('0', 'off', 'disable', 'disabled')) {
                                $cloudDisabled = $true
                            } elseif ($cloudLower -in @('high', 'highplus', 'high+') -or ($cloudLower -match '^[1-4]$')) {
                                $cloudDisabled = $false
                            }
                        }
                    }
                }

                $cloudProtectionOff = $false
                if ($mapsEnabled -eq $false -or $cloudDisabled -eq $true) {
                    $cloudProtectionOff = $true
                }

                if ($cloudProtectionOff) {
                    $cloudSeverity = 'medium'
                    if (($mapsEnabled -eq $false) -and ($cloudDisabled -eq $true)) {
                        $cloudSeverity = 'high'
                    }

                    Add-CategoryIssue -CategoryResult $result -Severity $cloudSeverity -Title 'Defender cloud-delivered protection disabled, creating antivirus protection gaps.' -Evidence $prefEvidence -Subcategory 'Microsoft Defender' -CheckId 'Security/DefenderCloudProt'
                } elseif (($mapsEnabled -eq $true) -or ($cloudDisabled -eq $false)) {
                    Add-CategoryNormal -CategoryResult $result -Title 'Defender cloud-delivered protection enabled' -Evidence $prefEvidence -Subcategory 'Microsoft Defender' -CheckId 'Security/DefenderCloudProt'
                }
            }
        }
    } else {
        Add-CategoryIssue -CategoryResult $result -Severity 'info' -Title 'Defender artifact not collected, leaving antivirus protection gaps unverified.' -Subcategory 'Microsoft Defender'
    }

    $firewallArtifact = Get-AnalyzerArtifact -Context $Context -Name 'firewall'
    Write-HeuristicDebug -Source 'Security' -Message 'Resolved firewall artifact' -Data ([ordered]@{
        Found = [bool]$firewallArtifact
    })
    if ($firewallArtifact) {
        $payload = Resolve-SinglePayload -Payload (Get-ArtifactPayload -Artifact $firewallArtifact)
        Write-HeuristicDebug -Source 'Security' -Message 'Evaluating firewall payload' -Data ([ordered]@{
            HasProfiles = [bool]($payload -and $payload.Profiles)
        })
        if ($payload -and $payload.Profiles) {
            $disabledProfiles = [System.Collections.Generic.List[string]]::new()
            foreach ($profile in $payload.Profiles) {
                if ($profile.PSObject.Properties['Enabled']) {
                    $enabled = ConvertTo-NullableBool $profile.Enabled
                    if ($enabled -eq $false) {
                        $disabledProfiles.Add($profile.Name)
                    }
                    Add-CategoryCheck -CategoryResult $result -Name ("Firewall profile: {0}" -f $profile.Name) -Status ($(if ($enabled) { 'Enabled' } elseif ($enabled -eq $false) { 'Disabled' } else { 'Unknown' })) -Details ("Inbound: {0}; Outbound: {1}" -f $profile.DefaultInboundAction, $profile.DefaultOutboundAction)
                }
            }

            if ($disabledProfiles.Count -gt 0) {
<<<<<<< HEAD
                Add-CategoryIssue -CategoryResult $result -Severity 'high' -Title ('Firewall profiles disabled: {0}' -f ($disabledProfiles.ToArray() -join ', ')) -Subcategory 'Windows Firewall'
=======
                Add-CategoryIssue -CategoryResult $result -Severity 'high' -Title ('Firewall profiles disabled: {0}, leaving the system unprotected.' -f ($disabledProfiles -join ', ')) -Subcategory 'Windows Firewall'
>>>>>>> f8c983a6
            } else {
                Add-CategoryNormal -CategoryResult $result -Title 'All firewall profiles enabled' -Subcategory 'Windows Firewall'
            }
        } elseif ($payload -and $payload.Profiles -and $payload.Profiles.Error) {
            Add-CategoryIssue -CategoryResult $result -Severity 'medium' -Title 'Firewall profile query failed, so the network defense posture is unknown.' -Evidence $payload.Profiles.Error -Subcategory 'Windows Firewall'
        } else {
            Add-CategoryIssue -CategoryResult $result -Severity 'high' -Title 'Windows Firewall not captured, so the network defense posture is unknown.' -Subcategory 'Windows Firewall'
        }
    } else {
        Add-CategoryIssue -CategoryResult $result -Severity 'high' -Title 'Windows Firewall not captured, so the network defense posture is unknown.' -Subcategory 'Windows Firewall'
    }

    $bitlockerArtifact = Get-AnalyzerArtifact -Context $Context -Name 'bitlocker'
    Write-HeuristicDebug -Source 'Security' -Message 'Resolved BitLocker artifact' -Data ([ordered]@{
        Found = [bool]$bitlockerArtifact
    })
    if ($bitlockerArtifact) {
        $payload = Resolve-SinglePayload -Payload (Get-ArtifactPayload -Artifact $bitlockerArtifact)
        Write-HeuristicDebug -Source 'Security' -Message 'Evaluating BitLocker payload' -Data ([ordered]@{
            HasVolumes = [bool]($payload -and $payload.Volumes)
        })
        if ($payload -and $payload.Volumes) {
            $volumes = ConvertTo-List $payload.Volumes
            $osVolumes = [System.Collections.Generic.List[object]]::new()
            $osUnprotected = [System.Collections.Generic.List[object]]::new()
            $osProtectedEvidence = [System.Collections.Generic.List[string]]::new()
            $hasRecoveryProtector = $false

            foreach ($volume in $volumes) {
                if (-not $volume) { continue }
                $mount = if ($volume.MountPoint) { [string]$volume.MountPoint } else { '' }
                $type = if ($volume.VolumeType) { [string]$volume.VolumeType } else { '' }
                $isOs = $false
                if ($type -and $type -match '(?i)(OperatingSystem|System)') { $isOs = $true }
                if (-not $isOs -and $mount) {
                    if ($mount.Trim().ToUpperInvariant() -eq 'C:') { $isOs = $true }
                }
                if ($isOs) { $osVolumes.Add($volume) }

                foreach ($protector in (ConvertTo-List $volume.KeyProtector)) {
                    if ($null -eq $protector) { continue }
                    $protectorText = $protector.ToString()
                    if ($protector.PSObject -and $protector.PSObject.Properties['KeyProtectorType']) {
                        $protectorText = [string]$protector.KeyProtectorType
                    }
                    if ($protectorText -match '(?i)RecoveryPassword') {
                        $hasRecoveryProtector = $true
                    }
                }
            }

            foreach ($osVolume in $osVolumes) {
                $status = if ($osVolume.ProtectionStatus) { $osVolume.ProtectionStatus.ToString() } else { '' }
                $isProtected = $false
                if ($status) {
                    $isProtected = -not ($status -match '(?i)off|0')
                }
                if ($isProtected) {
                    $osProtectedEvidence.Add((Format-BitLockerVolume $osVolume))
                } else {
                    $osUnprotected.Add($osVolume)
                }
            }

            if ($osUnprotected.Count -gt 0) {
                $mountPoints = [System.Collections.Generic.List[string]]::new()
                foreach ($volume in $osUnprotected) {
                    if ($volume.MountPoint) {
                        $null = $mountPoints.Add([string]$volume.MountPoint)
                    }
                }

                $mountList = ($mountPoints | Sort-Object -Unique) -join ', '
                if (-not $mountList) { $mountList = 'Unknown volume' }
<<<<<<< HEAD
                $evidence = ($osUnprotected.ToArray() | ForEach-Object { Format-BitLockerVolume $_ }) -join "`n"
                Add-CategoryIssue -CategoryResult $result -Severity 'critical' -Title ("BitLocker is OFF for system volume(s): {0}." -f $mountList) -Evidence $evidence -Subcategory 'BitLocker'
=======
                $evidence = ($osUnprotected | ForEach-Object { Format-BitLockerVolume $_ }) -join "`n"
                Add-CategoryIssue -CategoryResult $result -Severity 'critical' -Title ("BitLocker is OFF for system volume(s): {0}, risking data exposure." -f $mountList) -Evidence $evidence -Subcategory 'BitLocker'
>>>>>>> f8c983a6
            } elseif ($osProtectedEvidence.Count -gt 0) {
                Add-CategoryNormal -CategoryResult $result -Title 'BitLocker protection active for system volume(s).' -Evidence ($osProtectedEvidence.ToArray() -join "`n") -Subcategory 'BitLocker'
            }

            if (-not $hasRecoveryProtector) {
                $volumeEvidence = ($volumes | ForEach-Object { Format-BitLockerVolume $_ }) -join "`n"
                Add-CategoryIssue -CategoryResult $result -Severity 'high' -Title 'No BitLocker recovery password protector detected, risking data exposure if recovery is needed.' -Evidence $volumeEvidence -Subcategory 'BitLocker'
            }
        } elseif ($payload -and $payload.Volumes -and $payload.Volumes.Error) {
            Add-CategoryIssue -CategoryResult $result -Severity 'medium' -Title 'BitLocker query failed, so the encryption state and data exposure risk are unknown.' -Evidence $payload.Volumes.Error -Subcategory 'BitLocker'
        } else {
            Add-CategoryIssue -CategoryResult $result -Severity 'info' -Title 'BitLocker data missing expected structure, so the encryption state and data exposure risk are unknown.' -Subcategory 'BitLocker'
        }
    } else {
        Add-CategoryIssue -CategoryResult $result -Severity 'info' -Title 'BitLocker artifact not collected, so the encryption state and data exposure risk are unknown.' -Subcategory 'BitLocker'
    }

    $tpmArtifact = Get-AnalyzerArtifact -Context $Context -Name 'tpm'
    Write-HeuristicDebug -Source 'Security' -Message 'Resolved TPM artifact' -Data ([ordered]@{
        Found = [bool]$tpmArtifact
    })
    if ($tpmArtifact) {
        $payload = Resolve-SinglePayload -Payload (Get-ArtifactPayload -Artifact $tpmArtifact)
        Write-HeuristicDebug -Source 'Security' -Message 'Evaluating TPM payload' -Data ([ordered]@{
            HasPayload = [bool]$payload
        })
        if ($payload -and $payload.Tpm -and -not $payload.Tpm.Error) {
            $tpm = $payload.Tpm
            $present = ConvertTo-NullableBool $tpm.TpmPresent
            $ready = ConvertTo-NullableBool $tpm.TpmReady
            if ($present -eq $false) {
                Add-CategoryIssue -CategoryResult $result -Severity 'high' -Title 'No TPM detected, so hardware-based key protection is unavailable.' -Evidence 'Get-Tpm reported TpmPresent = False.' -Subcategory 'TPM'
            } elseif ($ready -eq $false) {
                Add-CategoryIssue -CategoryResult $result -Severity 'medium' -Title 'TPM not initialized, so hardware-based key protection is unavailable.' -Evidence 'Get-Tpm reported TpmReady = False.' -Subcategory 'TPM'
            } else {
                Add-CategoryNormal -CategoryResult $result -Title 'TPM present and ready' -Subcategory 'TPM'
            }
        } elseif ($payload -and $payload.Tpm -and $payload.Tpm.Error) {
            Add-CategoryIssue -CategoryResult $result -Severity 'medium' -Title 'Unable to query TPM status, so hardware-based key protection availability is unknown.' -Evidence $payload.Tpm.Error -Subcategory 'TPM'
        }
    }

    $kernelDmaArtifact = Get-AnalyzerArtifact -Context $Context -Name 'kerneldma'
    Write-HeuristicDebug -Source 'Security' -Message 'Resolved Kernel DMA artifact' -Data ([ordered]@{
        Found = [bool]$kernelDmaArtifact
    })
    if ($kernelDmaArtifact) {
        $payload = Resolve-SinglePayload -Payload (Get-ArtifactPayload -Artifact $kernelDmaArtifact)
        Write-HeuristicDebug -Source 'Security' -Message 'Evaluating Kernel DMA payload' -Data ([ordered]@{
            HasPayload = [bool]$payload
        })
        $registryValues = $null
        if ($payload -and $payload.Registry -and $payload.Registry.Values) {
            $registryValues = $payload.Registry.Values
        }
        $allowValue = $null
        if ($registryValues -and $registryValues.PSObject.Properties['AllowDmaUnderLock']) {
            $allowValue = ConvertTo-NullableInt $registryValues.AllowDmaUnderLock
        }
        $evidenceLines = [System.Collections.Generic.List[string]]::new()
        if ($payload.DeviceGuard) {
            $dg = $payload.DeviceGuard
            if ($dg.Status) { $evidenceLines.Add("DeviceGuard.Status: $($dg.Status)") }
            if ($dg.Message) { $evidenceLines.Add("DeviceGuard.Message: $($dg.Message)") }
        }
        if ($payload.Registry -and $payload.Registry.Status) { $evidenceLines.Add("Registry.Status: $($payload.Registry.Status)") }
        if ($payload.Registry -and $payload.Registry.Message) { $evidenceLines.Add("Registry.Message: $($payload.Registry.Message)") }
        if ($payload.MsInfo -and $payload.MsInfo.Status) { $evidenceLines.Add("MsInfo.Status: $($payload.MsInfo.Status)") }
        if ($payload.MsInfo -and $payload.MsInfo.Message) { $evidenceLines.Add("MsInfo.Message: $($payload.MsInfo.Message)") }
        $dmaEvidence = ($evidenceLines.ToArray() | Where-Object { $_ }) -join "`n"

        if ($allowValue -eq 0) {
            Add-CategoryNormal -CategoryResult $result -Title 'Kernel DMA protection enforced' -Evidence $dmaEvidence -Subcategory 'Kernel DMA'
        } elseif ($allowValue -eq 1) {
            Add-CategoryIssue -CategoryResult $result -Severity 'medium' -Title 'Kernel DMA protection allows DMA while locked on this device (AllowDmaUnderLock = 1), enabling DMA attacks via peripherals.' -Evidence $dmaEvidence -Subcategory 'Kernel DMA'
        } else {
            Add-CategoryIssue -CategoryResult $result -Severity 'medium' -Title 'Kernel DMA protection unknown, leaving potential DMA attacks via peripherals unchecked.' -Evidence $dmaEvidence -Subcategory 'Kernel DMA'
        }
    } else {
        Add-CategoryIssue -CategoryResult $result -Severity 'medium' -Title 'Kernel DMA protection unknown, leaving potential DMA attacks via peripherals unchecked.' -Subcategory 'Kernel DMA'
    }

    $asrArtifact = Get-AnalyzerArtifact -Context $Context -Name 'asr'
    Write-HeuristicDebug -Source 'Security' -Message 'Resolved ASR artifact' -Data ([ordered]@{
        Found = [bool]$asrArtifact
    })
    if ($asrArtifact) {
        $payload = Resolve-SinglePayload -Payload (Get-ArtifactPayload -Artifact $asrArtifact)
        Write-HeuristicDebug -Source 'Security' -Message 'Evaluating ASR payload' -Data ([ordered]@{
            HasPayload = [bool]$payload
        })
        $ruleMap = @{}
        if ($payload -and $payload.Policy -and -not $payload.Policy.Error -and $payload.Policy.Rules) {
            foreach ($rule in (ConvertTo-List $payload.Policy.Rules)) {
                if (-not $rule) { continue }
                $id = $rule.RuleId
                if (-not $id) { $id = $rule.Id }
                if (-not $id) { continue }
                $normalized = $id.ToString().ToUpperInvariant()
                $action = $null
                if ($rule.PSObject.Properties['Action']) { $action = ConvertTo-NullableInt $rule.Action }
                $ruleMap[$normalized] = $action
            }
            $requiredRules = @(
                @{ Label = 'Block Office macros from Internet'; Ids = @('3B576869-A4EC-4529-8536-B80A7769E899') },
                @{ Label = 'Block Win32 API calls from Office'; Ids = @('D4F940AB-401B-4EFC-AADC-AD5F3C50688A') },
                @{ Label = 'Block executable content from email/WebDAV'; Ids = @('BE9BA2D9-53EA-4CDC-84E5-9B1EEEE46550','D3E037E1-3EB8-44C8-A917-57927947596D') },
                @{ Label = 'Block credential stealing from LSASS'; Ids = @('9E6C4E1F-7D60-472F-B5E9-2D3BEEB1BF0E') }
            )
            foreach ($set in $requiredRules) {
                $missing = [System.Collections.Generic.List[string]]::new()
                $nonBlocking = [System.Collections.Generic.List[string]]::new()
                foreach ($id in $set.Ids) {
                    $lookup = $id.ToUpperInvariant()
                    if (-not $ruleMap.ContainsKey($lookup)) {
                        $missing.Add($lookup)
                        continue
                    }
                    if ($ruleMap[$lookup] -ne 1) {
                        $nonBlocking.Add("{0} => {1}" -f $lookup, $ruleMap[$lookup])
                    }
                }
                if ($missing.Count -eq 0 -and $nonBlocking.Count -eq 0) {
                    $evidence = ($set.Ids | ForEach-Object { "{0} => 1" -f $_ }) -join "`n"
                    Add-CategoryNormal -CategoryResult $result -Title ("ASR blocking enforced: {0}" -f $set.Label) -Evidence $evidence -Subcategory 'Attack Surface Reduction'
                } else {
                    $detailParts = [System.Collections.Generic.List[string]]::new()
                    if ($missing.Count -gt 0) { $detailParts.Add(("Missing rule(s): {0}" -f ($missing.ToArray() -join ', '))) }
                    if ($nonBlocking.Count -gt 0) { $detailParts.Add(("Non-blocking: {0}" -f ($nonBlocking.ToArray() -join '; '))) }
                    $detailText = if ($detailParts.Count -gt 0) { $detailParts.ToArray() -join '; ' } else { 'Rule not enforced.' }
                    $evidenceLines = [System.Collections.Generic.List[string]]::new()
                    foreach ($id in $set.Ids) {
                        $lookup = $id.ToUpperInvariant()
                        if ($ruleMap.ContainsKey($lookup)) {
                            $evidenceLines.Add("{0} => {1}" -f $lookup, $ruleMap[$lookup])
                        } else {
                            $evidenceLines.Add("{0} => (missing)" -f $lookup)
                        }
                    }
<<<<<<< HEAD
                    Add-CategoryIssue -CategoryResult $result -Severity 'high' -Title ("ASR rule not enforced: {0}. Configure to Block (1)." -f $set.Label) -Evidence ($evidenceLines.ToArray() -join "`n") -Subcategory 'Attack Surface Reduction'
=======
                    Add-CategoryIssue -CategoryResult $result -Severity 'high' -Title ("ASR rule not enforced: {0}, leaving exploit paths open." -f $set.Label) -Evidence ($evidenceLines -join "`n") -Subcategory 'Attack Surface Reduction'
>>>>>>> f8c983a6
                }
            }
        } else {
            Add-CategoryIssue -CategoryResult $result -Severity 'high' -Title 'ASR policy data missing, leaving exploit paths open.' -Subcategory 'Attack Surface Reduction'
        }
    } else {
        Add-CategoryIssue -CategoryResult $result -Severity 'high' -Title 'ASR policy data missing, leaving exploit paths open.' -Subcategory 'Attack Surface Reduction'
    }

    $exploitArtifact = Get-AnalyzerArtifact -Context $Context -Name 'exploit-protection'
    if ($exploitArtifact) {
        $payload = Resolve-SinglePayload -Payload (Get-ArtifactPayload -Artifact $exploitArtifact)
        if ($payload -and $payload.Mitigations -and -not $payload.Mitigations.Error) {
            $mitigations = $payload.Mitigations
            $cfgEnabled = ConvertTo-NullableBool ($mitigations.CFG.Enable)
            $depEnabled = ConvertTo-NullableBool ($mitigations.DEP.Enable)
            $aslrEnabled = ConvertTo-NullableBool ($mitigations.ASLR.Enable)
            $evidence = [System.Collections.Generic.List[string]]::new()
            if ($mitigations.CFG.Enable -ne $null) { $evidence.Add("CFG.Enable: $($mitigations.CFG.Enable)") }
            if ($mitigations.DEP.Enable -ne $null) { $evidence.Add("DEP.Enable: $($mitigations.DEP.Enable)") }
            if ($mitigations.ASLR.Enable -ne $null) { $evidence.Add("ASLR.Enable: $($mitigations.ASLR.Enable)") }
            $evidenceText = $evidence.ToArray() -join "`n"
            if (($cfgEnabled -eq $true) -and ($depEnabled -eq $true) -and ($aslrEnabled -eq $true)) {
                Add-CategoryNormal -CategoryResult $result -Title 'Exploit protection mitigations enforced (CFG/DEP/ASLR)' -Evidence $evidenceText -Subcategory 'Exploit Protection'
            } else {
<<<<<<< HEAD
                $details = [System.Collections.Generic.List[string]]::new()
                if ($cfgEnabled -ne $true) { $details.Add('CFG disabled') }
                if ($depEnabled -ne $true) { $details.Add('DEP disabled') }
                if ($aslrEnabled -ne $true) { $details.Add('ASLR disabled') }
                $detailText = if ($details.Count -gt 0) { $details.ToArray() -join '; ' } else { 'Mitigation status unknown.' }
                Add-CategoryIssue -CategoryResult $result -Severity 'medium' -Title ('Exploit protection mitigations not fully enabled ({0}).' -f $detailText) -Evidence $evidenceText -Subcategory 'Exploit Protection'
=======
                $details = @()
                if ($cfgEnabled -ne $true) { $details += 'CFG disabled' }
                if ($depEnabled -ne $true) { $details += 'DEP disabled' }
                if ($aslrEnabled -ne $true) { $details += 'ASLR disabled' }
                $detailText = if ($details.Count -gt 0) { $details -join '; ' } else { 'Mitigation status unknown.' }
                Add-CategoryIssue -CategoryResult $result -Severity 'medium' -Title ('Exploit protection mitigations not fully enabled ({0}), reducing exploit resistance.' -f $detailText) -Evidence $evidenceText -Subcategory 'Exploit Protection'
>>>>>>> f8c983a6
            }
        } elseif ($payload -and $payload.Mitigations -and $payload.Mitigations.Error) {
            Add-CategoryIssue -CategoryResult $result -Severity 'medium' -Title 'Exploit Protection not captured, so exploit resistance is unknown.' -Evidence $payload.Mitigations.Error -Subcategory 'Exploit Protection'
        } else {
            Add-CategoryIssue -CategoryResult $result -Severity 'medium' -Title 'Exploit Protection not captured, so exploit resistance is unknown.' -Subcategory 'Exploit Protection'
        }
    } else {
        Add-CategoryIssue -CategoryResult $result -Severity 'medium' -Title 'Exploit Protection not captured, so exploit resistance is unknown.' -Subcategory 'Exploit Protection'
    }

    $wdacArtifact = Get-AnalyzerArtifact -Context $Context -Name 'wdac'
    if ($wdacArtifact) {
        $payload = Resolve-SinglePayload -Payload (Get-ArtifactPayload -Artifact $wdacArtifact)
        $wdacEvidenceLines = [System.Collections.Generic.List[string]]::new()
        if ($payload -and $payload.DeviceGuard -and -not $payload.DeviceGuard.Error) {
            $dgSection = $payload.DeviceGuard
            $wdacEvidenceLines.Add("SecurityServicesRunning: $($dgSection.SecurityServicesRunning)")
            $wdacEvidenceLines.Add("SecurityServicesConfigured: $($dgSection.SecurityServicesConfigured)")
            if ($securityServicesRunning.Count -eq 0) { $securityServicesRunning = ConvertTo-IntArray $dgSection.SecurityServicesRunning }
            if ($securityServicesConfigured.Count -eq 0) { $securityServicesConfigured = ConvertTo-IntArray $dgSection.SecurityServicesConfigured }
            if ($availableSecurityProperties.Count -eq 0) { $availableSecurityProperties = ConvertTo-IntArray $dgSection.AvailableSecurityProperties }
            if ($requiredSecurityProperties.Count -eq 0) { $requiredSecurityProperties = ConvertTo-IntArray $dgSection.RequiredSecurityProperties }
        }

        $wdacEnforced = $false
        if ($securityServicesRunning -contains 4 -or $securityServicesConfigured -contains 4) { $wdacEnforced = $true }

        if ($payload -and $payload.Registry) {
            foreach ($entry in (ConvertTo-List $payload.Registry)) {
                if ($entry.Path -and $entry.Path -match 'Control\\CI') {
                    foreach ($prop in $entry.Values.PSObject.Properties) {
                        if ($prop.Name -match '^PS') { continue }
                        $wdacEvidenceLines.Add(("{0}: {1}" -f $prop.Name, $prop.Value))
                        if ($prop.Name -match 'PolicyEnforcement' -and (ConvertTo-NullableInt $prop.Value) -ge 1) {
                            $wdacEnforced = $true
                        }
                    }
                }
            }
        }

        if ($wdacEnforced) {
            Add-CategoryNormal -CategoryResult $result -Title 'WDAC policy enforcement detected' -Evidence ($wdacEvidenceLines.ToArray() -join "`n") -Subcategory 'Windows Defender Application Control'
        } else {
<<<<<<< HEAD
            Add-CategoryIssue -CategoryResult $result -Severity 'medium' -Title 'No WDAC policy enforcement detected. Evaluate Application Control requirements.' -Evidence ($wdacEvidenceLines.ToArray() -join "`n") -Subcategory 'Windows Defender Application Control'
=======
            Add-CategoryIssue -CategoryResult $result -Severity 'medium' -Title 'No WDAC policy enforcement detected, so unrestricted code execution remains possible.' -Evidence ($wdacEvidenceLines -join "`n") -Subcategory 'Windows Defender Application Control'
>>>>>>> f8c983a6
        }

        $smartAppEvidence = [System.Collections.Generic.List[string]]::new()
        $smartAppState = $null
        if ($payload -and $payload.SmartAppControl) {
            $entry = $payload.SmartAppControl
            if ($entry.Error) {
                Add-CategoryIssue -CategoryResult $result -Severity 'info' -Title 'Unable to query Smart App Control state, so app trust enforcement is unknown.' -Evidence $entry.Error -Subcategory 'Smart App Control'
            } elseif ($entry.Values) {
                foreach ($prop in $entry.Values.PSObject.Properties) {
                    if ($prop.Name -match '^PS') { continue }
                    $smartAppEvidence.Add(("{0}: {1}" -f $prop.Name, $prop.Value))
                    $candidate = $prop.Value
                    if ($null -ne $candidate) {
                        $parsed = 0
                        if ([int]::TryParse($candidate.ToString(), [ref]$parsed)) {
                            if ($prop.Name -match 'Enabled' -or $prop.Name -match 'State') {
                                $smartAppState = $parsed
                            }
                        }
                    }
                }
            }
        }

        $evidenceText = if ($smartAppEvidence.Count -gt 0) { $smartAppEvidence.ToArray() -join "`n" } else { '' }
        if ($smartAppState -eq 1) {
            Add-CategoryNormal -CategoryResult $result -Title 'Smart App Control enforced' -Evidence $evidenceText -Subcategory 'Smart App Control'
        } elseif ($smartAppState -eq 2) {
            $severity = if ($isWindows11) { 'low' } else { 'info' }
            Add-CategoryIssue -CategoryResult $result -Severity $severity -Title 'Smart App Control in evaluation mode, so app trust enforcement is reduced.' -Evidence $evidenceText -Subcategory 'Smart App Control'
        } elseif ($isWindows11) {
            Add-CategoryIssue -CategoryResult $result -Severity 'medium' -Title 'Smart App Control is not enabled on Windows 11 device, so app trust enforcement is reduced.' -Evidence $evidenceText -Subcategory 'Smart App Control'
        } elseif ($smartAppState -ne $null) {
            Add-CategoryIssue -CategoryResult $result -Severity 'info' -Title 'Smart App Control disabled, so app trust enforcement is reduced.' -Evidence $evidenceText -Subcategory 'Smart App Control'
        }
    }

    $lapsArtifact = Get-AnalyzerArtifact -Context $Context -Name 'laps_localadmin'
    if (-not $lapsArtifact) {
        $lapsArtifact = Get-AnalyzerArtifact -Context $Context -Name 'laps'
    }
    Write-HeuristicDebug -Source 'Security' -Message 'Resolved LAPS artifact' -Data ([ordered]@{
        Found = [bool]$lapsArtifact
    })
    if ($lapsArtifact) {
        $payload = Resolve-SinglePayload -Payload (Get-ArtifactPayload -Artifact $lapsArtifact)
        Write-HeuristicDebug -Source 'Security' -Message 'Evaluating LAPS payload' -Data ([ordered]@{
            HasPayload = [bool]$payload
        })
        $lapsPolicies = $null
        if ($payload -and $payload.LapsPolicies) {
            $lapsPolicies = $payload.LapsPolicies
        } elseif ($payload -and $payload.Policy) {
            $lapsPolicies = $payload.Policy
        }

        $lapsEnabled = $false
        $lapsEvidenceLines = [System.Collections.Generic.List[string]]::new()
        if ($lapsPolicies) {
            foreach ($prop in $lapsPolicies.PSObject.Properties) {
                if ($prop.Name -match '^PS') { continue }
                $value = $prop.Value
                if ($null -eq $value) { continue }
                if ($value -is [System.Collections.IEnumerable] -and -not ($value -is [string])) {
                    foreach ($inner in $value) {
                        $lapsEvidenceLines.Add(("{0}: {1}" -f $prop.Name, $inner))
                    }
                } else {
                    $lapsEvidenceLines.Add(("{0}: {1}" -f $prop.Name, $value))
                }
                if ($prop.Name -match 'Enabled' -and (ConvertTo-NullableInt $value) -eq 1) { $lapsEnabled = $true }
                if ($prop.Name -match 'BackupDirectory' -and -not [string]::IsNullOrWhiteSpace($value.ToString())) { $lapsEnabled = $true }
            }
        }

        if ($lapsEnabled) {
            Add-CategoryNormal -CategoryResult $result -Title 'LAPS/PLAP policy detected' -Evidence ($lapsEvidenceLines.ToArray() -join "`n") -Subcategory 'Credential Management'
        } else {
<<<<<<< HEAD
            Add-CategoryIssue -CategoryResult $result -Severity 'high' -Title 'LAPS/PLAP not detected. Enforce password management policy.' -Evidence ($lapsEvidenceLines.ToArray() -join "`n") -Subcategory 'Credential Management'
=======
        Add-CategoryIssue -CategoryResult $result -Severity 'high' -Title 'LAPS/PLAP not detected, allowing unmanaged or reused local admin passwords.' -Evidence ($lapsEvidenceLines -join "`n") -Subcategory 'Credential Management'
>>>>>>> f8c983a6
        }
    }

    $runAsPpl = ConvertTo-NullableInt (Get-RegistryValueFromEntries -Entries $lsaEntries -PathPattern 'Control\\\\Lsa$' -Name 'RunAsPPL')
    $runAsPplBoot = ConvertTo-NullableInt (Get-RegistryValueFromEntries -Entries $lsaEntries -PathPattern 'Control\\\\Lsa$' -Name 'RunAsPPLBoot')
    $credentialGuardRunning = ($securityServicesRunning -contains 1)
    $lsaEvidenceLines = [System.Collections.Generic.List[string]]::new()
    if ($credentialGuardRunning) { $lsaEvidenceLines.Add('SecurityServicesRunning includes 1 (Credential Guard).') }
    if ($runAsPpl -ne $null) { $lsaEvidenceLines.Add("RunAsPPL: $runAsPpl") }
    if ($runAsPplBoot -ne $null) { $lsaEvidenceLines.Add("RunAsPPLBoot: $runAsPplBoot") }
    $lsaEvidence = $lsaEvidenceLines.ToArray() -join "`n"
    Write-HeuristicDebug -Source 'Security' -Message 'Credential Guard evaluation summary' -Data ([ordered]@{
        CredentialGuardRunning = $credentialGuardRunning
        RunAsPpl             = $runAsPpl
        RunAsPplBoot         = $runAsPplBoot
    })
    if ($credentialGuardRunning -and $runAsPpl -eq 1) {
        Add-CategoryNormal -CategoryResult $result -Title 'Credential Guard with LSA protection enabled' -Evidence $lsaEvidence -Subcategory 'Credential Guard'
    } else {
        Add-CategoryIssue -CategoryResult $result -Severity 'high' -Title 'Credential Guard or LSA protection is not enforced, leaving LSASS credentials vulnerable.' -Evidence $lsaEvidence -Subcategory 'Credential Guard'
    }

    $deviceGuardEvidenceLines = [System.Collections.Generic.List[string]]::new()
    if ($securityServicesConfigured.Count -gt 0) { $deviceGuardEvidenceLines.Add("Configured: $($securityServicesConfigured -join ',')") }
    if ($securityServicesRunning.Count -gt 0) { $deviceGuardEvidenceLines.Add("Running: $($securityServicesRunning -join ',')") }
    if ($availableSecurityProperties.Count -gt 0) { $deviceGuardEvidenceLines.Add("Available: $($availableSecurityProperties -join ',')") }
    if ($requiredSecurityProperties.Count -gt 0) { $deviceGuardEvidenceLines.Add("Required: $($requiredSecurityProperties -join ',')") }
    $hvciEvidence = $deviceGuardEvidenceLines.ToArray() -join "`n"
    $hvciRunning = ($securityServicesRunning -contains 2)
    $hvciAvailable = ($availableSecurityProperties -contains 2) -or ($requiredSecurityProperties -contains 2)
    if ($hvciRunning) {
        Add-CategoryNormal -CategoryResult $result -Title 'Memory integrity (HVCI) running' -Evidence $hvciEvidence -Subcategory 'Memory Integrity'
    } elseif ($hvciAvailable) {
        Add-CategoryIssue -CategoryResult $result -Severity 'medium' -Title 'Memory integrity (HVCI) is available but not running, reducing kernel exploit defenses.' -Evidence $hvciEvidence -Subcategory 'Memory Integrity'
    } else {
        Add-CategoryIssue -CategoryResult $result -Severity 'medium' -Title 'Memory integrity (HVCI) not captured, so kernel exploit defenses are unknown.' -Evidence $hvciEvidence -Subcategory 'Memory Integrity'
    }

    $uacArtifact = Get-AnalyzerArtifact -Context $Context -Name 'uac'
    if ($uacArtifact) {
        $payload = Resolve-SinglePayload -Payload (Get-ArtifactPayload -Artifact $uacArtifact)
        if ($payload -and $payload.Policy -and -not $payload.Policy.Error) {
            $policy = $payload.Policy
            $enableLua = ConvertTo-NullableInt $policy.EnableLUA
            $consentPrompt = ConvertTo-NullableInt $policy.ConsentPromptBehaviorAdmin
            $secureDesktop = ConvertTo-NullableInt $policy.PromptOnSecureDesktop
            $policyProperties = $policy.PSObject.Properties | Where-Object { $_.Name -notmatch '^PS' }
            $policyEvidence = [System.Collections.Generic.List[string]]::new()
            foreach ($property in $policyProperties) {
                $null = $policyEvidence.Add(("{0} = {1}" -f $property.Name, $property.Value))
            }

            $evidence = ($policyEvidence -join "`n")
            if ($enableLua -eq 1 -and ($secureDesktop -eq $null -or $secureDesktop -eq 1) -and ($consentPrompt -eq $null -or $consentPrompt -ge 2)) {
                Add-CategoryNormal -CategoryResult $result -Title 'UAC configured with secure prompts' -Evidence $evidence -Subcategory 'User Account Control'
            } else {
<<<<<<< HEAD
                $findings = [System.Collections.Generic.List[string]]::new()
                if ($enableLua -ne 1) { $findings.Add('EnableLUA=0') }
                if ($consentPrompt -ne $null -and $consentPrompt -lt 2) { $findings.Add("ConsentPrompt=$consentPrompt") }
                if ($secureDesktop -ne $null -and $secureDesktop -eq 0) { $findings.Add('PromptOnSecureDesktop=0') }
                $detail = if ($findings.Count -gt 0) { $findings.ToArray() -join '; ' } else { 'UAC configuration unclear.' }
                Add-CategoryIssue -CategoryResult $result -Severity 'high' -Title ('UAC configuration is insecure ({0}). Enforce secure UAC prompts.' -f $detail) -Evidence $evidence -Subcategory 'User Account Control'
=======
                $findings = @()
                if ($enableLua -ne 1) { $findings += 'EnableLUA=0' }
                if ($consentPrompt -ne $null -and $consentPrompt -lt 2) { $findings += "ConsentPrompt=$consentPrompt" }
                if ($secureDesktop -ne $null -and $secureDesktop -eq 0) { $findings += 'PromptOnSecureDesktop=0' }
                $detail = if ($findings.Count -gt 0) { $findings -join '; ' } else { 'UAC configuration unclear.' }
                Add-CategoryIssue -CategoryResult $result -Severity 'high' -Title ('UAC configuration is insecure ({0}), reducing protection for administrative actions.' -f $detail) -Evidence $evidence -Subcategory 'User Account Control'
>>>>>>> f8c983a6
            }
        }
    }

    $psLoggingArtifact = Get-AnalyzerArtifact -Context $Context -Name 'powershell-logging'
    if ($psLoggingArtifact) {
        $payload = Resolve-SinglePayload -Payload (Get-ArtifactPayload -Artifact $psLoggingArtifact)
        if ($payload -and $payload.Policies) {
            $scriptBlockEnabled = $false
            $moduleLoggingEnabled = $false
            $transcriptionEnabled = $false
            $evidenceLines = [System.Collections.Generic.List[string]]::new()
            foreach ($policy in (ConvertTo-List $payload.Policies)) {
                if (-not $policy -or -not $policy.Values) { continue }
                foreach ($prop in $policy.Values.PSObject.Properties) {
                    if ($prop.Name -match '^PS') { continue }
                    $evidenceLines.Add(("{0} ({1}): {2}" -f $prop.Name, $policy.Path, $prop.Value))
                    switch -Regex ($prop.Name) {
                        'EnableScriptBlockLogging' { if ((ConvertTo-NullableInt $prop.Value) -eq 1) { $scriptBlockEnabled = $true } }
                        'EnableModuleLogging'     { if ((ConvertTo-NullableInt $prop.Value) -eq 1) { $moduleLoggingEnabled = $true } }
                        'EnableTranscripting'     { if ((ConvertTo-NullableInt $prop.Value) -eq 1) { $transcriptionEnabled = $true } }
                    }
                }
            }
            if ($scriptBlockEnabled -and $moduleLoggingEnabled) {
                Add-CategoryNormal -CategoryResult $result -Title 'PowerShell logging policies enforced' -Evidence ($evidenceLines.ToArray() -join "`n") -Subcategory 'PowerShell Logging'
            } else {
<<<<<<< HEAD
                $detailParts = [System.Collections.Generic.List[string]]::new()
                if (-not $scriptBlockEnabled) { $detailParts.Add('Script block logging disabled') }
                if (-not $moduleLoggingEnabled) { $detailParts.Add('Module logging disabled') }
                if (-not $transcriptionEnabled) { $detailParts.Add('Transcription not enabled') }
                $detail = if ($detailParts.Count -gt 0) { $detailParts.ToArray() -join '; ' } else { 'Logging state unknown.' }
                Add-CategoryIssue -CategoryResult $result -Severity 'medium' -Title ('PowerShell logging is incomplete ({0}). Enable required logging for auditing.' -f $detail) -Evidence ($evidenceLines.ToArray() -join "`n") -Subcategory 'PowerShell Logging'
=======
                $detailParts = @()
                if (-not $scriptBlockEnabled) { $detailParts += 'Script block logging disabled' }
                if (-not $moduleLoggingEnabled) { $detailParts += 'Module logging disabled' }
                if (-not $transcriptionEnabled) { $detailParts += 'Transcription not enabled' }
                $detail = if ($detailParts.Count -gt 0) { $detailParts -join '; ' } else { 'Logging state unknown.' }
                Add-CategoryIssue -CategoryResult $result -Severity 'medium' -Title ('PowerShell logging is incomplete ({0}), leaving script activity untraceable. Enable required logging for auditing.' -f $detail) -Evidence ($evidenceLines -join "`n") -Subcategory 'PowerShell Logging'
>>>>>>> f8c983a6
            }
        } else {
            Add-CategoryIssue -CategoryResult $result -Severity 'medium' -Title 'PowerShell logging is incomplete (Script block logging disabled; Module logging disabled; Transcription not enabled), leaving script activity untraceable. Enable required logging for auditing.' -Subcategory 'PowerShell Logging'
        }
    } else {
        Add-CategoryIssue -CategoryResult $result -Severity 'medium' -Title 'PowerShell logging is incomplete (Script block logging disabled; Module logging disabled; Transcription not enabled), leaving script activity untraceable. Enable required logging for auditing.' -Subcategory 'PowerShell Logging'
    }

    $restrictSendingLsa = ConvertTo-NullableInt (Get-RegistryValueFromEntries -Entries $lsaEntries -PathPattern 'Control\\\\Lsa$' -Name 'RestrictSendingNTLMTraffic')
    $msvEntry = Get-RegistryValueFromEntries -Entries $lsaEntries -PathPattern 'Control\\\\Lsa\\\\MSV1_0$' -Name 'RestrictSendingNTLMTraffic'
    $restrictSendingMsv = ConvertTo-NullableInt $msvEntry
    $restrictReceivingMsv = ConvertTo-NullableInt (Get-RegistryValueFromEntries -Entries $lsaEntries -PathPattern 'Control\\\\Lsa\\\\MSV1_0$' -Name 'RestrictReceivingNTLMTraffic')
    $auditReceivingMsv = ConvertTo-NullableInt (Get-RegistryValueFromEntries -Entries $lsaEntries -PathPattern 'Control\\\\Lsa\\\\MSV1_0$' -Name 'AuditReceivingNTLMTraffic')
    $ntlmEvidenceLines = [System.Collections.Generic.List[string]]::new()
    if ($restrictSendingLsa -ne $null) { $ntlmEvidenceLines.Add("Lsa RestrictSendingNTLMTraffic: $restrictSendingLsa") }
    if ($restrictSendingMsv -ne $null) { $ntlmEvidenceLines.Add("MSV1_0 RestrictSendingNTLMTraffic: $restrictSendingMsv") }
    if ($restrictReceivingMsv -ne $null) { $ntlmEvidenceLines.Add("MSV1_0 RestrictReceivingNTLMTraffic: $restrictReceivingMsv") }
    if ($auditReceivingMsv -ne $null) { $ntlmEvidenceLines.Add("MSV1_0 AuditReceivingNTLMTraffic: $auditReceivingMsv") }
    $ntlmEvidence = $ntlmEvidenceLines.ToArray() -join "`n"
    $ntlmRestricted = ($restrictSendingLsa -ge 2) -or ($restrictSendingMsv -ge 2)
    $ntlmAudited = ($auditReceivingMsv -ge 2)
    if ($ntlmRestricted -and $ntlmAudited) {
        Add-CategoryNormal -CategoryResult $result -Title 'NTLM hardening policies enforced' -Evidence $ntlmEvidence -Subcategory 'NTLM Hardening'
    } else {
        Add-CategoryIssue -CategoryResult $result -Severity 'medium' -Title 'NTLM hardening policies are not configured, allowing credential relay attacks. Enforce RestrictSending/Audit NTLM settings.' -Evidence $ntlmEvidence -Subcategory 'NTLM Hardening'
    }

    return $result
}<|MERGE_RESOLUTION|>--- conflicted
+++ resolved
@@ -320,11 +320,7 @@
             }
 
             if ($disabledProfiles.Count -gt 0) {
-<<<<<<< HEAD
-                Add-CategoryIssue -CategoryResult $result -Severity 'high' -Title ('Firewall profiles disabled: {0}' -f ($disabledProfiles.ToArray() -join ', ')) -Subcategory 'Windows Firewall'
-=======
                 Add-CategoryIssue -CategoryResult $result -Severity 'high' -Title ('Firewall profiles disabled: {0}, leaving the system unprotected.' -f ($disabledProfiles -join ', ')) -Subcategory 'Windows Firewall'
->>>>>>> f8c983a6
             } else {
                 Add-CategoryNormal -CategoryResult $result -Title 'All firewall profiles enabled' -Subcategory 'Windows Firewall'
             }
@@ -399,13 +395,8 @@
 
                 $mountList = ($mountPoints | Sort-Object -Unique) -join ', '
                 if (-not $mountList) { $mountList = 'Unknown volume' }
-<<<<<<< HEAD
-                $evidence = ($osUnprotected.ToArray() | ForEach-Object { Format-BitLockerVolume $_ }) -join "`n"
-                Add-CategoryIssue -CategoryResult $result -Severity 'critical' -Title ("BitLocker is OFF for system volume(s): {0}." -f $mountList) -Evidence $evidence -Subcategory 'BitLocker'
-=======
                 $evidence = ($osUnprotected | ForEach-Object { Format-BitLockerVolume $_ }) -join "`n"
                 Add-CategoryIssue -CategoryResult $result -Severity 'critical' -Title ("BitLocker is OFF for system volume(s): {0}, risking data exposure." -f $mountList) -Evidence $evidence -Subcategory 'BitLocker'
->>>>>>> f8c983a6
             } elseif ($osProtectedEvidence.Count -gt 0) {
                 Add-CategoryNormal -CategoryResult $result -Title 'BitLocker protection active for system volume(s).' -Evidence ($osProtectedEvidence.ToArray() -join "`n") -Subcategory 'BitLocker'
             }
@@ -545,11 +536,8 @@
                             $evidenceLines.Add("{0} => (missing)" -f $lookup)
                         }
                     }
-<<<<<<< HEAD
-                    Add-CategoryIssue -CategoryResult $result -Severity 'high' -Title ("ASR rule not enforced: {0}. Configure to Block (1)." -f $set.Label) -Evidence ($evidenceLines.ToArray() -join "`n") -Subcategory 'Attack Surface Reduction'
-=======
                     Add-CategoryIssue -CategoryResult $result -Severity 'high' -Title ("ASR rule not enforced: {0}, leaving exploit paths open." -f $set.Label) -Evidence ($evidenceLines -join "`n") -Subcategory 'Attack Surface Reduction'
->>>>>>> f8c983a6
+
                 }
             }
         } else {
@@ -575,21 +563,12 @@
             if (($cfgEnabled -eq $true) -and ($depEnabled -eq $true) -and ($aslrEnabled -eq $true)) {
                 Add-CategoryNormal -CategoryResult $result -Title 'Exploit protection mitigations enforced (CFG/DEP/ASLR)' -Evidence $evidenceText -Subcategory 'Exploit Protection'
             } else {
-<<<<<<< HEAD
-                $details = [System.Collections.Generic.List[string]]::new()
-                if ($cfgEnabled -ne $true) { $details.Add('CFG disabled') }
-                if ($depEnabled -ne $true) { $details.Add('DEP disabled') }
-                if ($aslrEnabled -ne $true) { $details.Add('ASLR disabled') }
-                $detailText = if ($details.Count -gt 0) { $details.ToArray() -join '; ' } else { 'Mitigation status unknown.' }
-                Add-CategoryIssue -CategoryResult $result -Severity 'medium' -Title ('Exploit protection mitigations not fully enabled ({0}).' -f $detailText) -Evidence $evidenceText -Subcategory 'Exploit Protection'
-=======
                 $details = @()
                 if ($cfgEnabled -ne $true) { $details += 'CFG disabled' }
                 if ($depEnabled -ne $true) { $details += 'DEP disabled' }
                 if ($aslrEnabled -ne $true) { $details += 'ASLR disabled' }
                 $detailText = if ($details.Count -gt 0) { $details -join '; ' } else { 'Mitigation status unknown.' }
                 Add-CategoryIssue -CategoryResult $result -Severity 'medium' -Title ('Exploit protection mitigations not fully enabled ({0}), reducing exploit resistance.' -f $detailText) -Evidence $evidenceText -Subcategory 'Exploit Protection'
->>>>>>> f8c983a6
             }
         } elseif ($payload -and $payload.Mitigations -and $payload.Mitigations.Error) {
             Add-CategoryIssue -CategoryResult $result -Severity 'medium' -Title 'Exploit Protection not captured, so exploit resistance is unknown.' -Evidence $payload.Mitigations.Error -Subcategory 'Exploit Protection'
@@ -634,11 +613,7 @@
         if ($wdacEnforced) {
             Add-CategoryNormal -CategoryResult $result -Title 'WDAC policy enforcement detected' -Evidence ($wdacEvidenceLines.ToArray() -join "`n") -Subcategory 'Windows Defender Application Control'
         } else {
-<<<<<<< HEAD
-            Add-CategoryIssue -CategoryResult $result -Severity 'medium' -Title 'No WDAC policy enforcement detected. Evaluate Application Control requirements.' -Evidence ($wdacEvidenceLines.ToArray() -join "`n") -Subcategory 'Windows Defender Application Control'
-=======
             Add-CategoryIssue -CategoryResult $result -Severity 'medium' -Title 'No WDAC policy enforcement detected, so unrestricted code execution remains possible.' -Evidence ($wdacEvidenceLines -join "`n") -Subcategory 'Windows Defender Application Control'
->>>>>>> f8c983a6
         }
 
         $smartAppEvidence = [System.Collections.Generic.List[string]]::new()
@@ -718,11 +693,7 @@
         if ($lapsEnabled) {
             Add-CategoryNormal -CategoryResult $result -Title 'LAPS/PLAP policy detected' -Evidence ($lapsEvidenceLines.ToArray() -join "`n") -Subcategory 'Credential Management'
         } else {
-<<<<<<< HEAD
-            Add-CategoryIssue -CategoryResult $result -Severity 'high' -Title 'LAPS/PLAP not detected. Enforce password management policy.' -Evidence ($lapsEvidenceLines.ToArray() -join "`n") -Subcategory 'Credential Management'
-=======
         Add-CategoryIssue -CategoryResult $result -Severity 'high' -Title 'LAPS/PLAP not detected, allowing unmanaged or reused local admin passwords.' -Evidence ($lapsEvidenceLines -join "`n") -Subcategory 'Credential Management'
->>>>>>> f8c983a6
         }
     }
 
@@ -779,21 +750,12 @@
             if ($enableLua -eq 1 -and ($secureDesktop -eq $null -or $secureDesktop -eq 1) -and ($consentPrompt -eq $null -or $consentPrompt -ge 2)) {
                 Add-CategoryNormal -CategoryResult $result -Title 'UAC configured with secure prompts' -Evidence $evidence -Subcategory 'User Account Control'
             } else {
-<<<<<<< HEAD
                 $findings = [System.Collections.Generic.List[string]]::new()
                 if ($enableLua -ne 1) { $findings.Add('EnableLUA=0') }
                 if ($consentPrompt -ne $null -and $consentPrompt -lt 2) { $findings.Add("ConsentPrompt=$consentPrompt") }
                 if ($secureDesktop -ne $null -and $secureDesktop -eq 0) { $findings.Add('PromptOnSecureDesktop=0') }
                 $detail = if ($findings.Count -gt 0) { $findings.ToArray() -join '; ' } else { 'UAC configuration unclear.' }
-                Add-CategoryIssue -CategoryResult $result -Severity 'high' -Title ('UAC configuration is insecure ({0}). Enforce secure UAC prompts.' -f $detail) -Evidence $evidence -Subcategory 'User Account Control'
-=======
-                $findings = @()
-                if ($enableLua -ne 1) { $findings += 'EnableLUA=0' }
-                if ($consentPrompt -ne $null -and $consentPrompt -lt 2) { $findings += "ConsentPrompt=$consentPrompt" }
-                if ($secureDesktop -ne $null -and $secureDesktop -eq 0) { $findings += 'PromptOnSecureDesktop=0' }
-                $detail = if ($findings.Count -gt 0) { $findings -join '; ' } else { 'UAC configuration unclear.' }
                 Add-CategoryIssue -CategoryResult $result -Severity 'high' -Title ('UAC configuration is insecure ({0}), reducing protection for administrative actions.' -f $detail) -Evidence $evidence -Subcategory 'User Account Control'
->>>>>>> f8c983a6
             }
         }
     }
@@ -821,21 +783,12 @@
             if ($scriptBlockEnabled -and $moduleLoggingEnabled) {
                 Add-CategoryNormal -CategoryResult $result -Title 'PowerShell logging policies enforced' -Evidence ($evidenceLines.ToArray() -join "`n") -Subcategory 'PowerShell Logging'
             } else {
-<<<<<<< HEAD
                 $detailParts = [System.Collections.Generic.List[string]]::new()
                 if (-not $scriptBlockEnabled) { $detailParts.Add('Script block logging disabled') }
                 if (-not $moduleLoggingEnabled) { $detailParts.Add('Module logging disabled') }
                 if (-not $transcriptionEnabled) { $detailParts.Add('Transcription not enabled') }
                 $detail = if ($detailParts.Count -gt 0) { $detailParts.ToArray() -join '; ' } else { 'Logging state unknown.' }
-                Add-CategoryIssue -CategoryResult $result -Severity 'medium' -Title ('PowerShell logging is incomplete ({0}). Enable required logging for auditing.' -f $detail) -Evidence ($evidenceLines.ToArray() -join "`n") -Subcategory 'PowerShell Logging'
-=======
-                $detailParts = @()
-                if (-not $scriptBlockEnabled) { $detailParts += 'Script block logging disabled' }
-                if (-not $moduleLoggingEnabled) { $detailParts += 'Module logging disabled' }
-                if (-not $transcriptionEnabled) { $detailParts += 'Transcription not enabled' }
-                $detail = if ($detailParts.Count -gt 0) { $detailParts -join '; ' } else { 'Logging state unknown.' }
-                Add-CategoryIssue -CategoryResult $result -Severity 'medium' -Title ('PowerShell logging is incomplete ({0}), leaving script activity untraceable. Enable required logging for auditing.' -f $detail) -Evidence ($evidenceLines -join "`n") -Subcategory 'PowerShell Logging'
->>>>>>> f8c983a6
+                Add-CategoryIssue -CategoryResult $result -Severity 'medium' -Title ('PowerShell logging is incomplete ({0}), leaving script activity untraceable. Enable required logging for auditing.' -f $detail) -Evidence ($evidenceLines.ToArray() -join "`n") -Subcategory 'PowerShell Logging'
             }
         } else {
             Add-CategoryIssue -CategoryResult $result -Severity 'medium' -Title 'PowerShell logging is incomplete (Script block logging disabled; Module logging disabled; Transcription not enabled), leaving script activity untraceable. Enable required logging for auditing.' -Subcategory 'PowerShell Logging'
