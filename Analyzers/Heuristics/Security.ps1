<#!
.SYNOPSIS
    Security-focused heuristic evaluations based on collected JSON artifacts.
#>

. (Join-Path -Path (Split-Path $PSScriptRoot -Parent) -ChildPath 'AnalyzerCommon.ps1')

function ConvertTo-List {
    param($Value)

    if ($null -eq $Value) { return @() }
    if ($Value -is [string]) { return @($Value) }
    if ($Value -is [System.Collections.IEnumerable] -and -not ($Value -is [string])) {
        $items = [System.Collections.Generic.List[object]]::new()
        foreach ($item in $Value) { $items.Add($item) }
        return $items.ToArray()
    }
    return @($Value)
}

function ConvertTo-IntArray {
    param($Value)

    $list = [System.Collections.Generic.List[int]]::new()
    foreach ($item in (ConvertTo-List $Value)) {
        if ($null -eq $item) { continue }
        $text = $item.ToString()
        $parsed = 0
        if ([int]::TryParse($text, [ref]$parsed)) {
            $list.Add($parsed)
        }
    }
    return $list.ToArray()
}

function Get-ObjectPropertyString {
    param(
        $Object,
        [string]$PropertyName,
        [string]$NullPlaceholder = 'null'
    )

    if (-not $Object) { return $NullPlaceholder }
    if (-not $PropertyName) { return $NullPlaceholder }

    $property = $Object.PSObject.Properties[$PropertyName]
    if (-not $property) { return $NullPlaceholder }

    $value = $property.Value
    if ($null -eq $value) { return $NullPlaceholder }

    if ($value -is [bool]) {
        if ($value) { return 'True' }
        return 'False'
    }
    return [string]$value
}

function Format-BitLockerVolume {
    param($Volume)

    $parts = [System.Collections.Generic.List[string]]::new()
    if ($Volume.MountPoint) { $parts.Add(("Mount: {0}" -f $Volume.MountPoint)) }
    if ($Volume.VolumeType) { $parts.Add(("Type: {0}" -f $Volume.VolumeType)) }
    if ($Volume.ProtectionStatus -ne $null) { $parts.Add(("Protection: {0}" -f $Volume.ProtectionStatus)) }
    if ($Volume.EncryptionMethod) { $parts.Add(("Method: {0}" -f $Volume.EncryptionMethod)) }
    if ($Volume.LockStatus) { $parts.Add(("Lock: {0}" -f $Volume.LockStatus)) }
    if ($Volume.AutoUnlockEnabled -ne $null) { $parts.Add(("AutoUnlock: {0}" -f $Volume.AutoUnlockEnabled)) }
    return ($parts.ToArray() -join '; ')
}

function Get-RegistryValueFromEntries {
    param(
        $Entries,
        [string]$PathPattern,
        [string]$Name
    )

    foreach ($entry in (ConvertTo-List $Entries)) {
        if (-not $entry) { continue }
        if ($entry.Path -and $entry.Path -match $PathPattern) {
            if ($entry.Values -and $entry.Values.PSObject.Properties[$Name]) {
                return $entry.Values.$Name
            }
        }
    }

    return $null
}

function ConvertTo-NullablePolicyInt {
    param($Value)

    if ($Value -is [int]) { return [int]$Value }
    if ($null -eq $Value) { return $null }

    $text = [string]$Value
    if ([string]::IsNullOrWhiteSpace($text)) { return $null }

    $trimmed = $text.Trim()
    if ($trimmed -match '^(?i)0x[0-9a-f]+$') {
        try {
            return [Convert]::ToInt32($trimmed.Substring(2), 16)
        } catch {
            return $null
        }
    }

    $parsed = 0
    if ([int]::TryParse($trimmed, [ref]$parsed)) {
        return $parsed
    }

    return $null
}

function Get-AutorunPolicyValue {
    param(
        $Entries,
        [string[]]$PreferredPaths,
        [string]$Name
    )

    if (-not $Entries) { return $null }

    foreach ($path in $PreferredPaths) {
        foreach ($entry in (ConvertTo-List $Entries)) {
            if (-not $entry) { continue }
            if ($entry.Path -ne $path) { continue }
            if ($entry.Error) { continue }
            if ($entry.PSObject.Properties['Exists'] -and -not $entry.Exists) { continue }
            if (-not $entry.Values) { continue }

            $property = $entry.Values.PSObject.Properties[$Name]
            if (-not $property) { continue }

            $converted = ConvertTo-NullablePolicyInt $property.Value
            return [pscustomobject]@{
                Path    = $entry.Path
                Value   = $converted
                RawValue = $property.Value
            }
        }
    }

    foreach ($entry in (ConvertTo-List $Entries)) {
        if (-not $entry) { continue }
        if ($entry.Error) { continue }
        if ($entry.PSObject.Properties['Exists'] -and -not $entry.Exists) { continue }
        if (-not $entry.Values) { continue }

        $property = $entry.Values.PSObject.Properties[$Name]
        if (-not $property) { continue }

        $converted = ConvertTo-NullablePolicyInt $property.Value
        return [pscustomobject]@{
            Path    = $entry.Path
            Value   = $converted
            RawValue = $property.Value
        }
    }

    return $null
}


function Get-FirewallTokenList {
    param($Value)

    $tokens = [System.Collections.Generic.List[string]]::new()

    foreach ($item in (ConvertTo-List $Value)) {
        if ($null -eq $item) { continue }
        $text = [string]$item
        if ([string]::IsNullOrWhiteSpace($text)) { continue }

        foreach ($segment in ($text -split ',')) {
            $trimmed = $segment.Trim()
            if (-not $trimmed) { continue }
            $tokens.Add($trimmed) | Out-Null
        }
    }

    return $tokens.ToArray()
}

<<<<<<< HEAD
function Get-FirewallRulePropertyValue {
    param(
        $Rule,
        [string]$Name
    )

    if (-not $Rule) { return $null }
    if (-not $Name) { return $null }

    $property = $Rule.PSObject.Properties[$Name]
    if (-not $property) { return $null }

    return $property.Value
}

=======
>>>>>>> 7b34312c
function Get-FirewallPortEntries {
    param($Value)

    $entries = [System.Collections.Generic.List[pscustomobject]]::new()

    foreach ($token in (Get-FirewallTokenList $Value)) {
        $normalized = $null
        try { $normalized = $token.ToUpperInvariant() } catch { $normalized = $token.ToUpper() }

        if ($normalized -eq 'ANY') {
            $entries.Add([pscustomobject]@{
                Type       = 'Any'
                Token      = $token
                Normalized = $normalized
                Start      = $null
                End        = $null
            }) | Out-Null
            continue
        }

        if ($token -match '^\\d+\\s*-\\s*\\d+$') {
            $parts = $token -split '\\s*-\\s*'
            $start = 0
            $end = 0
            if ([int]::TryParse($parts[0], [ref]$start) -and [int]::TryParse($parts[1], [ref]$end)) {
                if ($start -gt $end) {
                    $temp = $start
                    $start = $end
                    $end = $temp
                }

                $entries.Add([pscustomobject]@{
                    Type       = 'Range'
                    Token      = $token
                    Normalized = $normalized
                    Start      = $start
                    End        = $end
                }) | Out-Null
                continue
            }
        }

        $single = 0
        if ([int]::TryParse($token, [ref]$single)) {
            $entries.Add([pscustomobject]@{
                Type       = 'Single'
                Token      = $token
                Normalized = $normalized
                Start      = $single
                End        = $single
            }) | Out-Null
            continue
        }

        $entries.Add([pscustomobject]@{
            Type       = 'Token'
            Token      = $token
            Normalized = $normalized
            Start      = $null
            End        = $null
        }) | Out-Null
    }

    return $entries.ToArray()
}

function Format-FirewallPortEntries {
    param(
        [pscustomobject[]]$Entries,
        [string]$Fallback = 'Any'
    )

    if (-not $Entries -or $Entries.Count -eq 0) { return $Fallback }

    $parts = [System.Collections.Generic.List[string]]::new()

    foreach ($entry in $Entries) {
        if (-not $entry) { continue }

        switch ($entry.Type) {
            'Range' { $parts.Add(("{0}-{1}" -f $entry.Start, $entry.End)) | Out-Null }
            'Single' { $parts.Add([string]$entry.Start) | Out-Null }
            'Token' { $parts.Add($entry.Token) | Out-Null }
            'Any' { $parts.Add('Any') | Out-Null }
            default {
                if ($entry.Token) { $parts.Add($entry.Token) | Out-Null }
            }
        }
    }

    if ($parts.Count -eq 0) { return $Fallback }
    return ($parts.ToArray() -join ', ')
}

function Normalize-FirewallProtocolSingle {
    param($Value)

    if ($null -eq $Value) { return 'ANY' }

    $text = [string]$Value
    if ([string]::IsNullOrWhiteSpace($text)) { return 'ANY' }

    $trimmed = $text.Trim()

    switch -Regex ($trimmed) {
        '^(?i)TCP$' { return 'TCP' }
        '^(?i)UDP$' { return 'UDP' }
        '^(?i)ANY$' { return 'ANY' }
        '^(?i)ICMPv6?$' { return 'ICMP' }
        '^[0-9]+$' {
            switch ($trimmed) {
                '6' { return 'TCP' }
                '17' { return 'UDP' }
                default {
                    try { return $trimmed.ToUpperInvariant() } catch { return $trimmed.ToUpper() }
                }
            }
        }
        default {
            try { return $trimmed.ToUpperInvariant() } catch { return $trimmed.ToUpper() }
        }
    }
}

function Get-FirewallProtocolList {
    param($Value)

    $list = [System.Collections.Generic.List[string]]::new()
    foreach ($item in (ConvertTo-List $Value)) {
        $normalized = Normalize-FirewallProtocolSingle $item
        if (-not $normalized) { continue }
        if ($list.Contains($normalized)) { continue }
        $list.Add($normalized) | Out-Null
    }
    if ($list.Count -eq 0) { $list.Add('ANY') | Out-Null }
    return $list.ToArray()
}

function Test-IntRangeOverlap {
    param(
        [int]$StartA,
        [int]$EndA,
        [int]$StartB,
        [int]$EndB
    )

    return ($StartA -le $EndB -and $StartB -le $EndA)
}

function Test-FirewallPortMatch {
    param(
        [pscustomobject[]]$PortEntries,
        [int[]]$Ports = @(),
        [pscustomobject[]]$Ranges = @(),
        [string[]]$Tokens = @(),
        [bool]$TreatAnyAsMatch = $false
    )

    if (-not $PortEntries -or $PortEntries.Count -eq 0) {
        return $TreatAnyAsMatch
    }

    $tokenSet = [System.Collections.Generic.HashSet[string]]::new([System.StringComparer]::OrdinalIgnoreCase)
    foreach ($token in (ConvertTo-List $Tokens)) {
        if ($null -eq $token) { continue }
        $tokenSet.Add([string]$token) | Out-Null
    }

    $rangeList = [System.Collections.Generic.List[pscustomobject]]::new()
    foreach ($range in (ConvertTo-List $Ranges)) {
        if (-not $range) { continue }
        if (-not ($range.PSObject.Properties['Start'] -and $range.PSObject.Properties['End'])) { continue }
        $start = [int]$range.Start
        $end = [int]$range.End
        if ($start -gt $end) {
            $temp = $start
            $start = $end
            $end = $temp
        }
        $rangeList.Add([pscustomobject]@{ Start = $start; End = $end }) | Out-Null
    }

    foreach ($entry in (ConvertTo-List $PortEntries)) {
        if (-not $entry) { continue }

        switch ($entry.Type) {
            'Any' {
                if ($TreatAnyAsMatch) { return $true }
                continue
            }
            'Single' {
                if ($Ports -and ($Ports -contains $entry.Start)) { return $true }
                foreach ($range in $rangeList) {
                    if (Test-IntRangeOverlap -StartA $entry.Start -EndA $entry.End -StartB $range.Start -EndB $range.End) { return $true }
                }
            }
            'Range' {
                foreach ($range in $rangeList) {
                    if (Test-IntRangeOverlap -StartA $entry.Start -EndA $entry.End -StartB $range.Start -EndB $range.End) { return $true }
                }
                if ($Ports) {
                    foreach ($port in $Ports) {
                        if ($port -ge $entry.Start -and $port -le $entry.End) { return $true }
                    }
                }
            }
            default {
                if ($tokenSet.Count -gt 0 -and $tokenSet.Contains($entry.Normalized)) { return $true }
                if ($TreatAnyAsMatch -and $entry.Normalized -eq 'ANY') { return $true }
            }
        }
    }

    return $false
}

function Test-FirewallProtocolMatch {
    param(
        [string[]]$RuleProtocols,
        [string[]]$TargetProtocols
    )

    if (-not $TargetProtocols -or $TargetProtocols.Count -eq 0) { return $true }

    $ruleProtocolsList = [System.Collections.Generic.List[string]]::new()
    foreach ($proto in (ConvertTo-List $RuleProtocols)) {
        $normalized = Normalize-FirewallProtocolSingle $proto
        if (-not $normalized) { continue }
        if ($ruleProtocolsList.Contains($normalized)) { continue }
        $ruleProtocolsList.Add($normalized) | Out-Null
    }
    if ($ruleProtocolsList.Count -eq 0) { $ruleProtocolsList.Add('ANY') | Out-Null }

    foreach ($target in (ConvertTo-List $TargetProtocols)) {
        $targetNorm = Normalize-FirewallProtocolSingle $target
        if ($targetNorm -eq 'ANY') { return $true }
        foreach ($ruleProto in $ruleProtocolsList) {
            if ($ruleProto -eq 'ANY') { return $true }
            if ($ruleProto -eq $targetNorm) { return $true }
        }
    }

    return $false
}

function Test-FirewallRemoteAddressTrusted {
    param([string[]]$Addresses)

    $addressList = [System.Collections.Generic.List[string]]::new()
    foreach ($value in (ConvertTo-List $Addresses)) {
        if ($null -eq $value) { continue }
        $text = [string]$value
        if ([string]::IsNullOrWhiteSpace($text)) { continue }
        $addressList.Add($text.Trim()) | Out-Null
    }

    if ($addressList.Count -eq 0) { return $false }

    foreach ($address in $addressList) {
        if (-not $address) { return $false }
        $trimmed = $address.Trim()
        if (-not $trimmed) { return $false }
        $upper = $null
        try { $upper = $trimmed.ToUpperInvariant() } catch { $upper = $trimmed.ToUpper() }

        switch ($upper) {
            'ANY' { return $false }
            'ANY IPV4' { return $false }
            'ANY IPV6' { return $false }
            'ANY REMOTE IP' { return $false }
            'ANYREMOTEIP' { return $false }
            'INTERNET' { return $false }
            'INTERNETSUBNET' { return $false }
            'WORLD' { return $false }
            'PUBLIC' { return $false }
            'NOTAPPLICABLE' { return $false }
        }

        if ($upper -eq 'LOCALSUBNET' -or $upper -eq 'LOCALSUBNET6' -or $upper -eq 'LOOPBACK' -or $upper -eq 'INTRANET' -or $upper -eq 'INTRANETSUBNET') {
            continue
        }

        if ($trimmed -match '^\\d+\\.\\d+\\.\\d+\\.\\d+(?:/\\d+)?$') {
            $ipv4 = $trimmed.Split('/')[0]
            if (Test-IsPrivateIPv4 $ipv4 -or Test-IsApipaIPv4 $ipv4) { continue }
            return $false
        }

        if ($trimmed -match '^\\d+\\.\\d+\\.\\d+\\.\\d+\\s*-\\s*\\d+\\.\\d+\\.\\d+\\.\\d+$') {
            $start = ($trimmed -split '\\s*-\\s*')[0]
            if (Test-IsPrivateIPv4 $start -or Test-IsApipaIPv4 $start) { continue }
            return $false
        }

        if ($trimmed -match '^[0-9A-Fa-f:]+(?:/\\d+)?$') {
            $addressOnly = $trimmed.Split('/')[0]
            $upperAddress = $null
            try { $upperAddress = $addressOnly.ToUpperInvariant() } catch { $upperAddress = $addressOnly.ToUpper() }
            if ($upperAddress.StartsWith('FE80') -or $upperAddress.StartsWith('FD') -or $upperAddress.StartsWith('FC')) { continue }
            return $false
        }

        if ($trimmed -match '\\*') {
            if ($trimmed -match '^10\\.' -or $trimmed -match '^192\\.168\\.' -or $trimmed -match '^172\\.(1[6-9]|2[0-9]|3[0-1])\\.') { continue }
            return $false
        }

        return $false
    }

    return $true
}

function ConvertTo-FirewallRuleInfo {
    param($Rule)

    if (-not $Rule) { return $null }

    $enabled = $null
    if ($Rule.PSObject.Properties['Enabled']) {
        $enabled = ConvertTo-NullableBool $Rule.Enabled
    }

    $action = if ($Rule.PSObject.Properties['Action']) { [string]$Rule.Action } else { '' }
    $direction = if ($Rule.PSObject.Properties['Direction']) { [string]$Rule.Direction } else { '' }

    $directionNormalized = 'UNKNOWN'
    if ($direction) {
        try { $directionNormalized = $direction.Trim().ToUpperInvariant() } catch { $directionNormalized = $direction.Trim().ToUpper() }
    }

    $actionNormalized = 'UNKNOWN'
    if ($action) {
        try { $actionNormalized = $action.Trim().ToUpperInvariant() } catch { $actionNormalized = $action.Trim().ToUpper() }
    }

<<<<<<< HEAD
    $profileTokens = Get-FirewallTokenList (Get-FirewallRulePropertyValue -Rule $Rule -Name 'Profile')
=======
    $profileTokens = Get-FirewallTokenList (if ($Rule.PSObject.Properties['Profile']) { $Rule.Profile } else { $null })
>>>>>>> 7b34312c
    if (-not $profileTokens -or $profileTokens.Count -eq 0) { $profileTokens = @('Any') }

    $profileNormalized = [System.Collections.Generic.List[string]]::new()
    foreach ($profile in $profileTokens) {
        $upper = $profile
        try { $upper = $profile.ToUpperInvariant() } catch { $upper = $profile.ToUpper() }
        if ($profileNormalized.Contains($upper)) { continue }
        $profileNormalized.Add($upper) | Out-Null
    }

<<<<<<< HEAD
    $protocols = Get-FirewallProtocolList (Get-FirewallRulePropertyValue -Rule $Rule -Name 'Protocol')
    $localPorts = Get-FirewallPortEntries (Get-FirewallRulePropertyValue -Rule $Rule -Name 'LocalPort')
    $remoteAddresses = Get-FirewallTokenList (Get-FirewallRulePropertyValue -Rule $Rule -Name 'RemoteAddress')
    $localAddresses = Get-FirewallTokenList (Get-FirewallRulePropertyValue -Rule $Rule -Name 'LocalAddress')
=======
    $protocols = Get-FirewallProtocolList (if ($Rule.PSObject.Properties['Protocol']) { $Rule.Protocol } else { $null })
    $localPorts = Get-FirewallPortEntries (if ($Rule.PSObject.Properties['LocalPort']) { $Rule.LocalPort } else { $null })
    $remoteAddresses = Get-FirewallTokenList (if ($Rule.PSObject.Properties['RemoteAddress']) { $Rule.RemoteAddress } else { $null })
    $localAddresses = Get-FirewallTokenList (if ($Rule.PSObject.Properties['LocalAddress']) { $Rule.LocalAddress } else { $null })
>>>>>>> 7b34312c

    $profileText = if ($profileTokens -and $profileTokens.Count -gt 0) { ($profileTokens -join ', ') } else { 'Any' }
    $remoteAddressText = if ($remoteAddresses -and $remoteAddresses.Count -gt 0) { ($remoteAddresses -join ', ') } else { 'Any' }
    $localAddressText = if ($localAddresses -and $localAddresses.Count -gt 0) { ($localAddresses -join ', ') } else { 'Any' }

    $ruleName = if ($Rule.PSObject.Properties['Name']) { [string]$Rule.Name } else { $null }
    $displayName = if ($Rule.PSObject.Properties['DisplayName']) { [string]$Rule.DisplayName } else { $null }
    $group = if ($Rule.PSObject.Properties['Group']) { [string]$Rule.Group } else { $null }
    $policyStore = if ($Rule.PSObject.Properties['PolicyStore']) { [string]$Rule.PolicyStore } else { $null }
    $program = if ($Rule.PSObject.Properties['Program']) { [string]$Rule.Program } else { $null }
    $service = if ($Rule.PSObject.Properties['Service']) { [string]$Rule.Service } else { $null }
    $description = if ($Rule.PSObject.Properties['Description']) { [string]$Rule.Description } else { $null }

    return [pscustomobject]@{
        Name                   = $ruleName
        DisplayName            = $displayName
        Group                  = $group
        DirectionNormalized    = $directionNormalized
        ActionNormalized       = $actionNormalized
        Enabled                = $enabled
        Profiles               = $profileTokens
        ProfilesNormalized     = $profileNormalized.ToArray()
        ProfileText            = $profileText
        Protocols              = $protocols
        ProtocolsNormalized    = $protocols
        LocalPortEntries       = $localPorts
        LocalPortText          = Format-FirewallPortEntries $localPorts
        RemoteAddressList      = $remoteAddresses
        RemoteAddressText      = $remoteAddressText
        RemoteAddressesTrusted = Test-FirewallRemoteAddressTrusted $remoteAddresses
        LocalAddressList       = $localAddresses
        LocalAddressText       = $localAddressText
        PolicyStore            = $policyStore
        Program                = $program
        Service                = $service
        Description            = $description
        Raw                    = $Rule
    }
}

function New-FirewallRuleEvidenceItem {
    param($RuleInfo)

    if (-not $RuleInfo) { return $null }

    $ruleName = $RuleInfo.DisplayName
    if (-not $ruleName) { $ruleName = $RuleInfo.Name }
    if (-not $ruleName) { $ruleName = '(Unnamed rule)' }

    $remoteScope = if ($RuleInfo.RemoteAddressesTrusted) { 'Restricted/private' } else { 'Unrestricted or unknown' }
    $protocolText = if ($RuleInfo.Protocols -and $RuleInfo.Protocols.Count -gt 0) { ($RuleInfo.Protocols -join ', ') } else { 'Any' }

    return [ordered]@{
        Rule        = $ruleName
        Direction   = $RuleInfo.DirectionNormalized
        Action      = $RuleInfo.ActionNormalized
        Profiles    = $RuleInfo.ProfileText
        Protocols   = $protocolText
        LocalPort   = $RuleInfo.LocalPortText
        RemoteAddr  = $RuleInfo.RemoteAddressText
        RemoteScope = $remoteScope
        PolicyStore = $RuleInfo.PolicyStore
        Group       = $RuleInfo.Group
    }
}

function Get-FirewallPortPolicies {
    $rpcDynamicRange = [pscustomobject]@{ Start = 49152; End = 65535 }
    $vncRange = [pscustomobject]@{ Start = 5900; End = 5902 }

    return @(
        [pscustomobject]@{
            Key = 'FirewallSMBInbound'
            Title = 'Firewall allows SMB/NetBIOS ports from unrestricted networks, so file shares are exposed across VLANs.'
            Severity = 'high'
            CheckId = 'Security/Firewall/SmbInbound'
            Direction = 'INBOUND'
            Protocols = @('TCP','UDP')
            Ports = @(135,137,138,139,445)
            Ranges = @()
            PortTokens = @()
            TreatAnyAsMatch = $false
            FlagWhenRemoteUntrusted = $true
            Guidance = 'Block cross-VLAN; only allow to file servers from trusted subnets.'
        },
        [pscustomobject]@{
            Key = 'FirewallRdp'
            Title = 'Firewall exposes RDP to broad networks, so attackers can reach remote desktop without VPN.'
            Severity = 'high'
            CheckId = 'Security/Firewall/RdpExposure'
            Direction = 'INBOUND'
            Protocols = @('TCP','UDP')
            Ports = @(3389)
            Ranges = @()
            PortTokens = @()
            TreatAnyAsMatch = $false
            FlagWhenRemoteUntrusted = $true
            Guidance = 'Do not expose to internet; allow only via RD Gateway, VPN, or management VLAN; require NLA + MFA.'
        },
        [pscustomobject]@{
            Key = 'FirewallTelnet'
            Title = 'Firewall allows Telnet from any network, so legacy plaintext remote access stays exposed.'
            Severity = 'high'
            CheckId = 'Security/Firewall/Telnet'
            Direction = 'INBOUND'
            Protocols = @('TCP')
            Ports = @(23)
            Ranges = @()
            PortTokens = @()
            TreatAnyAsMatch = $false
            FlagWhenRemoteUntrusted = $true
            Guidance = 'Block Telnet (TCP 23).'
        },
        [pscustomobject]@{
            Key = 'FirewallVnc'
            Title = 'Firewall allows VNC ports broadly, so unmanaged remote desktop services are reachable by attackers.'
            Severity = 'high'
            CheckId = 'Security/Firewall/Vnc'
            Direction = 'INBOUND'
            Protocols = @('TCP')
            Ports = @()
            Ranges = @($vncRange)
            PortTokens = @()
            TreatAnyAsMatch = $false
            FlagWhenRemoteUntrusted = $true
            Guidance = 'Block VNC and remote desktop ports unless centrally managed.'
        },
        [pscustomobject]@{
            Key = 'FirewallRpcDynamic'
            Title = 'Firewall opens RPC dynamic ports broadly, so high-risk service endpoints are reachable from untrusted networks.'
            Severity = 'medium'
            CheckId = 'Security/Firewall/RpcDynamic'
            Direction = 'INBOUND'
            Protocols = @('TCP')
            Ports = @()
            Ranges = @($rpcDynamicRange)
            PortTokens = @('RPC DYNAMIC PORTS','RPC-ERPC DYNAMIC PORTS')
            TreatAnyAsMatch = $false
            FlagWhenRemoteUntrusted = $true
            Guidance = 'Avoid opening RPC dynamic port ranges; use RPC over specific proxies or restrict via ACLs.'
        },
        [pscustomobject]@{
            Key = 'FirewallSmbOutbound'
            Title = 'Firewall permits outbound SMB to untrusted networks, so malware can reach internet file shares.'
            Severity = 'high'
            CheckId = 'Security/Firewall/SmbOutbound'
            Direction = 'OUTBOUND'
            Protocols = @('TCP')
            Ports = @(445)
            Ranges = @()
            PortTokens = @()
            TreatAnyAsMatch = $false
            FlagWhenRemoteUntrusted = $true
            Guidance = 'Block outbound 445 to the internet (common exploitation vector).'
        },
        [pscustomobject]@{
            Key = 'FirewallDatabase'
            Title = 'Firewall allows database admin ports broadly, so database services are exposed to remote attacks.'
            Severity = 'high'
            CheckId = 'Security/Firewall/DatabasePorts'
            Direction = 'INBOUND'
            Protocols = @('TCP')
            Ports = @(3306,1433,1521)
            Ranges = @()
            PortTokens = @()
            TreatAnyAsMatch = $false
            FlagWhenRemoteUntrusted = $true
            Guidance = 'Only allow MySQL 3306, MSSQL 1433, and Oracle 1521 from app servers or admin hosts.'
        },
        [pscustomobject]@{
            Key = 'FirewallLdap'
            Title = 'Firewall allows LDAP/LDAPS broadly, so directory services are reachable from untrusted networks.'
            Severity = 'medium'
            CheckId = 'Security/Firewall/Ldap'
            Direction = 'INBOUND'
            Protocols = @('TCP')
            Ports = @(389,636)
            Ranges = @()
            PortTokens = @()
            TreatAnyAsMatch = $false
            FlagWhenRemoteUntrusted = $true
            Guidance = 'Restrict LDAP (389) and LDAPS (636) to domain controllers and management hosts.'
        },
        [pscustomobject]@{
            Key = 'FirewallUpnp'
            Title = 'Firewall leaves UPnP/SSDP open, so discovery traffic can be abused across networks.'
            Severity = 'medium'
            CheckId = 'Security/Firewall/UpnpSsdp'
            Direction = 'INBOUND'
            Protocols = @('UDP')
            Ports = @(1900)
            Ranges = @()
            PortTokens = @()
            TreatAnyAsMatch = $false
            FlagWhenRemoteUntrusted = $true
            Guidance = 'Block UDP 1900 (UPnP/SSDP) to prevent discovery abuse.'
        },
        [pscustomobject]@{
            Key = 'FirewallMdns'
            Title = 'Firewall leaves mDNS open across VLANs, so multicast discovery leaks between segments.'
            Severity = 'medium'
            CheckId = 'Security/Firewall/mDns'
            Direction = 'INBOUND'
            Protocols = @('UDP')
            Ports = @(5353)
            Ranges = @()
            PortTokens = @()
            TreatAnyAsMatch = $false
            FlagWhenRemoteUntrusted = $true
            Guidance = 'Block UDP 5353 (mDNS/Bonjour) across VLANs.'
        },
        [pscustomobject]@{
            Key = 'FirewallSnmp'
            Title = 'Firewall allows SNMP v1/v2 broadly, so monitoring traffic can be sniffed or abused.'
            Severity = 'medium'
            CheckId = 'Security/Firewall/SnmpLegacy'
            Direction = 'INBOUND'
            Protocols = @('UDP')
            Ports = @(161,162)
            Ranges = @()
            PortTokens = @()
            TreatAnyAsMatch = $false
            FlagWhenRemoteUntrusted = $true
            Guidance = 'Avoid SNMP v1/v2 or restrict them to management hosts; prefer SNMPv3.'
        },
        [pscustomobject]@{
            Key = 'FirewallSmtpOutbound'
            Title = 'Firewall lets endpoints send SMTP directly, so compromised hosts can exfiltrate email.'
            Severity = 'medium'
            CheckId = 'Security/Firewall/SmtpOutbound'
            Direction = 'OUTBOUND'
            Protocols = @('TCP')
            Ports = @(25)
            Ranges = @()
            PortTokens = @()
            TreatAnyAsMatch = $false
            FlagWhenRemoteUntrusted = $true
            Guidance = 'Block outbound SMTP (25) from endpoints except authorized mail relays.'
        },
        [pscustomobject]@{
            Key = 'FirewallTftp'
            Title = 'Firewall allows TFTP broadly, so unauthenticated file transfers stay exposed.'
            Severity = 'medium'
            CheckId = 'Security/Firewall/Tftp'
            Direction = 'INBOUND'
            Protocols = @('UDP')
            Ports = @(69)
            Ranges = @()
            PortTokens = @()
            TreatAnyAsMatch = $false
            FlagWhenRemoteUntrusted = $true
            Guidance = 'Block UDP 69 (TFTP).'
        },
        [pscustomobject]@{
            Key = 'FirewallFtp'
            Title = 'Firewall allows FTP service ports broadly, so legacy file transfer services stay exposed.'
            Severity = 'medium'
            CheckId = 'Security/Firewall/FtpLegacy'
            Direction = 'INBOUND'
            Protocols = @('TCP')
            Ports = @(20,21)
            Ranges = @()
            PortTokens = @()
            TreatAnyAsMatch = $false
            FlagWhenRemoteUntrusted = $true
            Guidance = 'Block legacy FTP service ports by default.'
        }
    )
}

function Get-FirewallPolicyMatches {
    param([pscustomobject[]]$Rules)

    $policies = Get-FirewallPortPolicies
    $matches = [System.Collections.Generic.List[pscustomobject]]::new()

    if (-not $Rules) { return @() }

    foreach ($policy in (ConvertTo-List $policies)) {
        if (-not $policy) { continue }

        $direction = 'ANY'
        if ($policy.PSObject.Properties['Direction'] -and $policy.Direction) {
            try { $direction = $policy.Direction.ToUpperInvariant() } catch { $direction = $policy.Direction.ToUpper() }
        }

        $protocols = if ($policy.PSObject.Properties['Protocols']) { $policy.Protocols } else { @() }
        $ports = if ($policy.PSObject.Properties['Ports']) { $policy.Ports } else { @() }
        $ranges = if ($policy.PSObject.Properties['Ranges']) { $policy.Ranges } else { @() }
        $tokens = if ($policy.PSObject.Properties['PortTokens']) { $policy.PortTokens } else { @() }
        $treatAny = ($policy.PSObject.Properties['TreatAnyAsMatch'] -and $policy.TreatAnyAsMatch)

        $policyRules = [System.Collections.Generic.List[pscustomobject]]::new()

        foreach ($rule in (ConvertTo-List $Rules)) {
            if (-not $rule) { continue }
            if ($rule.Enabled -ne $true) { continue }
            if ($rule.ActionNormalized -ne 'ALLOW') { continue }

            if ($direction -ne 'ANY' -and $rule.DirectionNormalized -ne $direction) { continue }

            if (-not (Test-FirewallProtocolMatch -RuleProtocols $rule.ProtocolsNormalized -TargetProtocols $protocols)) { continue }

            if (-not (Test-FirewallPortMatch -PortEntries $rule.LocalPortEntries -Ports $ports -Ranges $ranges -Tokens $tokens -TreatAnyAsMatch $treatAny)) { continue }

            $flagRemote = $false
            if ($policy.PSObject.Properties['FlagWhenRemoteUntrusted']) { $flagRemote = [bool]$policy.FlagWhenRemoteUntrusted }
            if ($flagRemote -and $rule.RemoteAddressesTrusted) { continue }

            if ($policy.PSObject.Properties['AdditionalMatch'] -and $policy.AdditionalMatch) {
                $additionalMatch = $false
                try { $additionalMatch = & $policy.AdditionalMatch $rule } catch { $additionalMatch = $false }
                if (-not $additionalMatch) { continue }
            }

            $policyRules.Add($rule) | Out-Null
        }

        if ($policyRules.Count -gt 0) {
            $matches.Add([pscustomobject]@{
                Policy = $policy
                Rules  = $policyRules.ToArray()
            }) | Out-Null
        }
    }

    return $matches.ToArray()
}


function Invoke-SecurityHeuristics {
    param(
        [Parameter(Mandatory)]
        $Context
    )

    Write-HeuristicDebug -Source 'Security' -Message 'Starting security heuristics' -Data ([ordered]@{
        ArtifactCount = if ($Context -and $Context.Artifacts) { $Context.Artifacts.Count } else { 0 }
    })

    $result = New-CategoryResult -Name 'Security'

    $operatingSystem = $null
    $isWindows11 = $false
    $systemPayload = $null
    $systemArtifact = Get-AnalyzerArtifact -Context $Context -Name 'system'
    Write-HeuristicDebug -Source 'Security' -Message 'Resolved system artifact' -Data ([ordered]@{
        Found = [bool]$systemArtifact
    })
    if ($systemArtifact) {
        $systemPayload = Resolve-SinglePayload -Payload (Get-ArtifactPayload -Artifact $systemArtifact)
        Write-HeuristicDebug -Source 'Security' -Message 'Evaluating system payload for OS details' -Data ([ordered]@{
            HasPayload = [bool]$systemPayload
        })
        if ($systemPayload -and $systemPayload.OperatingSystem -and -not $systemPayload.OperatingSystem.Error) {
            $operatingSystem = $systemPayload.OperatingSystem
            if ($operatingSystem.Caption -and $operatingSystem.Caption -match 'Windows\s*11') {
                $isWindows11 = $true
            }
        }
    }

    $securityServicesRunning = @()
    $securityServicesConfigured = @()
    $availableSecurityProperties = @()
    $requiredSecurityProperties = @()

    $vbshvciArtifact = Get-AnalyzerArtifact -Context $Context -Name 'vbshvci'
    Write-HeuristicDebug -Source 'Security' -Message 'Resolved VBS/HVCI artifact' -Data ([ordered]@{
        Found = [bool]$vbshvciArtifact
    })
    if ($vbshvciArtifact) {
        $vbPayload = Resolve-SinglePayload -Payload (Get-ArtifactPayload -Artifact $vbshvciArtifact)
        Write-HeuristicDebug -Source 'Security' -Message 'Evaluating VBS/HVCI payload' -Data ([ordered]@{
            HasPayload = [bool]$vbPayload
        })
        if ($vbPayload -and $vbPayload.DeviceGuard -and -not $vbPayload.DeviceGuard.Error) {
            $dg = $vbPayload.DeviceGuard
            $securityServicesRunning = ConvertTo-IntArray $dg.SecurityServicesRunning
            $securityServicesConfigured = ConvertTo-IntArray $dg.SecurityServicesConfigured
            $availableSecurityProperties = ConvertTo-IntArray $dg.AvailableSecurityProperties
            $requiredSecurityProperties = ConvertTo-IntArray $dg.RequiredSecurityProperties
        }
    }

    $lsaEntries = @()
    $lsaArtifact = Get-AnalyzerArtifact -Context $Context -Name 'lsa'
    Write-HeuristicDebug -Source 'Security' -Message 'Resolved LSA artifact' -Data ([ordered]@{
        Found = [bool]$lsaArtifact
    })
    if ($lsaArtifact) {
        $lsaPayload = Resolve-SinglePayload -Payload (Get-ArtifactPayload -Artifact $lsaArtifact)
        Write-HeuristicDebug -Source 'Security' -Message 'Evaluating LSA payload' -Data ([ordered]@{
            HasRegistry = [bool]($lsaPayload -and $lsaPayload.Registry)
        })
        if ($lsaPayload -and $lsaPayload.Registry) {
            $lsaEntries = ConvertTo-List $lsaPayload.Registry
        }
    }

    $defenderArtifact = Get-AnalyzerArtifact -Context $Context -Name 'defender'
    Write-HeuristicDebug -Source 'Security' -Message 'Resolved Defender artifact' -Data ([ordered]@{
        Found = [bool]$defenderArtifact
    })
    if ($defenderArtifact) {
        $payload = Resolve-SinglePayload -Payload (Get-ArtifactPayload -Artifact $defenderArtifact)
        Write-HeuristicDebug -Source 'Security' -Message 'Evaluating Defender payload' -Data ([ordered]@{
            HasPayload = [bool]$payload
        })
        $statusTamper = $null
        if ($payload -and $payload.Status -and -not $payload.Status.Error) {
            $status = $payload.Status
            $rtp = ConvertTo-NullableBool $status.RealTimeProtectionEnabled
            if ($rtp -eq $false) {
                Add-CategoryIssue -CategoryResult $result -Severity 'high' -Title 'Defender real-time protection disabled, creating antivirus protection gaps.' -Evidence 'Get-MpComputerStatus reports RealTimeProtectionEnabled = False.' -Subcategory 'Microsoft Defender'
            }

            $av = ConvertTo-NullableBool $status.AntivirusEnabled
            if ($av -eq $false) {
                Add-CategoryIssue -CategoryResult $result -Severity 'critical' -Title 'Defender antivirus engine disabled, creating antivirus protection gaps.' -Evidence 'Get-MpComputerStatus reports AntivirusEnabled = False.' -Subcategory 'Microsoft Defender'
            }
            $statusTamper = ConvertTo-NullableBool $status.TamperProtectionEnabled

            $definitions = @($status.AntivirusSignatureVersion, $status.AntispywareSignatureVersion) | Where-Object { $_ }
            if ($definitions.Count -gt 0) {
                Add-CategoryNormal -CategoryResult $result -Title ('Defender signatures present ({0})' -f ($definitions -join ', ')) -Subcategory 'Microsoft Defender'
            }

            if ($payload.Threats -and $payload.Threats.Count -gt 0 -and -not ($payload.Threats[0] -is [string])) {
                $threatNames = $payload.Threats | Where-Object { $_.ThreatName } | Select-Object -First 5 -ExpandProperty ThreatName
                Add-CategoryIssue -CategoryResult $result -Severity 'high' -Title ('Recent threats detected: {0}' -f ($threatNames -join ', ')) -Evidence 'Get-MpThreat returned recent detections; confirm remediation.' -Subcategory 'Microsoft Defender'
            } else {
                Add-CategoryNormal -CategoryResult $result -Title 'No recent Defender detections' -Subcategory 'Microsoft Defender'
            }
        } elseif ($payload -and $payload.Status -and $payload.Status.Error) {
            Add-CategoryIssue -CategoryResult $result -Severity 'medium' -Title 'Unable to query Defender status, leaving antivirus protection gaps unverified.' -Evidence $payload.Status.Error -Subcategory 'Microsoft Defender'
        } else {
            Add-CategoryIssue -CategoryResult $result -Severity 'info' -Title 'Defender artifact missing expected structure, leaving antivirus protection gaps unverified.' -Subcategory 'Microsoft Defender'
        }

        if ($payload -and $payload.PSObject.Properties['Preferences']) {
            $preferencesEntry = Resolve-SinglePayload -Payload $payload.Preferences
            if ($preferencesEntry -and $preferencesEntry.PSObject.Properties['Error'] -and $preferencesEntry.Error) {
                Add-CategoryIssue -CategoryResult $result -Severity 'medium' -Title 'Unable to query Defender preferences, leaving antivirus protection gaps unverified.' -Evidence $preferencesEntry.Error -Subcategory 'Microsoft Defender'
            } elseif ($preferencesEntry) {
                $prefEvidence = 'DisableTamperProtection={0}; MAPSReporting={1}; SubmitSamplesConsent={2}; CloudBlockLevel={3}' -f `
                    (Get-ObjectPropertyString -Object $preferencesEntry -PropertyName 'DisableTamperProtection'),
                    (Get-ObjectPropertyString -Object $preferencesEntry -PropertyName 'MAPSReporting'),
                    (Get-ObjectPropertyString -Object $preferencesEntry -PropertyName 'SubmitSamplesConsent'),
                    (Get-ObjectPropertyString -Object $preferencesEntry -PropertyName 'CloudBlockLevel')

                $prefTamperDisabled = $null
                if ($preferencesEntry.PSObject.Properties['DisableTamperProtection']) {
                    $prefTamperDisabled = ConvertTo-NullableBool $preferencesEntry.DisableTamperProtection
                }

                $tamperProtectionOff = $false
                if ($prefTamperDisabled -eq $true -or $statusTamper -eq $false) {
                    $tamperProtectionOff = $true
                }

                if ($tamperProtectionOff) {
                    Add-CategoryIssue -CategoryResult $result -Severity 'high' -Title 'Defender tamper protection disabled, creating antivirus protection gaps.' -Evidence $prefEvidence -Subcategory 'Microsoft Defender' -CheckId 'Security/DefenderTamper'
                } elseif (($prefTamperDisabled -eq $false) -or ($statusTamper -eq $true)) {
                    Add-CategoryNormal -CategoryResult $result -Title 'Defender tamper protection enabled' -Evidence $prefEvidence -Subcategory 'Microsoft Defender' -CheckId 'Security/DefenderTamper'
                }

                $mapsEnabled = $null
                if ($preferencesEntry.PSObject.Properties['MAPSReporting']) {
                    $mapsRaw = $preferencesEntry.MAPSReporting
                    if ($null -ne $mapsRaw) {
                        $mapsText = [string]$mapsRaw
                        $mapsTrimmed = $mapsText.Trim()
                        if ($mapsTrimmed) {
                            $mapsInt = 0
                            if ([int]::TryParse($mapsTrimmed, [ref]$mapsInt)) {
                                $mapsEnabled = ($mapsInt -gt 0)
                            } else {
                                try {
                                    $mapsLower = $mapsTrimmed.ToLowerInvariant()
                                } catch {
                                    $mapsLower = $mapsTrimmed
                                    if ($mapsLower) { $mapsLower = $mapsLower.ToLowerInvariant() }
                                }
                                if ($mapsLower -in @('0', 'off', 'disable', 'disabled')) {
                                    $mapsEnabled = $false
                                } elseif ($mapsLower -in @('basic', 'advanced')) {
                                    $mapsEnabled = $true
                                } else {
                                    $mapsEnabled = $null
                                }
                            }
                        }
                    }
                }

                $cloudDisabled = $null
                if ($preferencesEntry.PSObject.Properties['CloudBlockLevel']) {
                    $cloudRaw = $preferencesEntry.CloudBlockLevel
                    if ($null -ne $cloudRaw) {
                        $cloudText = [string]$cloudRaw
                        $cloudTrimmed = $cloudText.Trim()
                        if ($cloudTrimmed) {
                            try {
                                $cloudLower = $cloudTrimmed.ToLowerInvariant()
                            } catch {
                                $cloudLower = $cloudTrimmed
                                if ($cloudLower) { $cloudLower = $cloudLower.ToLowerInvariant() }
                            }

                            if ($cloudLower -in @('0', 'off', 'disable', 'disabled')) {
                                $cloudDisabled = $true
                            } elseif ($cloudLower -in @('high', 'highplus', 'high+') -or ($cloudLower -match '^[1-4]$')) {
                                $cloudDisabled = $false
                            }
                        }
                    }
                }

                $cloudProtectionOff = $false
                if ($mapsEnabled -eq $false -or $cloudDisabled -eq $true) {
                    $cloudProtectionOff = $true
                }

                if ($cloudProtectionOff) {
                    $cloudSeverity = 'medium'
                    if (($mapsEnabled -eq $false) -and ($cloudDisabled -eq $true)) {
                        $cloudSeverity = 'high'
                    }

                    Add-CategoryIssue -CategoryResult $result -Severity $cloudSeverity -Title 'Defender cloud-delivered protection disabled, creating antivirus protection gaps.' -Evidence $prefEvidence -Subcategory 'Microsoft Defender' -CheckId 'Security/DefenderCloudProt'
                } elseif (($mapsEnabled -eq $true) -or ($cloudDisabled -eq $false)) {
                    Add-CategoryNormal -CategoryResult $result -Title 'Defender cloud-delivered protection enabled' -Evidence $prefEvidence -Subcategory 'Microsoft Defender' -CheckId 'Security/DefenderCloudProt'
                }
            }
        }
    } else {
        Add-CategoryIssue -CategoryResult $result -Severity 'info' -Title 'Defender artifact not collected, leaving antivirus protection gaps unverified.' -Subcategory 'Microsoft Defender'
    }

    $firewallArtifact = Get-AnalyzerArtifact -Context $Context -Name 'firewall'
    Write-HeuristicDebug -Source 'Security' -Message 'Resolved firewall artifact' -Data ([ordered]@{
        Found = [bool]$firewallArtifact
    })
    $firewallPayload = $null
    if ($firewallArtifact) {
        $firewallPayload = Resolve-SinglePayload -Payload (Get-ArtifactPayload -Artifact $firewallArtifact)
        Write-HeuristicDebug -Source 'Security' -Message 'Evaluating firewall payload' -Data ([ordered]@{
            HasProfiles = [bool]($firewallPayload -and $firewallPayload.Profiles)
        })
        if ($firewallPayload -and $firewallPayload.Profiles) {
            $disabledProfiles = [System.Collections.Generic.List[string]]::new()
            foreach ($profile in $firewallPayload.Profiles) {
                if ($profile.PSObject.Properties['Enabled']) {
                    $enabled = ConvertTo-NullableBool $profile.Enabled
                    if ($enabled -eq $false) {
                        $disabledProfiles.Add($profile.Name)
                    }
                    Add-CategoryCheck -CategoryResult $result -Name ("Firewall profile: {0}" -f $profile.Name) -Status ($(if ($enabled) { 'Enabled' } elseif ($enabled -eq $false) { 'Disabled' } else { 'Unknown' })) -Details ("Inbound: {0}; Outbound: {1}" -f $profile.DefaultInboundAction, $profile.DefaultOutboundAction)
                }
            }

            if ($disabledProfiles.Count -gt 0) {
                Add-CategoryIssue -CategoryResult $result -Severity 'high' -Title ('Firewall profiles disabled: {0}, leaving the system unprotected.' -f ($disabledProfiles -join ', ')) -Subcategory 'Windows Firewall'
            } else {
                Add-CategoryNormal -CategoryResult $result -Title 'All firewall profiles enabled' -Subcategory 'Windows Firewall'
            }
        } elseif ($firewallPayload -and $firewallPayload.Profiles -and $firewallPayload.Profiles.Error) {
            Add-CategoryIssue -CategoryResult $result -Severity 'medium' -Title 'Firewall profile query failed, so the network defense posture is unknown.' -Evidence $firewallPayload.Profiles.Error -Subcategory 'Windows Firewall'
        } else {
            Add-CategoryIssue -CategoryResult $result -Severity 'high' -Title 'Windows Firewall not captured, so the network defense posture is unknown.' -Subcategory 'Windows Firewall'
        }

        if ($payload -and $payload.Rules) {
            $ruleEntries = ConvertTo-List $payload.Rules
            $ruleErrors = @($ruleEntries | Where-Object { $_ -and $_.PSObject.Properties['Error'] -and $_.Error })

            if ($ruleErrors.Count -gt 0) {
                $ruleError = $ruleErrors | Select-Object -First 1
                $errorEvidence = if ($ruleError -and $ruleError.Error) { [string]$ruleError.Error } else { 'Unknown error enumerating firewall rules.' }
                Add-CategoryIssue -CategoryResult $result -Severity 'medium' -Title 'Firewall rule query failed, so Remote Desktop exposure cannot be verified.' -Evidence $errorEvidence -Subcategory 'Windows Firewall' -CheckId 'Security/RdpPublicProfile'
            } else {
                $rdpRules = [System.Collections.Generic.List[object]]::new()
                $rdpPublicEvidence = [System.Collections.Generic.List[string]]::new()
                $rdpRestrictedEvidence = [System.Collections.Generic.List[string]]::new()

                foreach ($rule in $ruleEntries) {
                    if (-not $rule) { continue }

                    $enabled = $null
                    if ($rule.PSObject.Properties['Enabled']) {
                        $enabled = ConvertTo-NullableBool $rule.Enabled
                    }
                    if ($enabled -ne $true) { continue }

                    $direction = ([string]$rule.Direction).Trim()
                    if (-not $direction) { continue }
                    try {
                        $direction = $direction.ToLowerInvariant()
                    } catch {
                        $direction = $direction.ToLower()
                    }
                    if ($direction -notin @('inbound', 'in')) { continue }

                    $action = ([string]$rule.Action).Trim()
                    if (-not $action) { continue }
                    try {
                        $action = $action.ToLowerInvariant()
                    } catch {
                        $action = $action.ToLower()
                    }
                    if ($action -notin @('allow', 'permitted', 'permit')) { continue }

                    $textCandidates = [System.Collections.Generic.List[string]]::new()
                    if ($rule.PSObject.Properties['DisplayName'] -and $rule.DisplayName) {
                        $textCandidates.Add([string]$rule.DisplayName) | Out-Null
                    }
                    if ($rule.PSObject.Properties['Group'] -and $rule.Group) {
                        $textCandidates.Add([string]$rule.Group) | Out-Null
                    }
                    if ($rule.PSObject.Properties['Description'] -and $rule.Description) {
                        $textCandidates.Add([string]$rule.Description) | Out-Null
                    }

                    $isRdpRule = $false
                    foreach ($text in $textCandidates) {
                        if ([string]::IsNullOrWhiteSpace($text)) { continue }
                        try {
                            $textValue = $text.ToLowerInvariant()
                        } catch {
                            $textValue = $text.ToLower()
                        }

                        if ($textValue -match 'remote\s*desktop' -or $textValue -match '\brdp\b') {
                            $isRdpRule = $true
                            break
                        }
                    }

                    if (-not $isRdpRule) { continue }

                    $null = $rdpRules.Add($rule)

                    $profileText = ([string]$rule.Profile).Trim()
                    $profileTokens = @()
                    if ($profileText) {
                        $profileTokens = $profileText -split '[,;]'
                    }

                    $includesPublic = $false
                    foreach ($token in $profileTokens) {
                        $tokenTrimmed = ([string]$token).Trim()
                        if (-not $tokenTrimmed) { continue }
                        try {
                            $tokenValue = $tokenTrimmed.ToLowerInvariant()
                        } catch {
                            $tokenValue = $tokenTrimmed.ToLower()
                        }

                        if ($tokenValue -in @('public', 'any', 'all')) {
                            $includesPublic = $true
                            break
                        }
                    }

                    $detailParts = [System.Collections.Generic.List[string]]::new()
                    if ($rule.PSObject.Properties['DisplayName'] -and $rule.DisplayName) {
                        $detailParts.Add(("Name={0}" -f $rule.DisplayName)) | Out-Null
                    }
                    if ($rule.PSObject.Properties['Group'] -and $rule.Group) {
                        $detailParts.Add(("Group={0}" -f $rule.Group)) | Out-Null
                    }
                    if ($profileText) {
                        $detailParts.Add(("Profiles={0}" -f $profileText)) | Out-Null
                    }
                    if ($rule.PSObject.Properties['PolicyStore'] -and $rule.PolicyStore) {
                        $detailParts.Add(("PolicyStore={0}" -f $rule.PolicyStore)) | Out-Null
                    }
                    if ($rule.PSObject.Properties['Service'] -and $rule.Service) {
                        $detailParts.Add(("Service={0}" -f $rule.Service)) | Out-Null
                    }

                    $evidenceText = if ($detailParts.Count -gt 0) { $detailParts -join '; ' } else { 'Remote Desktop firewall rule detected' }

                    if ($includesPublic) {
                        $rdpPublicEvidence.Add($evidenceText) | Out-Null
                    } else {
                        $rdpRestrictedEvidence.Add($evidenceText) | Out-Null
                    }
                }

                if ($rdpPublicEvidence.Count -gt 0) {
                    $evidence = $rdpPublicEvidence -join ' | '
                    Add-CategoryIssue -CategoryResult $result -Severity 'high' -Title 'Remote Desktop firewall rules allow the Public profile and expose the device to unsolicited internet logon attempts.' -Evidence $evidence -Subcategory 'Windows Firewall' -CheckId 'Security/RdpPublicProfile'
                } elseif ($rdpRules.Count -gt 0) {
                    $evidence = if ($rdpRestrictedEvidence.Count -gt 0) { $rdpRestrictedEvidence -join ' | ' } else { 'Remote Desktop rules detected without Public profile access.' }
                    Add-CategoryNormal -CategoryResult $result -Title 'Remote Desktop firewall rules exclude the Public profile so unsolicited internet access is blocked.' -Evidence $evidence -Subcategory 'Windows Firewall' -CheckId 'Security/RdpPublicProfile'
                }
            }
        }
    } else {
        Add-CategoryIssue -CategoryResult $result -Severity 'high' -Title 'Windows Firewall not captured, so the network defense posture is unknown.' -Subcategory 'Windows Firewall'
    }

    if ($firewallPayload -and $firewallPayload.PSObject.Properties['Rules']) {
        $ruleEntries = ConvertTo-List $firewallPayload.Rules
        $ruleErrors = [System.Collections.Generic.List[object]]::new()
        $normalizedRules = [System.Collections.Generic.List[pscustomobject]]::new()

        foreach ($ruleEntry in $ruleEntries) {
            if (-not $ruleEntry) { continue }
            if ($ruleEntry.PSObject -and $ruleEntry.PSObject.Properties['Error'] -and $ruleEntry.Error) {
                $ruleErrors.Add($ruleEntry) | Out-Null
                continue
            }

            $normalized = ConvertTo-FirewallRuleInfo $ruleEntry
            if ($normalized) { $normalizedRules.Add($normalized) | Out-Null }
        }

        if ($normalizedRules.Count -gt 0) {
            $policyMatches = Get-FirewallPolicyMatches -Rules ($normalizedRules.ToArray())
            foreach ($match in $policyMatches) {
                if (-not $match) { continue }
                $policy = $match.Policy
                if (-not $policy) { continue }

                $evidenceRules = [System.Collections.Generic.List[object]]::new()
                foreach ($ruleInfo in (ConvertTo-List $match.Rules)) {
                    if (-not $ruleInfo) { continue }
                    $evidenceRules.Add((New-FirewallRuleEvidenceItem $ruleInfo)) | Out-Null
                }

                $evidence = [ordered]@{
                    Guidance = $policy.Guidance
                    Rules    = $evidenceRules.ToArray()
                }

                Add-CategoryIssue -CategoryResult $result -Severity $policy.Severity -Title $policy.Title -Evidence $evidence -Subcategory 'Windows Firewall' -CheckId $policy.CheckId
            }
        }

        if ($ruleErrors.Count -gt 0) {
            Add-CategoryIssue -CategoryResult $result -Severity 'info' -Title 'Some firewall rules could not be parsed, so port exposure coverage may be incomplete.' -Evidence ($ruleErrors.ToArray()) -Subcategory 'Windows Firewall' -CheckId 'Security/Firewall/RuleErrors'
        }
    } elseif ($firewallArtifact) {
        Add-CategoryIssue -CategoryResult $result -Severity 'info' -Title 'Firewall rule inventory missing, so port exposure checks could not run.' -Subcategory 'Windows Firewall' -CheckId 'Security/Firewall/MissingRules'
    }

    $bitlockerArtifact = Get-AnalyzerArtifact -Context $Context -Name 'bitlocker'
    Write-HeuristicDebug -Source 'Security' -Message 'Resolved BitLocker artifact' -Data ([ordered]@{
        Found = [bool]$bitlockerArtifact
    })
    if ($bitlockerArtifact) {
        $payload = Resolve-SinglePayload -Payload (Get-ArtifactPayload -Artifact $bitlockerArtifact)
        Write-HeuristicDebug -Source 'Security' -Message 'Evaluating BitLocker payload' -Data ([ordered]@{
            HasVolumes = [bool]($payload -and $payload.Volumes)
        })
        if ($payload -and $payload.Volumes) {
            $volumes = ConvertTo-List $payload.Volumes
            $osVolumeDetails = [System.Collections.Generic.List[object]]::new()
            $osUnprotected = [System.Collections.Generic.List[object]]::new()
            $osProtectedEvidence = [System.Collections.Generic.List[string]]::new()
            $hasRecoveryProtector = $false

            foreach ($volume in $volumes) {
                if (-not $volume) { continue }
                $mount = if ($volume.MountPoint) { [string]$volume.MountPoint } else { '' }
                $type = if ($volume.VolumeType) { [string]$volume.VolumeType } else { '' }
                $isOs = $false
                if ($type -and $type -match '(?i)(OperatingSystem|System)') { $isOs = $true }
                if (-not $isOs -and $mount) {
                    if ($mount.Trim().ToUpperInvariant() -eq 'C:') { $isOs = $true }
                }
                $protectorTypes = [System.Collections.Generic.List[string]]::new()

                foreach ($protector in (ConvertTo-List $volume.KeyProtector)) {
                    if ($null -eq $protector) { continue }
                    $protectorText = $protector.ToString()
                    if ($protector.PSObject -and $protector.PSObject.Properties['KeyProtectorType']) {
                        $protectorText = [string]$protector.KeyProtectorType
                    }
                    if ($protectorText -match '(?i)RecoveryPassword') {
                        $hasRecoveryProtector = $true
                    }
                    if (-not [string]::IsNullOrWhiteSpace($protectorText)) {
                        $null = $protectorTypes.Add($protectorText)
                    }
                }

                $distinctProtectorTypes = @($protectorTypes.ToArray() | Sort-Object -Unique)
                if ($null -eq $distinctProtectorTypes) { $distinctProtectorTypes = @() }
                if ($isOs) {
                    $osVolumeDetails.Add([pscustomobject]@{
                        Volume          = $volume
                        MountPoint      = $mount
                        ProtectorTypes  = $distinctProtectorTypes
                    })
                }
            }

            $osPasswordOrRecoveryOnly = [System.Collections.Generic.List[object]]::new()
            $osTpmVolumes = [System.Collections.Generic.List[object]]::new()
            $osTpmPinVolumes = [System.Collections.Generic.List[object]]::new()

            foreach ($detail in $osVolumeDetails) {
                $osVolume = $detail.Volume
                $status = if ($osVolume.ProtectionStatus) { $osVolume.ProtectionStatus.ToString() } else { '' }
                $isProtected = $false
                if ($status) {
                    $isProtected = -not ($status -match '(?i)off|0')
                }
                if ($isProtected) {
                    $osProtectedEvidence.Add((Format-BitLockerVolume $osVolume))
                } else {
                    $osUnprotected.Add($osVolume)
                }

                $types = if ($detail.ProtectorTypes) { @($detail.ProtectorTypes) } else { @() }
                $nonPasswordRecovery = @($types | Where-Object { $_ -notmatch '(?i)^(password|recovery.*)$' })
                if ($types.Count -gt 0 -and $nonPasswordRecovery.Count -eq 0) {
                    $osPasswordOrRecoveryOnly.Add($detail)
                }

                $hasTpm = $false
                $hasTpmPin = $false
                foreach ($protectorType in $types) {
                    if ($protectorType -match '(?i)tpm.*pin') {
                        $hasTpm = $true
                        $hasTpmPin = $true
                    } elseif ($protectorType -match '(?i)^tpm$') {
                        $hasTpm = $true
                    }
                }

                if ($hasTpmPin) {
                    $osTpmPinVolumes.Add($detail)
                } elseif ($hasTpm) {
                    $osTpmVolumes.Add($detail)
                }
            }

            if ($osUnprotected.Count -gt 0) {
                $mountPoints = [System.Collections.Generic.List[string]]::new()
                foreach ($volume in $osUnprotected) {
                    if ($volume.MountPoint) {
                        $null = $mountPoints.Add([string]$volume.MountPoint)
                    }
                }

                $mountList = ($mountPoints | Sort-Object -Unique) -join ', '
                if (-not $mountList) { $mountList = 'Unknown volume' }
                $evidence = ($osUnprotected | ForEach-Object { Format-BitLockerVolume $_ }) -join "`n"
                Add-CategoryIssue -CategoryResult $result -Severity 'critical' -Title ("BitLocker is OFF for system volume(s): {0}, risking data exposure." -f $mountList) -Evidence $evidence -Subcategory 'BitLocker'
            } elseif ($osProtectedEvidence.Count -gt 0) {
                Add-CategoryNormal -CategoryResult $result -Title 'BitLocker protection active for system volume(s).' -Evidence ($osProtectedEvidence.ToArray() -join "`n") -Subcategory 'BitLocker'
            }

            if ($osPasswordOrRecoveryOnly.Count -gt 0) {
                $mountSummary = [System.Collections.Generic.List[string]]::new()
                $evidenceLines = [System.Collections.Generic.List[string]]::new()
                foreach ($detail in $osPasswordOrRecoveryOnly) {
                    $mountLabel = if ($detail.MountPoint) { $detail.MountPoint } else { 'Unknown volume' }
                    $protectorSummary = if ($detail.ProtectorTypes -and $detail.ProtectorTypes.Count -gt 0) { $detail.ProtectorTypes -join ', ' } else { 'None' }
                    $null = $mountSummary.Add($mountLabel)
                    $null = $evidenceLines.Add(('{0} -> Protectors: {1}' -f $mountLabel, $protectorSummary))
                }
                $null = $evidenceLines.Add('Remediation: Configure TPM+PIN BitLocker protectors where mandated by policy to enforce strong pre-boot authentication.')
                $volumeList = ($mountSummary | Sort-Object -Unique) -join ', '
                if (-not $volumeList) { $volumeList = 'Unknown volume' }
                Add-CategoryIssue -CategoryResult $result -Severity 'high' -Title ("System volume(s) {0} only use password-based BitLocker protectors, so attackers who obtain those secrets can unlock the device." -f $volumeList) -Evidence ($evidenceLines.ToArray() -join "`n") -Subcategory 'BitLocker'
            }

            if ($osTpmPinVolumes.Count -gt 0) {
                $evidence = ($osTpmPinVolumes | ForEach-Object {
                        $label = if ($_.MountPoint) { $_.MountPoint } else { 'Unknown volume' }
                        $types = if ($_.ProtectorTypes -and $_.ProtectorTypes.Count -gt 0) { $_.ProtectorTypes -join ', ' } else { 'None' }
                        '{0} -> Protectors: {1}' -f $label, $types
                    }) -join "`n"
                Add-CategoryNormal -CategoryResult $result -Title 'System volume(s) configured with TPM+PIN BitLocker protectors, reducing pre-boot compromise risk.' -Evidence $evidence -Subcategory 'BitLocker'
            }

            if ($osTpmVolumes.Count -gt 0) {
                $evidence = ($osTpmVolumes | ForEach-Object {
                        $label = if ($_.MountPoint) { $_.MountPoint } else { 'Unknown volume' }
                        $types = if ($_.ProtectorTypes -and $_.ProtectorTypes.Count -gt 0) { $_.ProtectorTypes -join ', ' } else { 'None' }
                        '{0} -> Protectors: {1}' -f $label, $types
                    }) -join "`n"
                Add-CategoryNormal -CategoryResult $result -Title 'System volume(s) protected with TPM-backed BitLocker keys, limiting exposure if the drive is removed.' -Evidence $evidence -Subcategory 'BitLocker'
            }

            if (-not $hasRecoveryProtector) {
                $volumeEvidence = ($volumes | ForEach-Object { Format-BitLockerVolume $_ }) -join "`n"
                Add-CategoryIssue -CategoryResult $result -Severity 'high' -Title 'No BitLocker recovery password protector detected, risking data exposure if recovery is needed.' -Evidence $volumeEvidence -Subcategory 'BitLocker'
            }
        } elseif ($payload -and $payload.Volumes -and $payload.Volumes.Error) {
            Add-CategoryIssue -CategoryResult $result -Severity 'medium' -Title 'BitLocker query failed, so the encryption state and data exposure risk are unknown.' -Evidence $payload.Volumes.Error -Subcategory 'BitLocker'
        } else {
            Add-CategoryIssue -CategoryResult $result -Severity 'info' -Title 'BitLocker data missing expected structure, so the encryption state and data exposure risk are unknown.' -Subcategory 'BitLocker'
        }
    } else {
        Add-CategoryIssue -CategoryResult $result -Severity 'info' -Title 'BitLocker artifact not collected, so the encryption state and data exposure risk are unknown.' -Subcategory 'BitLocker'
    }

    $measuredBootArtifact = Get-AnalyzerArtifact -Context $Context -Name 'measured-boot'
    Write-HeuristicDebug -Source 'Security' -Message 'Resolved measured boot artifact' -Data ([ordered]@{
        Found = [bool]$measuredBootArtifact
    })
    if ($measuredBootArtifact) {
        $measuredPayload = Resolve-SinglePayload -Payload (Get-ArtifactPayload -Artifact $measuredBootArtifact)
        Write-HeuristicDebug -Source 'Security' -Message 'Evaluating measured boot payload' -Data ([ordered]@{
            HasPayload = [bool]$measuredPayload
        })

        if ($measuredPayload) {
            $bitlockerSection = $null
            if ($measuredPayload.PSObject.Properties['BitLocker']) { $bitlockerSection = $measuredPayload.BitLocker }

            $pcrHandled = $false
            if ($bitlockerSection -and $bitlockerSection.PSObject.Properties['Volumes']) {
                $pcrHandled = $true
                $volumeData = $bitlockerSection.Volumes
                if ($volumeData -and $volumeData.PSObject -and $volumeData.PSObject.Properties['Error'] -and $volumeData.Error) {
                    Add-CategoryIssue -CategoryResult $result -Severity 'info' -Title 'BitLocker PCR binding query failed, so boot integrity attestation cannot be confirmed.' -Evidence $volumeData.Error -Subcategory 'Measured Boot'
                } else {
                    $volumes = ConvertTo-List $volumeData
                    $pcrEvidence = [System.Collections.Generic.List[string]]::new()
                    foreach ($volume in $volumes) {
                        if (-not $volume) { continue }
                        $mount = $null
                        if ($volume.PSObject.Properties['MountPoint'] -and $volume.MountPoint) {
                            $mount = [string]$volume.MountPoint
                        }
                        if (-not $mount) { $mount = 'Unknown volume' }

                        $protectors = @()
                        if ($volume.PSObject.Properties['KeyProtectors']) {
                            $protectors = ConvertTo-List $volume.KeyProtectors
                        } elseif ($volume.PSObject.Properties['KeyProtector']) {
                            $protectors = ConvertTo-List $volume.KeyProtector
                        }

                        foreach ($protector in $protectors) {
                            if (-not $protector) { continue }
                            $bindingValues = @()
                            if ($protector.PSObject.Properties['PcrBinding'] -and $protector.PcrBinding) {
                                $bindingValues = ConvertTo-List $protector.PcrBinding
                            }
                            if (-not $bindingValues -or $bindingValues.Count -eq 0) { continue }

                            $protectorType = $null
                            if ($protector.PSObject.Properties['KeyProtectorType'] -and $protector.KeyProtectorType) {
                                $protectorType = [string]$protector.KeyProtectorType
                            }
                            if (-not $protectorType) { $protectorType = 'Unknown protector' }

                            $hashAlgorithm = $null
                            if ($protector.PSObject.Properties['PcrHashAlgorithm'] -and $protector.PcrHashAlgorithm) {
                                $hashAlgorithm = [string]$protector.PcrHashAlgorithm
                            }

                            $line = [System.Text.StringBuilder]::new()
                            $null = $line.AppendFormat('Mount {0}: {1} bound to PCRs {2}', $mount, $protectorType, ($bindingValues -join ', '))
                            if ($hashAlgorithm) {
                                $null = $line.AppendFormat(' (Hash={0})', $hashAlgorithm)
                            }

                            $pcrEvidence.Add($line.ToString()) | Out-Null
                        }
                    }

                    if ($pcrEvidence.Count -gt 0) {
                        Add-CategoryNormal -CategoryResult $result -Title 'BitLocker PCR bindings captured for TPM-protected volumes.' -Evidence ($pcrEvidence.ToArray() -join "`n") -Subcategory 'Measured Boot'
                    } else {
                        Add-CategoryIssue -CategoryResult $result -Severity 'info' -Title 'BitLocker PCR binding data unavailable, so boot integrity attestation cannot be confirmed.' -Subcategory 'Measured Boot'
                    }
                }
            }

            if (-not $pcrHandled) {
                Add-CategoryIssue -CategoryResult $result -Severity 'info' -Title 'BitLocker PCR binding data unavailable, so boot integrity attestation cannot be confirmed.' -Subcategory 'Measured Boot'
            }

            $attestationHandled = $false
            if ($measuredPayload.PSObject.Properties['Attestation']) {
                $attestationHandled = $true
                $attestation = $measuredPayload.Attestation
                if ($attestation -and $attestation.PSObject.Properties['Error'] -and $attestation.Error) {
                    Add-CategoryIssue -CategoryResult $result -Severity 'info' -Title 'Measured boot attestation query failed (MDM required), so remote health attestations cannot be confirmed.' -Evidence $attestation.Error -Subcategory 'Measured Boot'
                } else {
                    $events = @()
                    if ($attestation -and $attestation.PSObject.Properties['Events']) {
                        $events = ConvertTo-List $attestation.Events
                    }

                    $validEvents = @($events | Where-Object { $_ })
                    if ($validEvents.Count -gt 0) {
                        $sampleEvents = $validEvents | Select-Object -First 3
                        $eventLines = [System.Collections.Generic.List[string]]::new()
                        foreach ($evt in $sampleEvents) {
                            $idText = 'ID ?'
                            if ($evt.PSObject.Properties['Id'] -and $evt.Id -ne $null) { $idText = 'ID ' + $evt.Id }
                            $timeText = 'Unknown time'
                            if ($evt.PSObject.Properties['TimeCreated'] -and $evt.TimeCreated) { $timeText = [string]$evt.TimeCreated }
                            $levelText = 'Unknown level'
                            if ($evt.PSObject.Properties['Level'] -and $evt.Level) { $levelText = [string]$evt.Level }
                            $eventLines.Add(('{0} at {1} ({2})' -f $idText, $timeText, $levelText)) | Out-Null
                        }

                        $evidence = [System.Collections.Generic.List[string]]::new()
                        if ($attestation -and $attestation.PSObject.Properties['LogName'] -and $attestation.LogName) {
                            $evidence.Add('Log: ' + [string]$attestation.LogName) | Out-Null
                        }
                        foreach ($line in $eventLines) { $evidence.Add($line) | Out-Null }

                        Add-CategoryNormal -CategoryResult $result -Title 'Measured boot attestation events captured from TPM WMI log.' -Evidence ($evidence.ToArray() -join "`n") -Subcategory 'Measured Boot'
                    } else {
                        $noEventEvidence = 'No attestation events were returned by the collector.'
                        if ($attestation -and $attestation.PSObject.Properties['LogName'] -and $attestation.LogName) {
                            $noEventEvidence = 'Log: ' + [string]$attestation.LogName + ' returned 0 events.'
                        }

                        Add-CategoryIssue -CategoryResult $result -Severity 'info' -Title 'Measured boot attestation events missing (MDM required), so remote health attestations cannot be confirmed.' -Evidence $noEventEvidence -Subcategory 'Measured Boot'
                    }
                }
            }

            if (-not $attestationHandled) {
                Add-CategoryIssue -CategoryResult $result -Severity 'info' -Title 'Measured boot attestation events missing (MDM required), so remote health attestations cannot be confirmed.' -Subcategory 'Measured Boot'
            }

            $secureBootHandled = $false
            if ($measuredPayload.PSObject.Properties['SecureBoot']) {
                $secureBootHandled = $true
                $secureBoot = $measuredPayload.SecureBoot
                if ($secureBoot -and $secureBoot.PSObject.Properties['Error'] -and $secureBoot.Error) {
                    Add-CategoryIssue -CategoryResult $result -Severity 'info' -Title 'Secure Boot confirmation unavailable, so firmware integrity checks cannot be verified.' -Evidence $secureBoot.Error -Subcategory 'Measured Boot'
                } else {
                    $enabled = $null
                    if ($secureBoot -and $secureBoot.PSObject.Properties['Enabled']) {
                        $enabled = ConvertTo-NullableBool $secureBoot.Enabled
                    }

                    if ($enabled -eq $true) {
                        Add-CategoryNormal -CategoryResult $result -Title 'Secure Boot confirmed by firmware.' -Evidence 'Confirm-SecureBootUEFI returned True.' -Subcategory 'Measured Boot'
                    } elseif ($enabled -eq $false) {
                        Add-CategoryIssue -CategoryResult $result -Severity 'high' -Title 'Secure Boot reported disabled, so firmware integrity checks are bypassed.' -Evidence 'Confirm-SecureBootUEFI returned False.' -Subcategory 'Measured Boot'
                    } else {
                        Add-CategoryIssue -CategoryResult $result -Severity 'info' -Title 'Secure Boot confirmation unavailable, so firmware integrity checks cannot be verified.' -Subcategory 'Measured Boot'
                    }
                }
            }

            if (-not $secureBootHandled) {
                Add-CategoryIssue -CategoryResult $result -Severity 'info' -Title 'Secure Boot confirmation unavailable, so firmware integrity checks cannot be verified.' -Subcategory 'Measured Boot'
            }
        } else {
            Add-CategoryIssue -CategoryResult $result -Severity 'info' -Title 'Measured boot artifact missing expected structure, so boot integrity attestation cannot be confirmed.' -Subcategory 'Measured Boot'
        }
    } else {
        Add-CategoryIssue -CategoryResult $result -Severity 'info' -Title 'Measured boot artifact not collected (MDM required), so boot integrity attestation cannot be confirmed.' -Subcategory 'Measured Boot'
    }

    $tpmArtifact = Get-AnalyzerArtifact -Context $Context -Name 'tpm'
    Write-HeuristicDebug -Source 'Security' -Message 'Resolved TPM artifact' -Data ([ordered]@{
        Found = [bool]$tpmArtifact
    })
    if ($tpmArtifact) {
        $payload = Resolve-SinglePayload -Payload (Get-ArtifactPayload -Artifact $tpmArtifact)
        Write-HeuristicDebug -Source 'Security' -Message 'Evaluating TPM payload' -Data ([ordered]@{
            HasPayload = [bool]$payload
        })
        if ($payload -and $payload.Tpm -and -not $payload.Tpm.Error) {
            $tpm = $payload.Tpm
            $present = ConvertTo-NullableBool $tpm.TpmPresent
            $ready = ConvertTo-NullableBool $tpm.TpmReady
            $specVersionText = $null
            $legacySpecVersion = $false
            if ($tpm.PSObject.Properties['SpecVersion']) {
                $specVersionText = [string]$tpm.SpecVersion
                if (-not [string]::IsNullOrWhiteSpace($specVersionText)) {
                    $specVersionMatches = [regex]::Matches($specVersionText, '(?<num>\d+(?:\.\d+)?)')
                    $maxSpecVersion = $null
                    foreach ($match in $specVersionMatches) {
                        if (-not $match.Success) { continue }
                        $numText = $match.Groups['num'].Value
                        if (-not $numText) { continue }
                        $parsedVersion = 0.0
                        if ([double]::TryParse($numText, [System.Globalization.NumberStyles]::Float, [System.Globalization.CultureInfo]::InvariantCulture, [ref]$parsedVersion)) {
                            if ($null -eq $maxSpecVersion -or $parsedVersion -gt $maxSpecVersion) {
                                $maxSpecVersion = $parsedVersion
                            }
                        }
                    }
                    if ($null -ne $maxSpecVersion -and $maxSpecVersion -lt 2.0) {
                        $legacySpecVersion = $true
                        Add-CategoryIssue -CategoryResult $result -Severity 'high' -Title ("TPM spec version {0} reported, so modern key protection features that require TPM 2.0 are unavailable." -f $specVersionText) -Evidence ("Get-Tpm reported SpecVersion = {0}." -f $specVersionText) -Subcategory 'TPM'
                    }
                }
            }
            if ($present -eq $false) {
                Add-CategoryIssue -CategoryResult $result -Severity 'high' -Title 'No TPM detected, so hardware-based key protection is unavailable.' -Evidence 'Get-Tpm reported TpmPresent = False.' -Subcategory 'TPM'
            } elseif ($ready -eq $false) {
                Add-CategoryIssue -CategoryResult $result -Severity 'medium' -Title 'TPM not initialized, so hardware-based key protection is unavailable.' -Evidence 'Get-Tpm reported TpmReady = False.' -Subcategory 'TPM'
            } elseif (-not $legacySpecVersion) {
                Add-CategoryNormal -CategoryResult $result -Title 'TPM present and ready' -Subcategory 'TPM'
            }
        } elseif ($payload -and $payload.Tpm -and $payload.Tpm.Error) {
            Add-CategoryIssue -CategoryResult $result -Severity 'medium' -Title 'Unable to query TPM status, so hardware-based key protection availability is unknown.' -Evidence $payload.Tpm.Error -Subcategory 'TPM'
        }
    }

    $kernelDmaArtifact = Get-AnalyzerArtifact -Context $Context -Name 'kerneldma'
    Write-HeuristicDebug -Source 'Security' -Message 'Resolved Kernel DMA artifact' -Data ([ordered]@{
        Found = [bool]$kernelDmaArtifact
    })
    if ($kernelDmaArtifact) {
        $payload = Resolve-SinglePayload -Payload (Get-ArtifactPayload -Artifact $kernelDmaArtifact)
        Write-HeuristicDebug -Source 'Security' -Message 'Evaluating Kernel DMA payload' -Data ([ordered]@{
            HasPayload = [bool]$payload
        })
        $registryValues = $null
        if ($payload -and $payload.Registry -and $payload.Registry.Values) {
            $registryValues = $payload.Registry.Values
        }
        $allowValue = $null
        if ($registryValues -and $registryValues.PSObject.Properties['AllowDmaUnderLock']) {
            $allowValue = ConvertTo-NullableInt $registryValues.AllowDmaUnderLock
        }
        $evidenceLines = [System.Collections.Generic.List[string]]::new()
        if ($payload.DeviceGuard) {
            $dg = $payload.DeviceGuard
            if ($dg.Status) { $evidenceLines.Add("DeviceGuard.Status: $($dg.Status)") }
            if ($dg.Message) { $evidenceLines.Add("DeviceGuard.Message: $($dg.Message)") }
        }
        if ($payload.Registry -and $payload.Registry.Status) { $evidenceLines.Add("Registry.Status: $($payload.Registry.Status)") }
        if ($payload.Registry -and $payload.Registry.Message) { $evidenceLines.Add("Registry.Message: $($payload.Registry.Message)") }
        if ($payload.MsInfo -and $payload.MsInfo.Status) { $evidenceLines.Add("MsInfo.Status: $($payload.MsInfo.Status)") }
        if ($payload.MsInfo -and $payload.MsInfo.Message) { $evidenceLines.Add("MsInfo.Message: $($payload.MsInfo.Message)") }
        $dmaEvidence = ($evidenceLines.ToArray() | Where-Object { $_ }) -join "`n"

        if ($allowValue -eq 0) {
            Add-CategoryNormal -CategoryResult $result -Title 'Kernel DMA protection enforced' -Evidence $dmaEvidence -Subcategory 'Kernel DMA'
        } elseif ($allowValue -eq 1) {
            Add-CategoryIssue -CategoryResult $result -Severity 'medium' -Title 'Kernel DMA protection allows DMA while locked on this device (AllowDmaUnderLock = 1), enabling DMA attacks via peripherals.' -Evidence $dmaEvidence -Subcategory 'Kernel DMA'
        } else {
            Add-CategoryIssue -CategoryResult $result -Severity 'medium' -Title 'Kernel DMA protection unknown, leaving potential DMA attacks via peripherals unchecked.' -Evidence $dmaEvidence -Subcategory 'Kernel DMA'
        }
    } else {
        Add-CategoryIssue -CategoryResult $result -Severity 'medium' -Title 'Kernel DMA protection unknown, leaving potential DMA attacks via peripherals unchecked.' -Subcategory 'Kernel DMA'
    }

    $asrArtifact = Get-AnalyzerArtifact -Context $Context -Name 'asr'
    Write-HeuristicDebug -Source 'Security' -Message 'Resolved ASR artifact' -Data ([ordered]@{
        Found = [bool]$asrArtifact
    })
    if ($asrArtifact) {
        $payload = Resolve-SinglePayload -Payload (Get-ArtifactPayload -Artifact $asrArtifact)
        Write-HeuristicDebug -Source 'Security' -Message 'Evaluating ASR payload' -Data ([ordered]@{
            HasPayload = [bool]$payload
        })
        $ruleMap = @{}
        if ($payload -and $payload.Policy -and -not $payload.Policy.Error -and $payload.Policy.Rules) {
            foreach ($rule in (ConvertTo-List $payload.Policy.Rules)) {
                if (-not $rule) { continue }
                $id = $rule.RuleId
                if (-not $id) { $id = $rule.Id }
                if (-not $id) { continue }
                $normalized = $id.ToString().ToUpperInvariant()
                $action = $null
                if ($rule.PSObject.Properties['Action']) { $action = ConvertTo-NullableInt $rule.Action }
                $ruleMap[$normalized] = $action
            }
            $requiredRules = @(
                @{ Label = 'Block Office macros from Internet'; Ids = @('3B576869-A4EC-4529-8536-B80A7769E899') },
                @{ Label = 'Block Win32 API calls from Office'; Ids = @('D4F940AB-401B-4EFC-AADC-AD5F3C50688A') },
                @{ Label = 'Block executable content from email/WebDAV'; Ids = @('BE9BA2D9-53EA-4CDC-84E5-9B1EEEE46550','D3E037E1-3EB8-44C8-A917-57927947596D') },
                @{ Label = 'Block credential stealing from LSASS'; Ids = @('9E6C4E1F-7D60-472F-B5E9-2D3BEEB1BF0E') }
            )
            foreach ($set in $requiredRules) {
                $missing = [System.Collections.Generic.List[string]]::new()
                $nonBlocking = [System.Collections.Generic.List[string]]::new()
                foreach ($id in $set.Ids) {
                    $lookup = $id.ToUpperInvariant()
                    if (-not $ruleMap.ContainsKey($lookup)) {
                        $missing.Add($lookup)
                        continue
                    }
                    if ($ruleMap[$lookup] -ne 1) {
                        $nonBlocking.Add("{0} => {1}" -f $lookup, $ruleMap[$lookup])
                    }
                }
                if ($missing.Count -eq 0 -and $nonBlocking.Count -eq 0) {
                    $evidence = ($set.Ids | ForEach-Object { "{0} => 1" -f $_ }) -join "`n"
                    Add-CategoryNormal -CategoryResult $result -Title ("ASR blocking enforced: {0}" -f $set.Label) -Evidence $evidence -Subcategory 'Attack Surface Reduction'
                } else {
                    $detailParts = [System.Collections.Generic.List[string]]::new()
                    if ($missing.Count -gt 0) { $detailParts.Add(("Missing rule(s): {0}" -f ($missing.ToArray() -join ', '))) }
                    if ($nonBlocking.Count -gt 0) { $detailParts.Add(("Non-blocking: {0}" -f ($nonBlocking.ToArray() -join '; '))) }
                    $detailText = if ($detailParts.Count -gt 0) { $detailParts.ToArray() -join '; ' } else { 'Rule not enforced.' }
                    $evidenceLines = [System.Collections.Generic.List[string]]::new()
                    foreach ($id in $set.Ids) {
                        $lookup = $id.ToUpperInvariant()
                        if ($ruleMap.ContainsKey($lookup)) {
                            $evidenceLines.Add("{0} => {1}" -f $lookup, $ruleMap[$lookup])
                        } else {
                            $evidenceLines.Add("{0} => (missing)" -f $lookup)
                        }
                    }
                    Add-CategoryIssue -CategoryResult $result -Severity 'high' -Title ("ASR rule not enforced: {0}, leaving exploit paths open." -f $set.Label) -Evidence ($evidenceLines -join "`n") -Subcategory 'Attack Surface Reduction'

                }
            }
        } else {
            Add-CategoryIssue -CategoryResult $result -Severity 'high' -Title 'ASR policy data missing, leaving exploit paths open.' -Subcategory 'Attack Surface Reduction'
        }
    } else {
        Add-CategoryIssue -CategoryResult $result -Severity 'high' -Title 'ASR policy data missing, leaving exploit paths open.' -Subcategory 'Attack Surface Reduction'
    }

    $exploitArtifact = Get-AnalyzerArtifact -Context $Context -Name 'exploit-protection'
    if ($exploitArtifact) {
        $payload = Resolve-SinglePayload -Payload (Get-ArtifactPayload -Artifact $exploitArtifact)
        if ($payload -and $payload.Mitigations -and -not $payload.Mitigations.Error) {
            $mitigations = $payload.Mitigations
            $cfgEnabled = ConvertTo-NullableBool ($mitigations.CFG.Enable)
            $depEnabled = ConvertTo-NullableBool ($mitigations.DEP.Enable)
            $aslrEnabled = ConvertTo-NullableBool ($mitigations.ASLR.Enable)
            $evidence = [System.Collections.Generic.List[string]]::new()
            if ($mitigations.CFG.Enable -ne $null) { $evidence.Add("CFG.Enable: $($mitigations.CFG.Enable)") }
            if ($mitigations.DEP.Enable -ne $null) { $evidence.Add("DEP.Enable: $($mitigations.DEP.Enable)") }
            if ($mitigations.ASLR.Enable -ne $null) { $evidence.Add("ASLR.Enable: $($mitigations.ASLR.Enable)") }
            $evidenceText = $evidence.ToArray() -join "`n"
            if (($cfgEnabled -eq $true) -and ($depEnabled -eq $true) -and ($aslrEnabled -eq $true)) {
                Add-CategoryNormal -CategoryResult $result -Title 'Exploit protection mitigations enforced (CFG/DEP/ASLR)' -Evidence $evidenceText -Subcategory 'Exploit Protection'
            } else {
                $detailBuilder = [System.Text.StringBuilder]::new()
                if ($cfgEnabled -ne $true) {
                    if ($detailBuilder.Length -gt 0) { $null = $detailBuilder.Append('; ') }
                    $null = $detailBuilder.Append('CFG disabled')
                }
                if ($depEnabled -ne $true) {
                    if ($detailBuilder.Length -gt 0) { $null = $detailBuilder.Append('; ') }
                    $null = $detailBuilder.Append('DEP disabled')
                }
                if ($aslrEnabled -ne $true) {
                    if ($detailBuilder.Length -gt 0) { $null = $detailBuilder.Append('; ') }
                    $null = $detailBuilder.Append('ASLR disabled')
                }
                $detailText = if ($detailBuilder.Length -gt 0) { $detailBuilder.ToString() } else { 'Mitigation status unknown.' }
                Add-CategoryIssue -CategoryResult $result -Severity 'medium' -Title ('Exploit protection mitigations not fully enabled ({0}), reducing exploit resistance.' -f $detailText) -Evidence $evidenceText -Subcategory 'Exploit Protection'
            }
        } elseif ($payload -and $payload.Mitigations -and $payload.Mitigations.Error) {
            Add-CategoryIssue -CategoryResult $result -Severity 'medium' -Title 'Exploit Protection not captured, so exploit resistance is unknown.' -Evidence $payload.Mitigations.Error -Subcategory 'Exploit Protection'
        } else {
            Add-CategoryIssue -CategoryResult $result -Severity 'medium' -Title 'Exploit Protection not captured, so exploit resistance is unknown.' -Subcategory 'Exploit Protection'
        }
    } else {
        Add-CategoryIssue -CategoryResult $result -Severity 'medium' -Title 'Exploit Protection not captured, so exploit resistance is unknown.' -Subcategory 'Exploit Protection'
    }

    $wdacArtifact = Get-AnalyzerArtifact -Context $Context -Name 'wdac'
    if ($wdacArtifact) {
        $payload = Resolve-SinglePayload -Payload (Get-ArtifactPayload -Artifact $wdacArtifact)
        $wdacEvidenceLines = [System.Collections.Generic.List[string]]::new()
        if ($payload -and $payload.DeviceGuard -and -not $payload.DeviceGuard.Error) {
            $dgSection = $payload.DeviceGuard
            $wdacEvidenceLines.Add("SecurityServicesRunning: $($dgSection.SecurityServicesRunning)")
            $wdacEvidenceLines.Add("SecurityServicesConfigured: $($dgSection.SecurityServicesConfigured)")
            if ($securityServicesRunning.Count -eq 0) { $securityServicesRunning = ConvertTo-IntArray $dgSection.SecurityServicesRunning }
            if ($securityServicesConfigured.Count -eq 0) { $securityServicesConfigured = ConvertTo-IntArray $dgSection.SecurityServicesConfigured }
            if ($availableSecurityProperties.Count -eq 0) { $availableSecurityProperties = ConvertTo-IntArray $dgSection.AvailableSecurityProperties }
            if ($requiredSecurityProperties.Count -eq 0) { $requiredSecurityProperties = ConvertTo-IntArray $dgSection.RequiredSecurityProperties }
        }

        $wdacEnforced = $false
        if ($securityServicesRunning -contains 4 -or $securityServicesConfigured -contains 4) { $wdacEnforced = $true }

        if ($payload -and $payload.Registry) {
            foreach ($entry in (ConvertTo-List $payload.Registry)) {
                if ($entry.Path -and $entry.Path -match 'Control\\CI') {
                    foreach ($prop in $entry.Values.PSObject.Properties) {
                        if ($prop.Name -match '^PS') { continue }
                        $wdacEvidenceLines.Add(("{0}: {1}" -f $prop.Name, $prop.Value))
                        if ($prop.Name -match 'PolicyEnforcement' -and (ConvertTo-NullableInt $prop.Value) -ge 1) {
                            $wdacEnforced = $true
                        }
                    }
                }
            }
        }

        if ($wdacEnforced) {
            Add-CategoryNormal -CategoryResult $result -Title 'WDAC policy enforcement detected' -Evidence ($wdacEvidenceLines.ToArray() -join "`n") -Subcategory 'Windows Defender Application Control'
        } else {
            Add-CategoryIssue -CategoryResult $result -Severity 'medium' -Title 'No WDAC policy enforcement detected, so unrestricted code execution remains possible.' -Evidence ($wdacEvidenceLines -join "`n") -Subcategory 'Windows Defender Application Control'
        }

        $smartAppEvidence = [System.Collections.Generic.List[string]]::new()
        $smartAppState = $null
        if ($payload -and $payload.SmartAppControl) {
            $entry = $payload.SmartAppControl
            if ($entry.Error) {
                Add-CategoryIssue -CategoryResult $result -Severity 'info' -Title 'Unable to query Smart App Control state, so app trust enforcement is unknown.' -Evidence $entry.Error -Subcategory 'Smart App Control'
            } elseif ($entry.Values) {
                foreach ($prop in $entry.Values.PSObject.Properties) {
                    if ($prop.Name -match '^PS') { continue }
                    $smartAppEvidence.Add(("{0}: {1}" -f $prop.Name, $prop.Value))
                    $candidate = $prop.Value
                    if ($null -ne $candidate) {
                        $parsed = 0
                        if ([int]::TryParse($candidate.ToString(), [ref]$parsed)) {
                            if ($prop.Name -match 'Enabled' -or $prop.Name -match 'State') {
                                $smartAppState = $parsed
                            }
                        }
                    }
                }
            }
        }

        $evidenceText = if ($smartAppEvidence.Count -gt 0) { $smartAppEvidence.ToArray() -join "`n" } else { '' }
        if ($smartAppState -eq 1) {
            Add-CategoryNormal -CategoryResult $result -Title 'Smart App Control enforced' -Evidence $evidenceText -Subcategory 'Smart App Control'
        } elseif ($smartAppState -eq 2) {
            $severity = if ($isWindows11) { 'low' } else { 'info' }
            Add-CategoryIssue -CategoryResult $result -Severity $severity -Title 'Smart App Control in evaluation mode, so app trust enforcement is reduced.' -Evidence $evidenceText -Subcategory 'Smart App Control'
        } elseif ($isWindows11) {
            Add-CategoryIssue -CategoryResult $result -Severity 'medium' -Title 'Smart App Control is not enabled on Windows 11 device, so app trust enforcement is reduced.' -Evidence $evidenceText -Subcategory 'Smart App Control'
        } elseif ($smartAppState -ne $null) {
            Add-CategoryIssue -CategoryResult $result -Severity 'info' -Title 'Smart App Control disabled, so app trust enforcement is reduced.' -Evidence $evidenceText -Subcategory 'Smart App Control'
        }
    } else {
        Add-CategoryIssue -CategoryResult $result -Severity 'info' -Title 'WDAC/Smart App Control diagnostics not collected, so app trust enforcement is unknown.' -Subcategory 'Smart App Control'
    }

    $lapsArtifact = Get-AnalyzerArtifact -Context $Context -Name 'laps_localadmin'
    if (-not $lapsArtifact) {
        $lapsArtifact = Get-AnalyzerArtifact -Context $Context -Name 'laps'
    }
    Write-HeuristicDebug -Source 'Security' -Message 'Resolved LAPS artifact' -Data ([ordered]@{
        Found = [bool]$lapsArtifact
    })
    if ($lapsArtifact) {
        $payload = Resolve-SinglePayload -Payload (Get-ArtifactPayload -Artifact $lapsArtifact)
        Write-HeuristicDebug -Source 'Security' -Message 'Evaluating LAPS payload' -Data ([ordered]@{
            HasPayload = [bool]$payload
        })
        $lapsPolicies = $null
        if ($payload -and $payload.LapsPolicies) {
            $lapsPolicies = $payload.LapsPolicies
        } elseif ($payload -and $payload.Policy) {
            $lapsPolicies = $payload.Policy
        }

        $lapsEnabled = $false
        $lapsEvidenceLines = [System.Collections.Generic.List[string]]::new()
        if ($lapsPolicies) {
            foreach ($prop in $lapsPolicies.PSObject.Properties) {
                if ($prop.Name -match '^PS') { continue }
                $value = $prop.Value
                if ($null -eq $value) { continue }
                if ($value -is [System.Collections.IEnumerable] -and -not ($value -is [string])) {
                    foreach ($inner in $value) {
                        $lapsEvidenceLines.Add(("{0}: {1}" -f $prop.Name, $inner))
                    }
                } else {
                    $lapsEvidenceLines.Add(("{0}: {1}" -f $prop.Name, $value))
                }
                if ($prop.Name -match 'Enabled' -and (ConvertTo-NullableInt $value) -eq 1) { $lapsEnabled = $true }
                if ($prop.Name -match 'BackupDirectory' -and -not [string]::IsNullOrWhiteSpace($value.ToString())) { $lapsEnabled = $true }
            }
        }

        if ($lapsEnabled) {
            Add-CategoryNormal -CategoryResult $result -Title 'LAPS/PLAP policy detected' -Evidence ($lapsEvidenceLines.ToArray() -join "`n") -Subcategory 'Credential Management'
        } else {
        Add-CategoryIssue -CategoryResult $result -Severity 'high' -Title 'LAPS/PLAP not detected, allowing unmanaged or reused local admin passwords.' -Evidence ($lapsEvidenceLines -join "`n") -Subcategory 'Credential Management'
        }
    }

    $runAsPpl = ConvertTo-NullableInt (Get-RegistryValueFromEntries -Entries $lsaEntries -PathPattern 'Control\\\\Lsa$' -Name 'RunAsPPL')
    $runAsPplBoot = ConvertTo-NullableInt (Get-RegistryValueFromEntries -Entries $lsaEntries -PathPattern 'Control\\\\Lsa$' -Name 'RunAsPPLBoot')
    $credentialGuardRunning = ($securityServicesRunning -contains 1)
    $lsaEvidenceLines = [System.Collections.Generic.List[string]]::new()
    if ($credentialGuardRunning) { $lsaEvidenceLines.Add('SecurityServicesRunning includes 1 (Credential Guard).') }
    if ($runAsPpl -ne $null) { $lsaEvidenceLines.Add("RunAsPPL: $runAsPpl") }
    if ($runAsPplBoot -ne $null) { $lsaEvidenceLines.Add("RunAsPPLBoot: $runAsPplBoot") }
    $lsaEvidence = $lsaEvidenceLines.ToArray() -join "`n"
    Write-HeuristicDebug -Source 'Security' -Message 'Credential Guard evaluation summary' -Data ([ordered]@{
        CredentialGuardRunning = $credentialGuardRunning
        RunAsPpl             = $runAsPpl
        RunAsPplBoot         = $runAsPplBoot
    })
    if ($credentialGuardRunning -and $runAsPpl -eq 1) {
        Add-CategoryNormal -CategoryResult $result -Title 'Credential Guard with LSA protection enabled' -Evidence $lsaEvidence -Subcategory 'Credential Guard'
    } else {
        Add-CategoryIssue -CategoryResult $result -Severity 'high' -Title 'Credential Guard or LSA protection is not enforced, leaving LSASS credentials vulnerable.' -Evidence $lsaEvidence -Subcategory 'Credential Guard'
    }

    $deviceGuardEvidenceLines = [System.Collections.Generic.List[string]]::new()
    if ($securityServicesConfigured.Count -gt 0) { $deviceGuardEvidenceLines.Add("Configured: $($securityServicesConfigured -join ',')") }
    if ($securityServicesRunning.Count -gt 0) { $deviceGuardEvidenceLines.Add("Running: $($securityServicesRunning -join ',')") }
    if ($availableSecurityProperties.Count -gt 0) { $deviceGuardEvidenceLines.Add("Available: $($availableSecurityProperties -join ',')") }
    if ($requiredSecurityProperties.Count -gt 0) { $deviceGuardEvidenceLines.Add("Required: $($requiredSecurityProperties -join ',')") }
    $hvciEvidence = $deviceGuardEvidenceLines.ToArray() -join "`n"
    $hvciRunning = ($securityServicesRunning -contains 2)
    $hvciAvailable = ($availableSecurityProperties -contains 2) -or ($requiredSecurityProperties -contains 2)
    if ($hvciRunning) {
        Add-CategoryNormal -CategoryResult $result -Title 'Memory integrity (HVCI) running' -Evidence $hvciEvidence -Subcategory 'Memory Integrity'
    } elseif ($hvciAvailable) {
        Add-CategoryIssue -CategoryResult $result -Severity 'medium' -Title 'Memory integrity (HVCI) is available but not running, reducing kernel exploit defenses.' -Evidence $hvciEvidence -Subcategory 'Memory Integrity'
    } else {
        Add-CategoryIssue -CategoryResult $result -Severity 'medium' -Title 'Memory integrity (HVCI) not captured, so kernel exploit defenses are unknown.' -Evidence $hvciEvidence -Subcategory 'Memory Integrity'
    }

    $uacArtifact = Get-AnalyzerArtifact -Context $Context -Name 'uac'
    if ($uacArtifact) {
        $payload = Resolve-SinglePayload -Payload (Get-ArtifactPayload -Artifact $uacArtifact)
        if ($payload -and $payload.Policy -and -not $payload.Policy.Error) {
            $policy = $payload.Policy
            $enableLua = ConvertTo-NullableInt $policy.EnableLUA
            $consentPrompt = ConvertTo-NullableInt $policy.ConsentPromptBehaviorAdmin
            $secureDesktop = ConvertTo-NullableInt $policy.PromptOnSecureDesktop
            $policyProperties = $policy.PSObject.Properties | Where-Object { $_.Name -notmatch '^PS' }
            $policyEvidence = [System.Collections.Generic.List[string]]::new()
            foreach ($property in $policyProperties) {
                $null = $policyEvidence.Add(("{0} = {1}" -f $property.Name, $property.Value))
            }

            $evidence = ($policyEvidence -join "`n")
            if ($enableLua -eq 1 -and ($secureDesktop -eq $null -or $secureDesktop -eq 1) -and ($consentPrompt -eq $null -or $consentPrompt -ge 2)) {
                Add-CategoryNormal -CategoryResult $result -Title 'UAC configured with secure prompts' -Evidence $evidence -Subcategory 'User Account Control'
            } else {
                $findings = [System.Collections.Generic.List[string]]::new()
                if ($enableLua -ne 1) { $findings.Add('EnableLUA=0') }
                if ($consentPrompt -ne $null -and $consentPrompt -lt 2) { $findings.Add("ConsentPrompt=$consentPrompt") }
                if ($secureDesktop -ne $null -and $secureDesktop -eq 0) { $findings.Add('PromptOnSecureDesktop=0') }
                $detail = if ($findings.Count -gt 0) { $findings.ToArray() -join '; ' } else { 'UAC configuration unclear.' }
                Add-CategoryIssue -CategoryResult $result -Severity 'high' -Title ('UAC configuration is insecure ({0}), reducing protection for administrative actions.' -f $detail) -Evidence $evidence -Subcategory 'User Account Control'
            }
        }
    }

    $psLoggingArtifact = Get-AnalyzerArtifact -Context $Context -Name 'powershell-logging'
    if ($psLoggingArtifact) {
        $payload = Resolve-SinglePayload -Payload (Get-ArtifactPayload -Artifact $psLoggingArtifact)
        if ($payload -and $payload.Policies) {
            $scriptBlockEnabled = $false
            $moduleLoggingEnabled = $false
            $transcriptionEnabled = $false
            $evidenceLines = [System.Collections.Generic.List[string]]::new()
            foreach ($policy in (ConvertTo-List $payload.Policies)) {
                if (-not $policy -or -not $policy.Values) { continue }
                foreach ($prop in $policy.Values.PSObject.Properties) {
                    if ($prop.Name -match '^PS') { continue }
                    $evidenceLines.Add(("{0} ({1}): {2}" -f $prop.Name, $policy.Path, $prop.Value))
                    switch -Regex ($prop.Name) {
                        'EnableScriptBlockLogging' { if ((ConvertTo-NullableInt $prop.Value) -eq 1) { $scriptBlockEnabled = $true } }
                        'EnableModuleLogging'     { if ((ConvertTo-NullableInt $prop.Value) -eq 1) { $moduleLoggingEnabled = $true } }
                        'EnableTranscripting'     { if ((ConvertTo-NullableInt $prop.Value) -eq 1) { $transcriptionEnabled = $true } }
                    }
                }
            }
            if ($scriptBlockEnabled -and $moduleLoggingEnabled) {
                Add-CategoryNormal -CategoryResult $result -Title 'PowerShell logging policies enforced' -Evidence ($evidenceLines.ToArray() -join "`n") -Subcategory 'PowerShell Logging'
            } else {
                $detailParts = [System.Collections.Generic.List[string]]::new()
                if (-not $scriptBlockEnabled) { $detailParts.Add('Script block logging disabled') }
                if (-not $moduleLoggingEnabled) { $detailParts.Add('Module logging disabled') }
                if (-not $transcriptionEnabled) { $detailParts.Add('Transcription not enabled') }
                $detail = if ($detailParts.Count -gt 0) { $detailParts.ToArray() -join '; ' } else { 'Logging state unknown.' }
                Add-CategoryIssue -CategoryResult $result -Severity 'medium' -Title ('PowerShell logging is incomplete ({0}), leaving script activity untraceable. Enable required logging for auditing.' -f $detail) -Evidence ($evidenceLines.ToArray() -join "`n") -Subcategory 'PowerShell Logging'
            }
        } else {
            Add-CategoryIssue -CategoryResult $result -Severity 'medium' -Title 'PowerShell logging is incomplete (Script block logging disabled; Module logging disabled; Transcription not enabled), leaving script activity untraceable. Enable required logging for auditing.' -Subcategory 'PowerShell Logging'
        }
    } else {
        Add-CategoryIssue -CategoryResult $result -Severity 'medium' -Title 'PowerShell logging is incomplete (Script block logging disabled; Module logging disabled; Transcription not enabled), leaving script activity untraceable. Enable required logging for auditing.' -Subcategory 'PowerShell Logging'
    }

    $restrictSendingLsa = ConvertTo-NullableInt (Get-RegistryValueFromEntries -Entries $lsaEntries -PathPattern 'Control\\\\Lsa$' -Name 'RestrictSendingNTLMTraffic')
    $msvEntry = Get-RegistryValueFromEntries -Entries $lsaEntries -PathPattern 'Control\\\\Lsa\\\\MSV1_0$' -Name 'RestrictSendingNTLMTraffic'
    $restrictSendingMsv = ConvertTo-NullableInt $msvEntry
    $restrictReceivingMsv = ConvertTo-NullableInt (Get-RegistryValueFromEntries -Entries $lsaEntries -PathPattern 'Control\\\\Lsa\\\\MSV1_0$' -Name 'RestrictReceivingNTLMTraffic')
    $auditReceivingMsv = ConvertTo-NullableInt (Get-RegistryValueFromEntries -Entries $lsaEntries -PathPattern 'Control\\\\Lsa\\\\MSV1_0$' -Name 'AuditReceivingNTLMTraffic')
    $ntlmEvidenceLines = [System.Collections.Generic.List[string]]::new()
    if ($restrictSendingLsa -ne $null) { $ntlmEvidenceLines.Add("Lsa RestrictSendingNTLMTraffic: $restrictSendingLsa") }
    if ($restrictSendingMsv -ne $null) { $ntlmEvidenceLines.Add("MSV1_0 RestrictSendingNTLMTraffic: $restrictSendingMsv") }
    if ($restrictReceivingMsv -ne $null) { $ntlmEvidenceLines.Add("MSV1_0 RestrictReceivingNTLMTraffic: $restrictReceivingMsv") }
    if ($auditReceivingMsv -ne $null) { $ntlmEvidenceLines.Add("MSV1_0 AuditReceivingNTLMTraffic: $auditReceivingMsv") }
    $ntlmEvidence = $ntlmEvidenceLines.ToArray() -join "`n"
    $ntlmRestricted = ($restrictSendingLsa -ge 2) -or ($restrictSendingMsv -ge 2)
    $ntlmAudited = ($auditReceivingMsv -ge 2)
    if ($ntlmRestricted -and $ntlmAudited) {
        Add-CategoryNormal -CategoryResult $result -Title 'NTLM hardening policies enforced' -Evidence $ntlmEvidence -Subcategory 'NTLM Hardening'
    } else {
        Add-CategoryIssue -CategoryResult $result -Severity 'medium' -Title 'NTLM hardening policies are not configured, allowing credential relay attacks. Enforce RestrictSending/Audit NTLM settings.' -Evidence $ntlmEvidence -Subcategory 'NTLM Hardening'
    }

    $autorunArtifact = Get-AnalyzerArtifact -Context $Context -Name 'autorun'
    Write-HeuristicDebug -Source 'Security' -Message 'Resolved autorun artifact' -Data ([ordered]@{
        Found = [bool]$autorunArtifact
    })
    if ($autorunArtifact) {
        $autorunPayload = Resolve-SinglePayload -Payload (Get-ArtifactPayload -Artifact $autorunArtifact)
        Write-HeuristicDebug -Source 'Security' -Message 'Evaluating autorun payload' -Data ([ordered]@{
            HasPayload = [bool]$autorunPayload
        })

        if ($autorunPayload -and $autorunPayload.ExplorerPolicies) {
            $autorunEntries = ConvertTo-List $autorunPayload.ExplorerPolicies
            Write-HeuristicDebug -Source 'Security' -Message 'Analyzing autorun policy entries' -Data ([ordered]@{
                EntryCount = if ($autorunEntries) { $autorunEntries.Count } else { 0 }
            })

            $preferredPaths = @(
                'HKLM:\SOFTWARE\Policies\Microsoft\Windows\Explorer',
                'HKLM:\SOFTWARE\Microsoft\Windows\CurrentVersion\Policies\Explorer',
                'HKCU:\SOFTWARE\Policies\Microsoft\Windows\Explorer',
                'HKCU:\SOFTWARE\Microsoft\Windows\CurrentVersion\Policies\Explorer'
            )

            $noDriveResult = Get-AutorunPolicyValue -Entries $autorunEntries -PreferredPaths $preferredPaths -Name 'NoDriveTypeAutoRun'
            $noAutoResult = Get-AutorunPolicyValue -Entries $autorunEntries -PreferredPaths $preferredPaths -Name 'NoAutoRun'
            $noDriveValue = if ($noDriveResult) { $noDriveResult.Value } else { $null }
            $noAutoValue = if ($noAutoResult) { $noAutoResult.Value } else { $null }
            $noDriveHardened = ($noDriveValue -eq 255)
            $noAutoHardened = ($noAutoValue -eq 1)

            $evidenceLines = [System.Collections.Generic.List[string]]::new()

            if ($noDriveResult) {
                if ($noDriveValue -ne $null) {
                    $evidenceLines.Add(("Effective NoDriveTypeAutoRun: 0x{0:X2} ({0}) from {1}" -f $noDriveValue, $noDriveResult.Path)) | Out-Null
                } elseif ($noDriveResult.RawValue) {
                    $evidenceLines.Add(("Effective NoDriveTypeAutoRun: value '{0}' from {1} could not be parsed" -f $noDriveResult.RawValue, $noDriveResult.Path)) | Out-Null
                } else {
                    $evidenceLines.Add('Effective NoDriveTypeAutoRun: value present but unreadable') | Out-Null
                }
            } else {
                $evidenceLines.Add('Effective NoDriveTypeAutoRun: not set (no applicable registry value found)') | Out-Null
            }

            if ($noAutoResult) {
                if ($noAutoValue -ne $null) {
                    $evidenceLines.Add(("Effective NoAutoRun: {0} from {1}" -f $noAutoValue, $noAutoResult.Path)) | Out-Null
                } elseif ($noAutoResult.RawValue) {
                    $evidenceLines.Add(("Effective NoAutoRun: value '{0}' from {1} could not be parsed" -f $noAutoResult.RawValue, $noAutoResult.Path)) | Out-Null
                } else {
                    $evidenceLines.Add('Effective NoAutoRun: value present but unreadable') | Out-Null
                }
            } else {
                $evidenceLines.Add('Effective NoAutoRun: not set (no applicable registry value found)') | Out-Null
            }

            foreach ($entry in (ConvertTo-List $autorunEntries)) {
                if (-not $entry) { continue }

                $lineParts = [System.Collections.Generic.List[string]]::new()
                if ($entry.Error) {
                    $lineParts.Add(("error: {0}" -f $entry.Error)) | Out-Null
                } elseif ($entry.PSObject.Properties['Exists'] -and -not $entry.Exists) {
                    $lineParts.Add('missing') | Out-Null
                } elseif (-not $entry.Values) {
                    $lineParts.Add('no values captured') | Out-Null
                } else {
                    foreach ($primary in @(
                        @{ Name = 'NoDriveTypeAutoRun'; Hex = $true },
                        @{ Name = 'NoAutoRun'; Hex = $false }
                    )) {
                        $property = $entry.Values.PSObject.Properties[$primary.Name]
                        if ($property) {
                            $converted = ConvertTo-NullablePolicyInt $property.Value
                            if ($primary.Hex -and $converted -ne $null) {
                                $lineParts.Add(("{0}=0x{1:X2} ({1})" -f $primary.Name, $converted)) | Out-Null
                            } elseif ($converted -ne $null) {
                                $lineParts.Add(("{0}={1}" -f $primary.Name, $converted)) | Out-Null
                            } else {
                                $lineParts.Add(("{0}={1}" -f $primary.Name, $property.Value)) | Out-Null
                            }
                        } else {
                            $lineParts.Add(("{0}=(not set)" -f $primary.Name)) | Out-Null
                        }
                    }

                    foreach ($extra in @('DisableAutoplay', 'DisableAutorun', 'Autorunsc', 'HonorAutorunSetting')) {
                        $extraProp = $entry.Values.PSObject.Properties[$extra]
                        if ($extraProp) {
                            $lineParts.Add(("{0}={1}" -f $extra, $extraProp.Value)) | Out-Null
                        }
                    }
                }

                $detail = if ($lineParts.Count -gt 0) { $lineParts -join '; ' } else { 'no relevant values' }
                $evidenceLines.Add(("Path {0}: {1}" -f $entry.Path, $detail)) | Out-Null
            }

            $evidenceText = $evidenceLines.ToArray() -join "`n"
            if ($noDriveHardened -and $noAutoHardened) {
                Add-CategoryNormal -CategoryResult $result -Title 'Autorun/Autoplay policies hardened (NoDriveTypeAutoRun=0xFF; NoAutoRun=1).' -Evidence $evidenceText -Subcategory 'Autorun Policies' -CheckId 'Security/AutorunPolicies'
            } else {
                $statusParts = [System.Collections.Generic.List[string]]::new()
                if (-not $noDriveHardened) {
                    if ($noDriveValue -eq $null) {
                        $statusParts.Add('NoDriveTypeAutoRun missing') | Out-Null
                    } else {
                        $statusParts.Add(("NoDriveTypeAutoRun=0x{0:X2}" -f ($noDriveValue -band 0xFFFFFFFF))) | Out-Null
                    }
                }
                if (-not $noAutoHardened) {
                    if ($noAutoValue -eq $null) {
                        $statusParts.Add('NoAutoRun missing') | Out-Null
                    } else {
                        $statusParts.Add(("NoAutoRun={0}" -f $noAutoValue)) | Out-Null
                    }
                }
                $detailText = if ($statusParts.Count -gt 0) { $statusParts -join '; ' } else { 'values not hardened' }
                $title = "Autorun/Autoplay policies not hardened ({0}), allowing removable media autorun." -f $detailText
                Add-CategoryIssue -CategoryResult $result -Severity 'medium' -Title $title -Evidence $evidenceText -Subcategory 'Autorun Policies' -CheckId 'Security/AutorunPolicies'
            }
        } else {
            Add-CategoryIssue -CategoryResult $result -Severity 'info' -Title 'Autorun policy artifact missing expected structure, so removable media autorun defenses are unknown.' -Subcategory 'Autorun Policies'
        }
    } else {
        Add-CategoryIssue -CategoryResult $result -Severity 'info' -Title 'Autorun policy artifact not collected, so removable media autorun defenses are unknown.' -Subcategory 'Autorun Policies'
    }

    return $result
}<|MERGE_RESOLUTION|>--- conflicted
+++ resolved
@@ -184,7 +184,6 @@
     return $tokens.ToArray()
 }
 
-<<<<<<< HEAD
 function Get-FirewallRulePropertyValue {
     param(
         $Rule,
@@ -200,8 +199,6 @@
     return $property.Value
 }
 
-=======
->>>>>>> 7b34312c
 function Get-FirewallPortEntries {
     param($Value)
 
@@ -538,11 +535,7 @@
         try { $actionNormalized = $action.Trim().ToUpperInvariant() } catch { $actionNormalized = $action.Trim().ToUpper() }
     }
 
-<<<<<<< HEAD
     $profileTokens = Get-FirewallTokenList (Get-FirewallRulePropertyValue -Rule $Rule -Name 'Profile')
-=======
-    $profileTokens = Get-FirewallTokenList (if ($Rule.PSObject.Properties['Profile']) { $Rule.Profile } else { $null })
->>>>>>> 7b34312c
     if (-not $profileTokens -or $profileTokens.Count -eq 0) { $profileTokens = @('Any') }
 
     $profileNormalized = [System.Collections.Generic.List[string]]::new()
@@ -553,18 +546,10 @@
         $profileNormalized.Add($upper) | Out-Null
     }
 
-<<<<<<< HEAD
     $protocols = Get-FirewallProtocolList (Get-FirewallRulePropertyValue -Rule $Rule -Name 'Protocol')
     $localPorts = Get-FirewallPortEntries (Get-FirewallRulePropertyValue -Rule $Rule -Name 'LocalPort')
     $remoteAddresses = Get-FirewallTokenList (Get-FirewallRulePropertyValue -Rule $Rule -Name 'RemoteAddress')
     $localAddresses = Get-FirewallTokenList (Get-FirewallRulePropertyValue -Rule $Rule -Name 'LocalAddress')
-=======
-    $protocols = Get-FirewallProtocolList (if ($Rule.PSObject.Properties['Protocol']) { $Rule.Protocol } else { $null })
-    $localPorts = Get-FirewallPortEntries (if ($Rule.PSObject.Properties['LocalPort']) { $Rule.LocalPort } else { $null })
-    $remoteAddresses = Get-FirewallTokenList (if ($Rule.PSObject.Properties['RemoteAddress']) { $Rule.RemoteAddress } else { $null })
-    $localAddresses = Get-FirewallTokenList (if ($Rule.PSObject.Properties['LocalAddress']) { $Rule.LocalAddress } else { $null })
->>>>>>> 7b34312c
-
     $profileText = if ($profileTokens -and $profileTokens.Count -gt 0) { ($profileTokens -join ', ') } else { 'Any' }
     $remoteAddressText = if ($remoteAddresses -and $remoteAddresses.Count -gt 0) { ($remoteAddresses -join ', ') } else { 'Any' }
     $localAddressText = if ($localAddresses -and $localAddresses.Count -gt 0) { ($localAddresses -join ', ') } else { 'Any' }
