--- conflicted
+++ resolved
@@ -16,11 +16,8 @@
 . (Join-Path -Path $systemModuleRoot -ChildPath 'Performance.ps1')
 . (Join-Path -Path $systemModuleRoot -ChildPath 'Startup.ps1')
 . (Join-Path -Path $systemModuleRoot -ChildPath 'MicrosoftStore.ps1')
-<<<<<<< HEAD
 . (Join-Path -Path $systemModuleRoot -ChildPath 'Registry.ps1')
-=======
 . (Join-Path -Path $systemModuleRoot -ChildPath 'WindowsSearch.ps1')
->>>>>>> 6dff10d7
 
 function Invoke-SystemHeuristics {
     param(
@@ -43,11 +40,8 @@
     Invoke-SystemPerformanceChecks -Context $Context -Result $result
     Invoke-SystemStartupChecks -Context $Context -Result $result
     Invoke-SystemMicrosoftStoreChecks -Context $Context -Result $result
-<<<<<<< HEAD
     Invoke-SystemRegistryChecks -Context $Context -Result $result
-=======
     Invoke-SystemWindowsSearchChecks -Context $Context -Result $result
->>>>>>> 6dff10d7
 
     return $result
 }