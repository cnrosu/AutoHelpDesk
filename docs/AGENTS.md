--- conflicted
+++ resolved
@@ -3,10 +3,6 @@
 - Every issue card emitted by analyzers or report components must include a single, plain-English sentence summarizing the real-world impact for technicians or end users. Keep this line concise (one sentence) and ensure it clearly conveys the consequence of the issue.
 - When editing heuristics, analyzers, or report templates, verify that any new or updated issue cards follow this plain-English explanation requirement. If the collected data cannot supply enough context, note that in the explanation.
 - Refer to the "Issue card authoring conventions" section of `README.md` for additional background.
-<<<<<<< HEAD
-- Documentation-focused pull requests must satisfy the "Doc Update Definition of Done" criteria below before merge approval.
-
-## Doc Update Definition of Done
 
 ### Summary
 Doc PRs must leave written guidance clearer than they found it, align with live product behavior, and document reviewer-visible outcomes within two business days of change request receipt. The acceptance criteria below define the minimum bar for merge readiness.
@@ -37,7 +33,6 @@
 ### References
 - `README.md` — Issue card authoring conventions and broader style guidance.
 - Internal support playbooks or release notes describing the current product behavior.
-=======
 
 ## Heuristic Authoring Checklist
 1) Signals to Collect
@@ -46,8 +41,3 @@
 4) Evidence Rendering
 5) Remediation
 6) References
-7) Test Notes
-
-### Pull Requests
-When submitting pull requests that modify heuristics, analyzers, or reporting content, authors must paste the Heuristic Authoring Checklist into the PR description and fill out every item. See `.github/PULL_REQUEST_TEMPLATE.md` for additional guidance (or note that it is coming soon if the template is not yet available).
->>>>>>> fe552c84
