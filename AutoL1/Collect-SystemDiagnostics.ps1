--- conflicted
+++ resolved
@@ -1156,7 +1156,6 @@
 $printingCollectorScript = Join-Path (Split-Path $PSScriptRoot -Parent) 'Collectors/Services/Collect-Printing.ps1'
 if (Test-Path $printingCollectorScript) {
   Write-Host "Running printing subsystem collector..."
-<<<<<<< HEAD
   $printingOutputPath = $null
   $printingErrorMessage = $null
   try {
@@ -1234,13 +1233,6 @@
       Write-Warning ("Failed to create placeholder printing.json: {0}" -f $_)
     }
   }
-=======
-  try {
-    & $printingCollectorScript -OutputDirectory $reportDir
-  } catch {
-    Write-Warning ("Printing collector failed: {0}" -f $_)
-  }
->>>>>>> c7ef4d39
 }
 
 # Simple parser: extract key fields from ipconfig /all
