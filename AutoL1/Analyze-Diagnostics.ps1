--- conflicted
+++ resolved
@@ -2406,11 +2406,7 @@
 if ($normals.Count -eq 0){
   $goodContent = '<div class="report-card"><i>No specific positives recorded.</i></div>'
 } else {
-<<<<<<< HEAD
-  $categoryOrder = @('Office','Network','System','Hardware','Security')
-=======
   $categoryOrder = @('Services','Office','Network','OS','Hardware','Security')
->>>>>>> c83d04f5
   $categorized = [ordered]@{}
 
   foreach ($category in $categoryOrder) {
