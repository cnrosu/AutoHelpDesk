<#
Analyze-Diagnostics.ps1  (fixed)
- Robust file detection (by name or content)
- Bracket indexing for hashtables ($raw['key'])
- Issues are [pscustomobject]
- CSS via literal here-string; summary via expanding here-string
USAGE:
  .\Analyze-Diagnostics.ps1 -InputFolder "C:\Path\To\DiagReports\20250924_181518"
#>

[CmdletBinding()]
param(
  [Parameter(Mandatory)]
  [string]$InputFolder
)

$ErrorActionPreference = 'SilentlyContinue'

$commonModulePath = Join-Path (Split-Path $PSScriptRoot -Parent) 'Modules/Common.psm1'
Import-Module $commonModulePath -Force

$Root = $InputFolder

# DNS heuristics configuration (override in-line as needed)
[string[]]$AnycastDnsAllow = @()

# ---------- helpers ----------
function Read-Text($path) {
  if (Test-Path $path) { return (Get-Content $path -Raw -ErrorAction SilentlyContinue) } else { return "" }
}

$allTxt = Get-ChildItem -Path $InputFolder -Recurse -File -Include *.txt,*.log,*.csv,*.tsv,*.json 2>$null

function Find-ByContent([string[]]$nameHints, [string[]]$needles) {
  if ($nameHints) {
    $byName = $allTxt | Where-Object {
      $n = $_.Name.ToLower()
      $nameHints | Where-Object { $n -like "*$($_.ToLower())*" }
    } | Select-Object -First 1
    if ($byName) { return $byName.FullName }
  }
  foreach ($f in $allTxt) {
    $head = Get-Content $f.FullName -TotalCount 80 -ErrorAction SilentlyContinue | Out-String
    foreach ($n in $needles) { if ($head -match $n) { return $f.FullName } }
  }
  return $null
}

function Convert-SizeToGB {
  param(
    [double]$Value,
    [string]$Unit
  )
  if (-not $Unit) { return $Value }
  switch ($Unit.ToUpper()) {
    'TB' { return $Value * 1024 }
    'MB' { return $Value / 1024 }
    default { return $Value }
  }
}

function Test-IsMicrosoftPublisher {
  param(
    [string[]]$Values
  )

  if (-not $Values) { return $false }

  foreach ($value in $Values) {
    if (-not $value) { continue }
    $text = ''
    try {
      $text = $value.ToLowerInvariant()
    } catch {
      $text = ([string]$value).ToLowerInvariant()
    }

    if ($text -match 'microsoft' -or $text -match 'windows defender' -or $text -match 'windows component' -or $text -match 'sysinternals') {
      return $true
    }
  }

  return $false
}

function Parse-AutorunsEntries {
  param([string]$Text)

  $result = New-Object psobject -Property @{
    Entries     = New-Object System.Collections.Generic.List[pscustomobject]
    HeaderFound = $false
  }

  if ([string]::IsNullOrWhiteSpace($Text)) { return $result }

  $lines = [regex]::Split($Text,'\r?\n')
  if (-not $lines -or $lines.Count -eq 0) { return $result }

  $headerIndex = -1
  for ($i = 0; $i -lt $lines.Count; $i++) {
    $candidate = $lines[$i]
    if (-not $candidate) { continue }
    if ($candidate -match '(?i)\bentry\b' -and ($candidate -match '(?i)\bpublisher\b' -or $candidate -match '(?i)\bcompany\b')) {
      $headerIndex = $i
      break
    }
  }

  if ($headerIndex -lt 0) { return $result }

  $result.HeaderFound = $true
  $headerLine = $lines[$headerIndex]
  $delimiter = $null
  if ($headerLine -match "`t") {
    $delimiter = "`t"
  } elseif ($headerLine -match ';') {
    $delimiter = ';'
  } elseif ($headerLine -match ',') {
    $delimiter = ','
  }

  $rows = @()
  if ($delimiter) {
    $dataLines = @()
    for ($j = $headerIndex; $j -lt $lines.Count; $j++) {
      $line = $lines[$j]
      if ($line -match '^\s*$') { continue }
      $dataLines += $line.TrimEnd()
    }
    $dataBlock = ($dataLines -join "`n").Trim()
    if ($dataBlock) {
      try {
        $rows = $dataBlock | ConvertFrom-Csv -Delimiter $delimiter
      } catch {
        $rows = @()
      }
    }
  } else {
    for ($j = $headerIndex + 1; $j -lt $lines.Count; $j++) {
      $line = $lines[$j]
      if (-not $line) { continue }
      $trimmed = $line.Trim()
      if (-not $trimmed) { continue }
      $parts = [regex]::Split($trimmed,'\s{2,}')
      if ($parts.Length -lt 2) { continue }
      $obj = [ordered]@{ Entry = $parts[0] }
      if ($parts.Length -gt 1) { $obj['Description'] = $parts[1] }
      if ($parts.Length -gt 2) { $obj['Publisher']   = $parts[2] }
      if ($parts.Length -gt 3) { $obj['Image Path']  = $parts[3] }
      if ($parts.Length -gt 4) { $obj['Entry Location'] = $parts[4] }
      $rows += New-Object psobject -Property $obj
    }
  }

  foreach ($row in $rows) {
    if (-not $row) { continue }
    $entryName = ''
    if ($row.PSObject.Properties['Entry']) { $entryName = [string]$row.Entry }
    if (-not $entryName) { continue }
    $entryName = $entryName.Trim()
    if (-not $entryName) { continue }
    if ($entryName -match '^(?i)entry$') { continue }

    $description = ''
    foreach ($propName in @('Description','Product')) {
      if ($row.PSObject.Properties[$propName]) {
        $value = [string]$row.$propName
        if ($value) {
          $valueTrimmed = $value.Trim()
          if ($valueTrimmed) { $description = $valueTrimmed; break }
        }
      }
    }

    $publisherFields = New-Object System.Collections.Generic.List[string]
    foreach ($propName in @('Publisher','Company','Signer','Verified','Signed By','Signer Company')) {
      if ($row.PSObject.Properties[$propName]) {
        $value = [string]$row.$propName
        if ($value) {
          $valueTrimmed = $value.Trim()
          if ($valueTrimmed) { [void]$publisherFields.Add($valueTrimmed) }
        }
      }
    }

    $imagePath = ''
    foreach ($propName in @('ImagePath','Image Path','Path','Command','Image','Binary','Launch','Location')) {
      if ($row.PSObject.Properties[$propName]) {
        $value = [string]$row.$propName
        if ($value) {
          $valueTrimmed = $value.Trim()
          if ($valueTrimmed) { $imagePath = $valueTrimmed; break }
        }
      }
    }

    $entryLocation = ''
    foreach ($propName in @('Entry Location','Location','Launch String','Registry Location','Source','EntryLocation')) {
      if ($row.PSObject.Properties[$propName]) {
        $value = [string]$row.$propName
        if ($value) {
          $valueTrimmed = $value.Trim()
          if ($valueTrimmed) { $entryLocation = $valueTrimmed; break }
        }
      }
    }

    $category = ''
    foreach ($propName in @('Category','Section')) {
      if ($row.PSObject.Properties[$propName]) {
        $value = [string]$row.$propName
        if ($value) {
          $valueTrimmed = $value.Trim()
          if ($valueTrimmed) { $category = $valueTrimmed; break }
        }
      }
    }

    $profile = ''
    if ($row.PSObject.Properties['Profile']) {
      $profileValue = [string]$row.Profile
      if ($profileValue) { $profile = $profileValue.Trim() }
    }

    $enabled = $true
    foreach ($propName in @('Enabled','Active','Disabled')) {
      if (-not $row.PSObject.Properties[$propName]) { continue }
      $rawValue = [string]$row.$propName
      if (-not $rawValue) { continue }
      $trimmedValue = $rawValue.Trim()
      if (-not $trimmedValue) { continue }

      switch ($propName) {
        'Enabled' {
          if ($trimmedValue -match '(?i)disabled') { $enabled = $false; continue }
          $boolValue = ConvertTo-NullableBool $trimmedValue
          if ($null -ne $boolValue) { $enabled = $boolValue }
        }
        'Active' {
          $boolValue = ConvertTo-NullableBool $trimmedValue
          if ($null -ne $boolValue) { $enabled = $boolValue }
        }
        'Disabled' {
          if ($trimmedValue -match '(?i)disabled') { $enabled = $false; continue }
          $boolValue = ConvertTo-NullableBool $trimmedValue
          if ($null -ne $boolValue) { $enabled = -not $boolValue }
        }
      }
    }

    $publisherSummary = ($publisherFields | Where-Object { $_ }) -join '; '
    $isMicrosoft = Test-IsMicrosoftPublisher $publisherFields.ToArray()
    if (-not $isMicrosoft -and $row.PSObject.Properties['Verified']) {
      $verifiedValue = [string]$row.Verified
      if ($verifiedValue) {
        $isMicrosoft = Test-IsMicrosoftPublisher @($verifiedValue)
      }
    }
    if (-not $isMicrosoft -and $imagePath) {
      $pathLower = $imagePath.ToLowerInvariant()
      if ($pathLower -match '\\microsoft\\') { $isMicrosoft = $true }
    }

    $result.Entries.Add([pscustomobject]@{
      Entry           = $entryName
      Description     = $description
      Publisher       = $publisherSummary
      PublisherFields = $publisherFields.ToArray()
      ImagePath       = $imagePath
      Location        = $entryLocation
      Category        = $category
      Profile         = $profile
      Enabled         = $enabled
      IsMicrosoft     = $isMicrosoft
    })
  }

  return $result
}

function Get-DictionaryValue {
  param(
    [System.Collections.IDictionary]$Dictionary,
    [string]$Key
  )

  if (-not $Dictionary -or -not $Key) { return $null }

  try {
    if ($Dictionary -is [System.Collections.Specialized.OrderedDictionary]) {
      if ($Dictionary.Contains($Key)) { return $Dictionary[$Key] }
    } elseif ($Dictionary -is [hashtable]) {
      if ($Dictionary.ContainsKey($Key)) { return $Dictionary[$Key] }
    } else {
      if ($Dictionary.ContainsKey($Key)) { return $Dictionary[$Key] }
    }
  } catch {
    try {
      if ($Dictionary.Contains($Key)) { return $Dictionary[$Key] }
    } catch {}
  }

  return $null
}

function ConvertTo-StringArray {
  param($Value)

  $list = @()
  if ($null -eq $Value) { return $list }

  if ($Value -is [System.Collections.IEnumerable] -and -not ($Value -is [string])) {
    foreach ($item in $Value) {
      if ($null -eq $item) { continue }
      $text = [string]$item
      if (-not [string]::IsNullOrWhiteSpace($text)) {
        $list += $text.Trim()
      }
    }
  } else {
    $text = [string]$Value
    if (-not [string]::IsNullOrWhiteSpace($text)) {
      $list += $text.Trim()
    }
  }

  return $list | Where-Object { $_ } | Select-Object -Unique
}

function Get-WinHttpProxyInfo {
  param([string]$Text)

  if (-not $Text) { return $null }

  $hasProxy = $null

  $proxyMatch = [regex]::Match($Text,'(?im)^\s*Proxy Server\(s\)\s*:\s*(?<value>.+)$')
  if ($proxyMatch.Success) {
    $value = $proxyMatch.Groups['value'].Value.Trim()
    if ($value -and $value -notmatch '^(?i)(\(none\)|none|not set|n/?a|<not set>)$') {
      if ($value -notmatch '^(?i)direct access') { $hasProxy = $true }
    } elseif ($hasProxy -eq $null) {
      $hasProxy = $false
    }
  }

  $autoMatches = [regex]::Matches($Text,'(?im)^\s*Auto(?:matic)?(?:\s+Config(?:uration)?(?:\s+Script|\s+URL)?)?\s*:\s*(?<value>.+)$')
  foreach ($match in $autoMatches) {
    $value = $match.Groups['value'].Value.Trim()
    if ($value -and $value -notmatch '^(?i)(\(none\)|none|not set|n/?a|<not set>)$') {
      $hasProxy = $true
    }
  }

  if ($Text -match '(?i)Direct access\s*\(no proxy server\)') {
    if ($hasProxy -ne $true) { $hasProxy = $false }
  }

  return [pscustomobject]@{
    HasProxy = $hasProxy
    Raw      = $Text
  }
}

function Parse-BitLockerStatus {
  param([string]$Text)

  $entries = New-Object System.Collections.Generic.List[pscustomobject]
  if (-not $Text) { return $entries }

  $blocks = [regex]::Split($Text, '\r?\n\s*\r?\n')
  foreach ($block in $blocks) {
    if (-not $block) { continue }
    $trimmed = $block.Trim()
    if (-not $trimmed) { continue }

    $mountMatch = [regex]::Match($trimmed,'(?im)^\s*Mount\s*Point\s*:\s*(.+)$')
    if (-not $mountMatch.Success) {
      $mountMatch = [regex]::Match($trimmed,'(?im)^\s*MountPoint\s*:\s*(.+)$')
    }
    if (-not $mountMatch.Success) { continue }

    $volumeTypeMatch = [regex]::Match($trimmed,'(?im)^\s*Volume\s*Type\s*:\s*(.+)$')
    $protectionMatch = [regex]::Match($trimmed,'(?im)^\s*Protection\s*Status\s*:\s*(.+)$')
    $volumeStatusMatch = [regex]::Match($trimmed,'(?im)^\s*Volume\s*Status\s*:\s*(.+)$')
    $encryptionMatch = [regex]::Match($trimmed,'(?im)^\s*Encryption\s*Percentage\s*:\s*(.+)$')

    $mountPoint = $mountMatch.Groups[1].Value.Trim()
    $volumeType = if ($volumeTypeMatch.Success) { $volumeTypeMatch.Groups[1].Value.Trim() } else { '' }
    $protectionText = if ($protectionMatch.Success) { $protectionMatch.Groups[1].Value.Trim() } else { '' }
    $volumeStatus = if ($volumeStatusMatch.Success) { $volumeStatusMatch.Groups[1].Value.Trim() } else { '' }

    $protectionEnabled = $null
    if ($protectionText) {
      $protectionEnabled = ConvertTo-NullableBool -Value $protectionText
    }

    $encryptionPercent = $null
    if ($encryptionMatch.Success) {
      $encText = $encryptionMatch.Groups[1].Value.Trim()
      if ($encText) {
        $normalized = ($encText -replace '[^0-9\.,]', '')
        if ($normalized) {
          $normalized = $normalized -replace ',', '.'
          $parsedValue = 0.0
          if ([double]::TryParse($normalized, [System.Globalization.NumberStyles]::Float, [System.Globalization.CultureInfo]::InvariantCulture, [ref]$parsedValue)) {
            $encryptionPercent = $parsedValue
          }
        }
      }
    }

    $entries.Add([pscustomobject]@{
      MountPoint          = $mountPoint
      VolumeType          = $volumeType
      ProtectionStatus    = $protectionText
      ProtectionEnabled   = $protectionEnabled
      VolumeStatus        = $volumeStatus
      EncryptionPercentage = $encryptionPercent
      RawBlock            = $trimmed
    })
  }

  return $entries
}

$script:ResolveDnsAvailable = $null
function Resolve-Safe {
  param(
    [string]$Name,
    [string]$Type = 'A',
    [string]$Server = $null
  )

  if (-not $Name) { return @() }

  if ($null -eq $script:ResolveDnsAvailable) {
    $script:ResolveDnsAvailable = [bool](Get-Command Resolve-DnsName -ErrorAction SilentlyContinue)
  }

  if (-not $script:ResolveDnsAvailable) { return $null }

  try {
    if ($Server) {
      return Resolve-DnsName -Name $Name -Type $Type -Server $Server -ErrorAction Stop
    } else {
      return Resolve-DnsName -Name $Name -Type $Type -ErrorAction Stop
    }
  } catch {
    return @()
  }
}

function Test-IsRFC1918 {
  param([string]$Address)

  if (-not $Address) { return $false }

  $addressTrimmed = $Address.Trim()
  $parsed = $null
  if (-not [System.Net.IPAddress]::TryParse($addressTrimmed, [ref]$parsed)) {
    return $false
  }

  if ($parsed.AddressFamily -eq [System.Net.Sockets.AddressFamily]::InterNetwork) {
    $bytes = $parsed.GetAddressBytes()
    $first = $bytes[0]
    $second = $bytes[1]

    if ($first -eq 10) { return $true }
    if ($first -eq 192 -and $second -eq 168) { return $true }
    if ($first -eq 172 -and $second -ge 16 -and $second -le 31) { return $true }
    if ($first -eq 127) { return $true }
    if ($first -eq 100 -and $second -ge 64 -and $second -le 127) { return $true }

    return $false
  }

  if ($parsed.Equals([System.Net.IPAddress]::IPv6Loopback)) { return $true }
  if ($parsed.IsIPv6LinkLocal -or $parsed.IsIPv6SiteLocal) { return $true }

  $ipv6Bytes = $parsed.GetAddressBytes()
  if (($ipv6Bytes[0] -band 0xfe) -eq 0xfc) { return $true }

  return $false
}

function Normalize-IpconfigKey {
  param([string]$Key)

  if (-not $Key) { return '' }

  $clean = $Key
  $clean = $clean -replace '\.+', ' '
  $clean = $clean -replace '\s{2,}', ' '
  return $clean.Trim()
}

function Normalize-MacAddress {
  param([string]$Value)

  if (-not $Value) { return '' }

  $trimmed = $Value.Trim()
  if (-not $trimmed) { return '' }

  $normalized = $trimmed -replace '[:\-\.]', ''
  return $normalized.ToUpperInvariant()
}

function ConvertTo-DateTimeSafe {
  param([string]$Text)

  if (-not $Text) { return $null }

  $trimmed = $Text.Trim()
  if (-not $trimmed) { return $null }

  if ($trimmed -match '^\d{14}\.\d{6}[-+]\d{3}$') {
    try {
      return [System.Management.ManagementDateTimeConverter]::ToDateTime($trimmed)
    } catch {
    }
  }

  $cultures = @([System.Globalization.CultureInfo]::CurrentCulture, [System.Globalization.CultureInfo]::InvariantCulture)
  foreach ($culture in $cultures) {
    try {
      return [datetime]::Parse($trimmed, $culture)
    } catch {
    }
  }

  return $null
}

function Format-TimeSpanFriendly {
  param([TimeSpan]$Span)

  if ($null -eq $Span) { return '' }

  $seconds = [math]::Abs($Span.TotalSeconds)
  if ($seconds -ge (86400 * 2)) { return ('{0:N1} days' -f $Span.TotalDays) }
  if ($seconds -ge 3600) { return ('{0:N1} hours' -f $Span.TotalHours) }
  return ('{0:N0} minutes' -f $Span.TotalMinutes)
}

function Parse-FormatListArray {
  param([string]$Value)

  $results = @()
  if (-not $Value) { return $results }

  $trimmed = $Value.Trim()
  if (-not $trimmed) { return $results }

  if ($trimmed.StartsWith('{') -and $trimmed.EndsWith('}')) {
    $trimmed = $trimmed.Trim('{','}')
  }

  $parts = [regex]::Split($trimmed,'[,\r\n]+')
  foreach ($part in $parts) {
    if (-not $part) { continue }
    $candidate = $part.Trim()
    if (-not $candidate) { continue }
    $results += $candidate
  }

  return $results
}

function Parse-IpconfigAdapters {
  param([string]$Text)

  $adapters = New-Object System.Collections.Generic.List[pscustomobject]
  if ([string]::IsNullOrWhiteSpace($Text)) { return $adapters }

  $lines = [regex]::Split($Text,'\r?\n')
  $currentName = $null
  $buffer = New-Object System.Collections.Generic.List[string]

  foreach ($line in $lines) {
    if ($line -match '^\S.*:$') {
      if ($currentName -and $buffer.Count -gt 0) {
        $block = ($buffer -join "`n").Trim()
        if ($block) {
          $adapters.Add([pscustomobject]@{ Name = $currentName; Block = $block })
        }
      }
      $currentName = $line.TrimEnd(':').Trim()
      $buffer = New-Object System.Collections.Generic.List[string]
      continue
    }

    if ($buffer -and $line -ne $null) { $buffer.Add($line) }
  }

  if ($currentName -and $buffer.Count -gt 0) {
    $block = ($buffer -join "`n").Trim()
    if ($block) {
      $adapters.Add([pscustomobject]@{ Name = $currentName; Block = $block })
    }
  }

  $results = New-Object System.Collections.Generic.List[pscustomobject]
  foreach ($adapter in $adapters) {
    if (-not $adapter) { continue }
    $map = @{}
    $currentKey = $null
    $blockLines = [regex]::Split($adapter.Block,'\r?\n')
    foreach ($rawLine in $blockLines) {
      if ($null -eq $rawLine) { continue }
      $match = [regex]::Match($rawLine,'^\s*([^:]+?)\s*:\s*(.*)$')
      if ($match.Success) {
        $key = Normalize-IpconfigKey $match.Groups[1].Value
        $value = $match.Groups[2].Value.Trim()
        if ($key) {
          $map[$key] = $value
          $currentKey = $key
        }
        continue
      }

      if ($currentKey -and $rawLine.Trim()) {
        $existing = if ($map.ContainsKey($currentKey)) { $map[$currentKey] } else { '' }
        if ($existing) {
          $map[$currentKey] = $existing + "`n" + $rawLine.Trim()
        } else {
          $map[$currentKey] = $rawLine.Trim()
        }
      }
    }

    $description = if ($map.ContainsKey('Description')) { $map['Description'].Trim() } else { '' }
    $mac = if ($map.ContainsKey('Physical Address')) { $map['Physical Address'].Trim() } else { '' }
    $dhcpEnabled = $null
    if ($map.ContainsKey('DHCP Enabled')) { $dhcpEnabled = ConvertTo-NullableBool $map['DHCP Enabled'] }

    $dhcpServers = @()
    if ($map.ContainsKey('DHCP Server')) {
      $dhcpServers = ([regex]::Split($map['DHCP Server'],'\r?\n') | ForEach-Object { $_.Trim() } | Where-Object { $_ })
    }

    $leaseObtainedText = if ($map.ContainsKey('Lease Obtained')) { $map['Lease Obtained'] } else { '' }
    $leaseExpiresText  = if ($map.ContainsKey('Lease Expires')) { $map['Lease Expires'] } else { '' }
    $leaseObtained = ConvertTo-DateTimeSafe $leaseObtainedText
    $leaseExpires  = ConvertTo-DateTimeSafe $leaseExpiresText

    $gatewayList = @()
    if ($map.ContainsKey('Default Gateway')) {
      $gatewayList = ([regex]::Split($map['Default Gateway'],'\r?\n') | ForEach-Object { $_.Trim() } | Where-Object { $_ })
    }

    $dnsList = @()
    if ($map.ContainsKey('DNS Servers')) {
      $dnsList = ([regex]::Split($map['DNS Servers'],'\r?\n') | ForEach-Object { $_.Trim() } | Where-Object { $_ })
    }

    $ipv4 = New-Object System.Collections.Generic.List[string]
    foreach ($key in $map.Keys) {
      if ($key -match 'IPv4 Address' -or $key -match 'Autoconfiguration IPv4 Address') {
        $raw = $map[$key]
        if ($raw) {
          $parts = [regex]::Split($raw,'\r?\n')
          foreach ($part in $parts) {
            $candidate = $part.Trim()
            if (-not $candidate) { continue }
            $candidate = ($candidate -replace '\(Preferred\)','').Trim()
            if (-not $candidate) { continue }
            $ipv4.Add($candidate)
          }
        }
      }
    }

    $mediaState = if ($map.ContainsKey('Media State')) { $map['Media State'].Trim() } else { '' }

    $results.Add([pscustomobject]@{
      Name               = $adapter.Name
      Description        = $description
      DescriptionKey     = if ($description) { $description.ToLowerInvariant() } else { '' }
      MacText            = $mac
      MacNormalized      = Normalize-MacAddress $mac
      DhcpEnabled        = $dhcpEnabled
      DhcpServers        = $dhcpServers
      LeaseObtained      = $leaseObtained
      LeaseObtainedText  = $leaseObtainedText
      LeaseExpires       = $leaseExpires
      LeaseExpiresText   = $leaseExpiresText
      DefaultGateways    = $gatewayList
      DnsServers         = $dnsList
      IPv4Addresses      = $ipv4
      MediaState         = $mediaState
      RawBlock           = $adapter.Block
    })
  }

  return $results
}

function Parse-NetworkAdapterConfigs {
  param([string]$Text)

  $results = New-Object System.Collections.Generic.List[pscustomobject]
  if ([string]::IsNullOrWhiteSpace($Text)) { return $results }

  $pattern = '(?ms)^\s*Description\s*:.*?(?=^\s*Description\s*:|\z)'
  $matches = [regex]::Matches($Text, $pattern)
  foreach ($match in $matches) {
    if (-not $match) { continue }
    $block = $match.Value
    if (-not $block) { continue }

    $props = Parse-KeyValueBlock $block
    if (-not $props) { continue }

    $description = if ($props.ContainsKey('Description')) { $props['Description'].Trim() } else { '' }
    $mac = if ($props.ContainsKey('MACAddress')) { $props['MACAddress'].Trim() } else { '' }
    $index = if ($props.ContainsKey('Index')) { $props['Index'].Trim() } else { '' }
    $dhcpEnabled = $null
    if ($props.ContainsKey('DHCPEnabled')) { $dhcpEnabled = ConvertTo-NullableBool $props['DHCPEnabled'] }

    $dhcpServerValue = if ($props.ContainsKey('DHCPServer')) { $props['DHCPServer'].Trim() } else { '' }
    $dhcpServers = @()
    if ($dhcpServerValue) { $dhcpServers = Parse-FormatListArray $dhcpServerValue }

    $leaseObtainedRaw = if ($props.ContainsKey('DHCPLeaseObtained')) { $props['DHCPLeaseObtained'] } else { '' }
    $leaseExpiresRaw  = if ($props.ContainsKey('DHCPLeaseExpires')) { $props['DHCPLeaseExpires'] } else { '' }
    $leaseObtained = ConvertTo-DateTimeSafe $leaseObtainedRaw
    $leaseExpires  = ConvertTo-DateTimeSafe $leaseExpiresRaw

    $gatewayList = @()
    if ($props.ContainsKey('DefaultIPGateway')) { $gatewayList = Parse-FormatListArray $props['DefaultIPGateway'] }

    $dnsList = @()
    if ($props.ContainsKey('DnsServerSearchOrder')) { $dnsList = Parse-FormatListArray $props['DnsServerSearchOrder'] }

    $ipAddresses = @()
    if ($props.ContainsKey('IPAddress')) { $ipAddresses = Parse-FormatListArray $props['IPAddress'] }

    $ipEnabled = $null
    if ($props.ContainsKey('IPEnabled')) { $ipEnabled = ConvertTo-NullableBool $props['IPEnabled'] }

    $uniqueKey = ''
    if ($index) {
      $uniqueKey = "INDEX:$index"
    } elseif ($mac) {
      $uniqueKey = "MAC:" + (Normalize-MacAddress $mac)
    } elseif ($description) {
      $uniqueKey = "DESC:" + $description
    } else {
      $uniqueKey = [guid]::NewGuid().ToString()
    }

    $results.Add([pscustomobject]@{
      Description        = $description
      DescriptionKey     = if ($description) { $description.ToLowerInvariant() } else { '' }
      MacText            = $mac
      MacNormalized      = Normalize-MacAddress $mac
      Index              = $index
      DhcpEnabled        = $dhcpEnabled
      DhcpServers        = $dhcpServers
      LeaseObtained      = $leaseObtained
      LeaseObtainedRaw   = $leaseObtainedRaw
      LeaseExpires       = $leaseExpires
      LeaseExpiresRaw    = $leaseExpiresRaw
      DefaultGateways    = $gatewayList
      DnsServers         = $dnsList
      IPAddresses        = $ipAddresses
      IPEnabled          = $ipEnabled
      UniqueKey          = $uniqueKey
      RawBlock           = $block.Trim()
    })
  }

  return $results
}

function Combine-DhcpAdapterData {
  param(
    [System.Collections.Generic.List[pscustomobject]]$IpconfigAdapters,
    [System.Collections.Generic.List[pscustomobject]]$NicConfigs
  )

  $results = New-Object System.Collections.Generic.List[pscustomobject]
  if (-not $IpconfigAdapters) { $IpconfigAdapters = New-Object System.Collections.Generic.List[pscustomobject] }
  if (-not $NicConfigs) { $NicConfigs = New-Object System.Collections.Generic.List[pscustomobject] }

  $nicByMac = @{}
  $nicByDesc = @{}
  foreach ($nic in $NicConfigs) {
    if (-not $nic) { continue }
    if ($nic.MacNormalized) {
      if (-not $nicByMac.ContainsKey($nic.MacNormalized)) { $nicByMac[$nic.MacNormalized] = $nic }
    }
    if ($nic.DescriptionKey) {
      if (-not $nicByDesc.ContainsKey($nic.DescriptionKey)) { $nicByDesc[$nic.DescriptionKey] = $nic }
    }
  }

  $matchedKeys = New-Object System.Collections.Generic.HashSet[string]

  foreach ($ipAdapter in $IpconfigAdapters) {
    if (-not $ipAdapter) { continue }
    $matchedNic = $null
    if ($ipAdapter.MacNormalized -and $nicByMac.ContainsKey($ipAdapter.MacNormalized)) {
      $matchedNic = $nicByMac[$ipAdapter.MacNormalized]
    } elseif ($ipAdapter.DescriptionKey -and $nicByDesc.ContainsKey($ipAdapter.DescriptionKey)) {
      $matchedNic = $nicByDesc[$ipAdapter.DescriptionKey]
    }

    if ($matchedNic -and $matchedNic.UniqueKey) {
      [void]$matchedKeys.Add($matchedNic.UniqueKey)
    }

    $dhcpEnabled = $ipAdapter.DhcpEnabled
    if ($null -eq $dhcpEnabled -and $matchedNic) { $dhcpEnabled = $matchedNic.DhcpEnabled }

    $dhcpServers = New-Object System.Collections.Generic.List[string]
    foreach ($server in $ipAdapter.DhcpServers) { if ($server) { $dhcpServers.Add($server) } }
    if ($matchedNic -and $matchedNic.DhcpServers) {
      foreach ($server in $matchedNic.DhcpServers) { if ($server -and -not ($dhcpServers -contains $server)) { $dhcpServers.Add($server) } }
    }

    $leaseObtained = $ipAdapter.LeaseObtained
    $leaseObtainedText = $ipAdapter.LeaseObtainedText
    if (-not $leaseObtained -and $matchedNic -and $matchedNic.LeaseObtained) {
      $leaseObtained = $matchedNic.LeaseObtained
      $leaseObtainedText = $matchedNic.LeaseObtainedRaw
    }

    $leaseExpires = $ipAdapter.LeaseExpires
    $leaseExpiresText = $ipAdapter.LeaseExpiresText
    if (-not $leaseExpires -and $matchedNic -and $matchedNic.LeaseExpires) {
      $leaseExpires = $matchedNic.LeaseExpires
      $leaseExpiresText = $matchedNic.LeaseExpiresRaw
    }

    $gateways = New-Object System.Collections.Generic.List[string]
    foreach ($gw in $ipAdapter.DefaultGateways) { if ($gw) { $gateways.Add($gw) } }
    if ($matchedNic -and $matchedNic.DefaultGateways) {
      foreach ($gw in $matchedNic.DefaultGateways) { if ($gw -and -not ($gateways -contains $gw)) { $gateways.Add($gw) } }
    }

    $dnsServers = New-Object System.Collections.Generic.List[string]
    foreach ($dns in $ipAdapter.DnsServers) { if ($dns) { $dnsServers.Add($dns) } }
    if ($matchedNic -and $matchedNic.DnsServers) {
      foreach ($dns in $matchedNic.DnsServers) { if ($dns -and -not ($dnsServers -contains $dns)) { $dnsServers.Add($dns) } }
    }

    $ipv4Addresses = New-Object System.Collections.Generic.List[string]
    foreach ($addr in $ipAdapter.IPv4Addresses) { if ($addr) { $ipv4Addresses.Add($addr) } }
    if ($ipv4Addresses.Count -eq 0 -and $matchedNic -and $matchedNic.IPAddresses) {
      foreach ($addr in $matchedNic.IPAddresses) {
        if (-not $addr) { continue }
        $trimmedAddr = $addr.Trim()
        if ($trimmedAddr -match '^[0-9]+\.[0-9]+\.[0-9]+\.[0-9]+$') { $ipv4Addresses.Add($trimmedAddr) }
      }
    }

    $hasApipa = $false
    foreach ($addr in $ipv4Addresses) {
      if ($addr -like '169.254.*') { $hasApipa = $true; break }
    }

    $macText = if ($ipAdapter.MacText) { $ipAdapter.MacText } elseif ($matchedNic) { $matchedNic.MacText } else { '' }
    $macNorm = if ($ipAdapter.MacNormalized) { $ipAdapter.MacNormalized } elseif ($matchedNic) { $matchedNic.MacNormalized } else { '' }

    $dnsArray = @($dnsServers.ToArray())
    $gatewayArray = @($gateways.ToArray())
    $ipv4Array = @($ipv4Addresses.ToArray())
    $dhcpArray = @($dhcpServers.ToArray())

    $leaseDuration = $null
    if ($leaseObtained -and $leaseExpires -and $leaseExpires -gt $leaseObtained) {
      $leaseDuration = New-TimeSpan -Start $leaseObtained -End $leaseExpires
    }

    $results.Add([pscustomobject]@{
      DisplayName          = $ipAdapter.Name
      Description          = $ipAdapter.Description
      MacText              = $macText
      MacNormalized        = $macNorm
      DhcpEnabled          = $dhcpEnabled
      DhcpServers          = $dhcpArray
      LeaseObtained        = $leaseObtained
      LeaseObtainedRaw     = $leaseObtainedText
      LeaseExpires         = $leaseExpires
      LeaseExpiresRaw      = $leaseExpiresText
      LeaseDuration        = $leaseDuration
      DefaultGateways      = $gatewayArray
      DnsServers           = $dnsArray
      IPv4Addresses        = $ipv4Array
      HasApipa             = $hasApipa
      MediaState           = $ipAdapter.MediaState
      IpconfigRaw          = $ipAdapter.RawBlock
      NicRaw               = if ($matchedNic) { $matchedNic.RawBlock } else { '' }
      NicIpEnabled         = if ($matchedNic) { $matchedNic.IPEnabled } else { $null }
      Source               = if ($matchedNic) { 'ipconfig + Win32_NetworkAdapterConfiguration' } else { 'ipconfig' }
    })
  }

  foreach ($nic in $NicConfigs) {
    if (-not $nic) { continue }
    if ($matchedKeys.Contains($nic.UniqueKey)) { continue }

    $dhcpServers = @($nic.DhcpServers | Where-Object { $_ })
    $ipv4Addresses = @()
    foreach ($addr in $nic.IPAddresses) {
      if ($addr -match '^[0-9]+\.[0-9]+\.[0-9]+\.[0-9]+$') { $ipv4Addresses += $addr.Trim() }
    }

    $hasApipa = $false
    foreach ($addr in $ipv4Addresses) {
      if ($addr -like '169.254.*') { $hasApipa = $true; break }
    }

    $leaseDuration = $null
    if ($nic.LeaseObtained -and $nic.LeaseExpires -and $nic.LeaseExpires -gt $nic.LeaseObtained) {
      $leaseDuration = New-TimeSpan -Start $nic.LeaseObtained -End $nic.LeaseExpires
    }

    $results.Add([pscustomobject]@{
      DisplayName          = if ($nic.Description) { $nic.Description } else { "Adapter Index $($nic.Index)" }
      Description          = $nic.Description
      MacText              = $nic.MacText
      MacNormalized        = $nic.MacNormalized
      DhcpEnabled          = $nic.DhcpEnabled
      DhcpServers          = $dhcpServers
      LeaseObtained        = $nic.LeaseObtained
      LeaseObtainedRaw     = $nic.LeaseObtainedRaw
      LeaseExpires         = $nic.LeaseExpires
      LeaseExpiresRaw      = $nic.LeaseExpiresRaw
      LeaseDuration        = $leaseDuration
      DefaultGateways      = @($nic.DefaultGateways | Where-Object { $_ })
      DnsServers           = @($nic.DnsServers | Where-Object { $_ })
      IPv4Addresses        = $ipv4Addresses
      HasApipa             = $hasApipa
      MediaState           = ''
      IpconfigRaw          = ''
      NicRaw               = $nic.RawBlock
      NicIpEnabled         = $nic.IPEnabled
      Source               = 'Win32_NetworkAdapterConfiguration'
    })
  }

  return $results
}

function Get-DhcpAdapterEvidence {
  param($Adapter)

  if (-not $Adapter) { return '' }

  $lines = New-Object System.Collections.Generic.List[string]
  if ($Adapter.DisplayName) { $lines.Add("Adapter: $($Adapter.DisplayName)") }
  if ($Adapter.Description) { $lines.Add("Description: $($Adapter.Description)") }
  if ($Adapter.MacText) { $lines.Add("MAC: $($Adapter.MacText)") }

  $dhcpEnabledText = 'Unknown'
  if ($Adapter.DhcpEnabled -eq $true) { $dhcpEnabledText = 'Yes' }
  elseif ($Adapter.DhcpEnabled -eq $false) { $dhcpEnabledText = 'No' }
  $lines.Add("DHCP Enabled: $dhcpEnabledText")

  $serverText = if ($Adapter.DhcpServers -and $Adapter.DhcpServers.Count -gt 0) { $Adapter.DhcpServers -join ', ' } else { '(blank)' }
  $lines.Add("DHCP Server(s): $serverText")

  if ($Adapter.LeaseObtained) {
    $lines.Add("Lease Obtained: $($Adapter.LeaseObtained.ToString('u'))")
  } elseif ($Adapter.LeaseObtainedRaw) {
    $lines.Add("Lease Obtained: $($Adapter.LeaseObtainedRaw)")
  }

  if ($Adapter.LeaseExpires) {
    $lines.Add("Lease Expires: $($Adapter.LeaseExpires.ToString('u'))")
  } elseif ($Adapter.LeaseExpiresRaw) {
    $lines.Add("Lease Expires: $($Adapter.LeaseExpiresRaw)")
  }

  if ($Adapter.DefaultGateways -and $Adapter.DefaultGateways.Count -gt 0) {
    $lines.Add("Default Gateway: " + ($Adapter.DefaultGateways -join ', '))
  }
  if ($Adapter.DnsServers -and $Adapter.DnsServers.Count -gt 0) {
    $lines.Add("DNS Servers: " + ($Adapter.DnsServers -join ', '))
  }
  if ($Adapter.IPv4Addresses -and $Adapter.IPv4Addresses.Count -gt 0) {
    $lines.Add("IPv4: " + ($Adapter.IPv4Addresses -join ', '))
  }
  if ($Adapter.MediaState) {
    $lines.Add("Media State: $($Adapter.MediaState)")
  }

  if ($Adapter.Source) { $lines.Add("Source: $($Adapter.Source)") }

  if ($Adapter.IpconfigRaw) {
    $lines.Add('')
    $lines.Add('ipconfig excerpt:')
    $lines.Add($Adapter.IpconfigRaw)
  }

  if ($Adapter.NicRaw) {
    $lines.Add('')
    $lines.Add('NetworkAdapterConfiguration excerpt:')
    $lines.Add($Adapter.NicRaw)
  }

  return ($lines -join "`n")
}

function Test-ServerAuthoritative {
  param(
    [string]$Server,
    [string]$Zone
  )

  if (-not $Server -or -not $Zone) { return $null }

  $soa = Resolve-Safe -Name $Zone -Type SOA -Server $Server
  if ($null -eq $soa) { return $null }
  return ($soa.Count -gt 0)
}

function Test-ServerKnowsAD {
  param(
    [string]$Server,
    [string]$Forest
  )

  if (-not $Server -or -not $Forest) { return $null }

  $srv = Resolve-Safe -Name ("_ldap._tcp.dc._msdcs.$Forest") -Type SRV -Server $Server
  if ($null -eq $srv) { return $null }
  return ($srv.Count -gt 0)
}

function Get-FreeSpaceRule {
  param(
    [string]$DriveLetter,
    [double]$SizeGB,
    [string]$VolumeLine
  )

  $rule = [pscustomobject]@{
    WarnPercent  = 0.20
    WarnAbsolute = 25
    CritPercent  = 0.10
    CritAbsolute = 10
    Description  = 'standard workstation rule'
  }

  if ($DriveLetter -eq 'C') {
    $rule.Description = 'system drive rule'
  } elseif ($VolumeLine -match '(?i)\b(data|archive)\b') {
    $rule.WarnPercent  = 0.15
    $rule.WarnAbsolute = 15
    $rule.CritPercent  = 0.08
    $rule.CritAbsolute = 8
    $rule.Description  = 'relaxed data/archive rule'
  }

  $warnFloor = [math]::Max($SizeGB * $rule.WarnPercent, $rule.WarnAbsolute)
  $critFloor = [math]::Max($SizeGB * $rule.CritPercent, $rule.CritAbsolute)

  if ($SizeGB -le 0) {
    $warnFloor = $rule.WarnAbsolute
    $critFloor = $rule.CritAbsolute
  }

  return [pscustomobject]@{
    WarnFloorGB = $warnFloor
    CritFloorGB = $critFloor
    Description = $rule.Description
  }
}

# map logical keys → discovered files
$files = [ordered]@{
  ipconfig       = Find-ByContent @('ipconfig_all')              @('Windows IP Configuration')
  route          = Find-ByContent @('route_print')               @('Active Routes:','IPv4 Route Table')
  netstat        = Find-ByContent @('netstat_ano','netstat')     @('Proto\s+Local Address\s+Foreign Address')
  arp            = Find-ByContent @('arp_table','arp')           @('Interface:\s')
  nslookup       = Find-ByContent @('nslookup_google','nslookup')@('Server:\s','Address:\s')
  tracert        = Find-ByContent @('tracert_google','tracert')  @('Tracing route to','over a maximum of')
  ping           = Find-ByContent @('ping_google','ping')        @('Pinging .* with','Packets: Sent =')
  testnet_outlook443 = Find-ByContent @('TestNetConnection_Outlook443') @('Test-NetConnection','TcpTestSucceeded')
  outlook_ost    = Find-ByContent @('Outlook_OST')               @('FullName\s*:.*\.ost','No OST files found','Outlook OST root')
  outlook_autodiscover = Find-ByContent @('Autodiscover_DNS')    @('### Domain','autodiscover')
  outlook_scp    = Find-ByContent @('Outlook_SCP')               @('Autodiscover','serviceBindingInformation','SCP lookup')
  office_security = Find-ByContent @('Office_SecurityPolicies')  @('BlockContentExecutionFromInternet','VBAWarnings','ProtectedView')

  systeminfo     = Find-ByContent @('systeminfo')                @('OS Name:\s','OS Version:\s','System Boot Time')
  os_cim         = Find-ByContent @('OS_CIM','OperatingSystem')  @('Win32_OperatingSystem','Caption\s*:')
  computerinfo   = Find-ByContent @('ComputerInfo')              @('CsName\s*:','WindowsBuildLabEx\s*:')
  power_settings = Find-ByContent @('Power_Settings','PowerSettings','PowerCfg') @('HiberbootEnabled','Fast Startup','powercfg /a')

  nic_configs    = Find-ByContent @('NetworkAdapterConfigs')     @('Win32_NetworkAdapterConfiguration')
  netip          = Find-ByContent @('NetIPAddresses','NetIP')    @('IPAddress','InterfaceIndex')
  netadapters    = Find-ByContent @('NetAdapters')               @('Name\s*:.*Status','LinkSpeed|Speed')
  winhttp_proxy  = Find-ByContent @('WinHttpProxy','winhttp_proxy') @('Current WinHTTP proxy settings','Direct access \(no proxy server\)')
  time_status    = Find-ByContent @('Time_W32tmStatus','w32tm_status','TimeStatus') @('Leap Indicator','Stratum','w32tm /query /status','ClockSkew')

  diskdrives     = Find-ByContent @('Disk_Drives')               @('Model\s+Serial|Model\s+SerialNumber','Status')
  volumes        = Find-ByContent @('Volumes')                   @('DriveLetter|FileSystem|HealthStatus')
  disks          = Find-ByContent @('Disks')                     @('Number\s*:','OperationalStatus')

  hotfixes       = Find-ByContent @('Hotfixes')                  @('HotFixID','InstalledOn')
  programs       = Find-ByContent @('Programs_Reg')              @('DisplayName\s+DisplayVersion')
  programs32     = Find-ByContent @('Programs_Reg_32')           @('DisplayName\s+DisplayVersion')

  autoruns       = Find-ByContent @('Autoruns','Autorunsc','StartupPrograms','StartupItems') @('Entry,Description,Publisher','Autoruns', 'Entry Location')

  services       = Find-ByContent @('Services')                  @('Status\s+Name|SERVICE_NAME')
  processes      = Find-ByContent @('Processes','tasklist')      @('Image Name\s+PID|====')
  drivers        = Find-ByContent @('Drivers','driverquery')     @('Driver Name|Display Name')

  printing       = Find-ByContent @('printing.json','Printing.json','PrintService_PrinterInventory') @('"Spooler"','"Printers"','"PointAndPrint"')

  event_system   = Find-ByContent @('Event_System')              @('(?im)^\s*Log Name\s*[:=]\s*System','(?im)^\s*Provider(?: Name)?\s*[:=]','(?im)^Event\[','(?i)TimeCreated','(?i)EventID')
  event_app      = Find-ByContent @('Event_Application')         @('(?im)^\s*Log Name\s*[:=]\s*Application','(?im)^\s*Provider(?: Name)?\s*[:=]','(?im)^Event\[','(?i)TimeCreated','(?i)EventID')

  firewall       = Find-ByContent @('Firewall')                  @('Windows Firewall with Advanced Security|Profile Settings')
  firewall_rules = Find-ByContent @('FirewallRules')             @('Rule Name:|DisplayName\s*:')
  security_tpm   = Find-ByContent @('Security_TPM')              @('TpmPresent','TpmReady')
  security_deviceguard = Find-ByContent @('Security_DeviceGuard') @('SecurityServicesRunning','DeviceGuard')
  security_computersystem = Find-ByContent @('Security_ComputerSystem') @('PCSystemType','SystemSkuNumber')
  security_systemenclosure = Find-ByContent @('Security_SystemEnclosure') @('ChassisTypes')
<<<<<<< HEAD
  security_kerneldma = Find-ByContent @('Security_KernelDMA')    @('AllowDmaUnderLock','DeviceGuard.Status','KernelDMA')
=======
  security_kerneldma = Find-ByContent @('Security_KernelDMA')    @('Kernel DMA Protection')
  security_kerneldma_json = Find-ByContent @('kernel_dma.json','kernel_dma') @('"CheckGroup"\s*:\s*"KernelDMA"','KernelDMA')
>>>>>>> f9818491
  security_rdp   = Find-ByContent @('Security_RDP')              @('fDenyTSConnections','RdpTcp')
  security_smb   = Find-ByContent @('Security_SMB')              @('EnableSMB1Protocol')
  security_lsa   = Find-ByContent @('Security_LSA')              @('RunAsPPL','LmCompatibilityLevel')
  security_ntlm  = Find-ByContent @('Security_NTLM')             @('RestrictSendingNTLMTraffic')
  security_smartscreen = Find-ByContent @('Security_SmartScreen') @('SmartScreenEnabled')
  security_asr   = Find-ByContent @('Security_ASR')              @('AttackSurfaceReduction','Rules')
  security_exploit = Find-ByContent @('Security_ExploitProtection') @('Get-ProcessMitigation','ASLR')
  security_wdac  = Find-ByContent @('Security_WDAC')             @('SmartAppControl','CodeIntegrity')
  security_localadmins = Find-ByContent @('Security_LocalAdmins') @('Administrators','Member :')
  security_laps  = Find-ByContent @('Security_LAPS')             @('AdmPwd','WindowsLAPS')
  security_pslogging = Find-ByContent @('Security_PowerShellLogging') @('ScriptBlockLogging','ModuleLogging')
  security_uac   = Find-ByContent @('Security_UAC')              @('EnableLUA')
  security_ldap  = Find-ByContent @('Security_LDAP')             @('LDAPClientIntegrity','LDAPServerIntegrity')

  defender       = Find-ByContent @('DefenderStatus')            @('Get-MpComputerStatus|AMProductVersion')
  bitlocker      = Find-ByContent @('BitLockerStatus','BitLocker') @('(?im)^\s*Mount\s*Point\s*:','Get-BitLockerVolume')
  shares         = Find-ByContent @('NetShares')                 @('Share name|Resource')
  tasks          = Find-ByContent @('ScheduledTasks','tasks')    @('(?im)^Folder:\s','(?im)^TaskName:\s','(?im)^HostName:\s')
  whoami         = Find-ByContent @('Whoami')                    @('USER INFORMATION|GROUP INFORMATION')
  dsreg          = Find-ByContent @('dsregcmd_status','dsregcmd','dsreg_status','dsreg') @('AzureAdJoined','Device State','TenantName','dsregcmd')
  uptime         = Find-ByContent @('Uptime')                    @('\d{4}-\d{2}-\d{2}')
  topcpu         = Find-ByContent @('TopCPU')                    @('ProcessName|CPU')
  memory         = Find-ByContent @('Memory')                    @('TotalVisibleMemoryMB|FreePhysicalMemoryMB')
}

# dump discovery map when verbose
Write-Verbose "Discovered files map:"
foreach($key in $files.Keys){
  $resolved = if($files[$key]){ (Resolve-Path $files[$key] -ErrorAction SilentlyContinue).Path } else { "(not found)" }
  Write-Verbose ("  {0} = {1}" -f $key, $resolved)
}

# read contents
$raw = @{}
foreach($k in $files.Keys){ $raw[$k] = if($files[$k]){ Read-Text $files[$k] } else { "" } }

Write-Verbose "Loaded raw text for keys:"
foreach($key in $raw.Keys){
  if ($raw[$key]) {
    $snippet = $raw[$key].Substring(0,[Math]::Min(80,$raw[$key].Length)).Replace("`r"," ").Replace("`n"," ")
    Write-Verbose ("  {0}: {1}" -f $key, $snippet)
  }
}

# Preprocess network adapter data for DHCP heuristics
$ipconfigAdapters = Parse-IpconfigAdapters $raw['ipconfig']
$nicConfigAdapters = Parse-NetworkAdapterConfigs $raw['nic_configs']
$dhcpAdapterDiagnostics = Combine-DhcpAdapterData -IpconfigAdapters $ipconfigAdapters -NicConfigs $nicConfigAdapters
$observedDhcpServers = @()
 $dhcpApipaGatewayClusters = @()
if ($dhcpAdapterDiagnostics) {
  $observedDhcpServers = @($dhcpAdapterDiagnostics | ForEach-Object { $_.DhcpServers } | Where-Object { $_ } | Select-Object -Unique)
}

# issues list
$issues = New-Object System.Collections.Generic.List[pscustomobject]
function Get-IssueExplanation {
  param(
    [string]$Area,
    [string]$Message,
    [string]$Severity
  )

  $areaLower = if ($Area) { $Area.ToLowerInvariant() } else { '' }
  $messageLower = if ($Message) { $Message.ToLowerInvariant() } else { '' }
  $mainArea = if ($areaLower -and $areaLower.Contains('/')) { ($areaLower -split '/')[0] } else { $areaLower }

  if ($messageLower -match 'secure boot' -or $areaLower -match 'secure boot') {
    return "Secure Boot being disabled means your PC can start up using untrusted, tampered code, making it easier for deep, hard-to-remove malware to infect the machine before Windows and your antivirus even load."
  }

  if ($areaLower -match 'system/firmware') {
    return "Running in legacy BIOS mode blocks modern protections like Secure Boot and measured boot. Switching the device to UEFI unlocks those defenses and improves manageability."
  }

  if ($areaLower -match 'system/fast startup') {
    return "Fast Startup keeps parts of Windows in hibernation, so the machine never truly power-cycles. That can hide driver issues and stop updates from applying cleanly until you disable it for troubleshooting."
  }

  if ($areaLower -match 'system/startup') {
    return "Many auto-starting programs keep Windows busy right after sign-in. Trimming unnecessary autoruns speeds boot time and reduces the risk of unwanted software launching silently."
  }

  if ($areaLower -match 'system/bitlocker') {
    return "BitLocker not being healthy means the drive is sitting unencrypted. A lost or stolen device could be read without a password, so turning BitLocker back on protects the data."
  }

  if ($areaLower -match 'system/uptime') {
    return "Very long uptime tells us the PC has not restarted to finish updates or clear memory. A reboot usually resolves lingering glitches and completes patch installations."
  }

  if ($areaLower -match 'dns/internal') {
    return "DNS not configured correctly means the Domain Controller cannot be reached. Therefore you may experience login issues and group policies failing to apply."
  }

  if ($areaLower -match 'active directory/dc discovery') {
    return "When a device cannot discover a domain controller it cannot authenticate or refresh policies. Restoring DC discovery is critical to get logons, password changes, and script processing working again."
  }

  if ($areaLower -match 'active directory/ad dns') {
    return "Active Directory DNS records are how clients find domain controllers. Fixing DNS ensures the machine can reach the right DCs for sign-in, Kerberos, and policy updates."
  }

  if ($areaLower -match 'active directory/time') {
    return "Kerberos requires the workstation clock to be in sync with the domain. Time or Kerberos errors block authentication, so correcting clock drift keeps tickets issuing correctly."
  }

  if ($areaLower -match 'active directory/secure channel') {
    return "A broken secure channel means the computer account trust is gone. Until it is reset the machine cannot talk to domain controllers for logons or policy."
  }

  if ($areaLower -match 'active directory/sysvol') {
    return "SYSVOL and NETLOGON shares host logon scripts and Group Policy templates. Errors reaching them stop policies from applying and can break scripted logons."
  }

  if ($areaLower -match 'active directory/gpo') {
    return "Group Policy processing failures mean security baselines and configuration changes are not taking effect. Fixing GPO errors keeps the device aligned with enterprise policy."
  }

  if ($areaLower -match 'dns/order') {
    return "Public DNS servers listed ahead of the internal ones make the computer ask the wrong place first. That slows logons and can stop it finding domain controllers or internal apps." 
  }

  if ($mainArea -eq 'dns') {
    return "When DNS breaks the PC cannot translate server or website names into IP addresses. Apps that rely on name lookups will hang or fail until DNS is fixed." 
  }

  if ($mainArea -eq 'network') {
    return "Network connectivity issues block the device from reaching the internet or company resources. Users will see web pages, VPN, or shared drives stop responding until the link is repaired." 
  }

  if ($mainArea -eq 'firewall') {
    return "A disabled or misconfigured firewall leaves the machine wide open to unsolicited network traffic. Attackers and worms can reach the device far more easily without that shield." 
  }

  if ($mainArea -eq 'security') {
    return "Microsoft Defender problems mean the built-in antivirus is not updating or guarding the system correctly. Without current protection the device is vulnerable to malware and phishing payloads." 
  }

  if ($mainArea -eq 'services') {
    return "Critical Windows services being stopped or broken keeps dependent features from working. Users can notice failures with logons, printing, updates, or other roles tied to that service." 
  }

  if ($mainArea -eq 'events') {
    return "Heavy error and warning activity in the event logs points to underlying problems that need attention. Ignoring them can lead to crashes, data loss, or service outages." 
  }

  if ($areaLower -match 'storage/smart') {
    return "SMART warnings mean the drive itself is reporting hardware trouble. Disks in this state often fail soon, so backing up and replacing them prevents sudden data loss." 
  }

  if ($areaLower -match 'storage/free space') {
    return "Running low on disk space makes Windows sluggish and can stop updates or temporary files from saving. Cleaning up space keeps applications responsive and prevents crashes." 
  }

  if ($areaLower -match 'storage/disks') {
    return "Disk health or configuration problems slow the machine and risk file corruption. Fixing the underlying disk issue keeps storage reliable." 
  }

  if ($areaLower -match 'storage/volumes') {
    return "Volume-related warnings mean Windows is struggling with partitions or mount points. Left alone the drive can stop mounting or data can disappear unexpectedly." 
  }

  if ($areaLower -match 'office/macros') {
    return "Allowing Office macros to run freely gives malicious documents an easy way to install malware. Tightening macro policies stops harmful scripts from launching automatically." 
  }

  if ($areaLower -match 'office/protected view') {
    return "Turning off Protected View makes Office open email or internet files directly. That removes the safety sandbox and lets risky attachments run with full access." 
  }

  if ($areaLower -match 'outlook/connectivity') {
    return "Outlook connectivity failures mean the client cannot reach Exchange or Microsoft 365 to send and receive mail. Messages may pile up in the Outbox until the connection is restored." 
  }

  if ($areaLower -match 'outlook/autodiscover') {
    return "Autodiscover issues stop Outlook from automatically locating mailbox settings. New profiles may not configure and users can see repeated password prompts." 
  }

  if ($areaLower -match 'outlook/ost') {
    return "Oversized or unhealthy OST cache files slow Outlook down and risk mailbox data going out of sync. Trimming or rebuilding the cache brings Outlook performance back." 
  }

  if ($areaLower -match 'outlook/scp') {
    return "Broken Autodiscover SCP records keep domain-joined PCs from finding the right Exchange endpoints. Outlook may connect to the wrong place or fail to sign in on the internal network." 
  }

  $severityWord = Normalize-Severity $Severity
  if (-not $severityWord) { $severityWord = 'issue' }
  return "This $severityWord points to something outside the normal health baseline. Reviewing the evidence and correcting it will help keep the device stable and secure."
}

function Add-Issue(
    [string]$Severity,
    [string]$Area,
    [string]$Message,
    [string]$Evidence = "",
    [string]$CheckId = $null,
    [double]$Weight = 1.0,
    [switch]$NA
){
    if (-not $script:issues) {
        $script:issues = New-Object System.Collections.Generic.List[pscustomobject]
    }
    if (-not $script:Checks) {
        $script:Checks = @{}
    }

    # normalize
    $sevKey = Normalize-Severity $Severity
    switch -regex ($sevKey){
        '^(crit(ical)?)$' { $sevKey = 'critical' }
        '^(hi(gh)?)$'     { $sevKey = 'high' }
        '^(warn(ing)?)$'{ $sevKey = 'warning' }
        '^(med(iu[mn])?)$'{ $sevKey = 'medium' }
        '^(lo(w)?)$'      { $sevKey = 'low' }
        '^(info|informational|information)$' { $sevKey = 'info' }
        default { if ([string]::IsNullOrWhiteSpace($sevKey)) { $sevKey = 'info' } }
    }
    $area = if ($null -ne $Area -and $Area.Trim().Length -gt 0) { $Area.Trim() } else { 'General' }
    $msg  = if ($null -ne $Message -and $Message.Trim().Length -gt 0) { $Message.Trim() } else { 'Issue detected' }
    if ([string]::IsNullOrEmpty($Evidence)) { $Evidence = 'No additional details captured.' }
    $evShort = if ($Evidence.Length -gt 1500) { $Evidence.Substring(0,1500) } else { $Evidence }

    $badgeText = if ([string]::IsNullOrWhiteSpace($sevKey)) { 'INFO' } else { $sevKey.ToUpperInvariant() }
    $cssClass  = 'info'
    switch ($sevKey) {
        'critical' { $badgeText = 'CRITICAL'; $cssClass = 'critical' }
        'high'     { $badgeText = 'HIGH';     $cssClass = 'high' }
        'warning'  { $badgeText = 'WARNING';  $cssClass = 'warning' }
        'medium'   { $badgeText = 'MEDIUM';   $cssClass = 'medium' }
        'low'      { $badgeText = 'LOW';      $cssClass = 'low' }
        'info'     { $badgeText = 'INFO';     $cssClass = 'info' }
        default    { if ([string]::IsNullOrWhiteSpace($badgeText)) { $badgeText = 'INFO' } }
    }

    # Add to cards
    $script:issues.Add([pscustomobject]@{
        Severity  = $sevKey
        Area      = $area
        Message   = $msg
        Evidence  = $evShort
        CssClass  = $cssClass
        BadgeText = $badgeText
    })

    # Update check registry (worst severity wins)
    if ($CheckId) {
        # map Area prefix to Category (top-level)
        $cat = Get-CategoryFromArea $area

        if (-not $script:Checks.ContainsKey($CheckId)) {
            $script:Checks[$CheckId] = @{
                CheckId       = $CheckId
                Category      = $cat
                Weight        = $Weight
                Attempted     = $true
                NA            = [bool]$NA
                Outcome       = 'Issue'
                WorstSeverity = $sevKey
                FirstMessage  = $msg
            }
        } else {
            $c = $script:Checks[$CheckId]
            $c['Attempted'] = $true
            if ($NA) { $c['NA'] = $true }
            $c['Outcome'] = 'Issue'
            # severity order: critical > high > medium > warning > low > info
            $rank = @{ critical=6; high=5; medium=4; warning=3; low=2; info=1 }
            $prev = $c['WorstSeverity']; if (-not $prev) { $prev = 'info' }
            if ($rank[$sevKey] -ge $rank[$prev]) { $c['WorstSeverity'] = $sevKey }
            $script:Checks[$CheckId] = $c
        }
    }
}


# healthy findings
$normals = New-Object System.Collections.Generic.List[pscustomobject]

function Add-Normal(
    [string]$Area,
    [string]$Message,
    [string]$Evidence = "",
    [string]$CheckId = $null,
    [double]$Weight = 1.0,
    [switch]$NA
){
    if (-not $script:normals) {
        $script:normals = New-Object System.Collections.Generic.List[pscustomobject]
    }
    if (-not $script:Checks) {
        $script:Checks = @{}
    }

    $area = if ($null -ne $Area -and $Area.Trim().Length -gt 0) { $Area.Trim() } else { 'General' }
    $msg  = if ($null -ne $Message -and $Message.Trim().Length -gt 0) { $Message.Trim() } else { 'OK' }
    if ([string]::IsNullOrEmpty($Evidence)) { $Evidence = '—' }
    $evShort = if ($Evidence.Length -gt 1500) { $Evidence.Substring(0,1500) } else { $Evidence }

    $script:normals.Add([pscustomobject]@{
        Severity  = 'good'
        Area      = $area
        Message   = $msg
        Evidence  = $evShort
        CssClass  = 'good'
        BadgeText = 'GOOD'
    })

    if ($CheckId) {
        $cat = Get-CategoryFromArea $area

        if (-not $script:Checks.ContainsKey($CheckId)) {
            $script:Checks[$CheckId] = @{
                CheckId       = $CheckId
                Category      = $cat
                Weight        = $Weight
                Attempted     = $true
                NA            = [bool]$NA
                Outcome       = 'Good'
                WorstSeverity = 'info'
                FirstMessage  = $msg
            }
        } else {
            $c = $script:Checks[$CheckId]
            $c['Attempted'] = $true
            if ($NA) { $c['NA'] = $true }
            # Do not downgrade if earlier marked as Issue
            if ($c['Outcome'] -ne 'Issue') {
                $c['Outcome'] = 'Good'
                $c['WorstSeverity'] = 'info'
            }
            $script:Checks[$CheckId] = $c
        }
    }
}


$securityHeuristics = New-Object System.Collections.Generic.List[pscustomobject]
$securityHealthOrder = @('good','info','warning','bad','critical')

function Normalize-SecurityHealth {
  param([string]$Value)

  if (-not $Value) { return 'info' }

  try {
    $lower = $Value.ToLowerInvariant()
  } catch {
    $lower = [string]$Value
    if ($lower) { $lower = $lower.ToLowerInvariant() }
  }

  switch ($lower) {
    'good' { return 'good' }
    'ok' { return 'good' }
    'pass' { return 'good' }
    'info' { return 'info' }
    'low' { return 'info' }
    'warning' { return 'warning' }
    'medium' { return 'warning' }
    'bad' { return 'bad' }
    'high' { return 'bad' }
    'critical' { return 'critical' }
    'fail' { return 'bad' }
    default { return 'info' }
  }
}

function Get-SecurityHealthIndex {
  param([string]$Value)

  $normalized = Normalize-SecurityHealth $Value
  return $securityHealthOrder.IndexOf($normalized)
}

function Get-WorstSecurityHealth {
  param([string]$First,[string]$Second)

  if (-not $First) { return (Normalize-SecurityHealth $Second) }
  if (-not $Second) { return (Normalize-SecurityHealth $First) }

  $firstIndex = Get-SecurityHealthIndex $First
  $secondIndex = Get-SecurityHealthIndex $Second

  if ($firstIndex -ge $secondIndex) { return (Normalize-SecurityHealth $First) }
  return (Normalize-SecurityHealth $Second)
}

function Add-SecurityHeuristic {
  param(
    [string]$Name,
    [string]$Status,
    [string]$Health = 'info',
    [string]$Details = '',
    [string]$Evidence = '',
    [string]$Area = 'Security',
    [switch]$SkipIssue,
    [switch]$SkipNormal
  )

  $controlName = if ($Name) { $Name } else { 'Control' }
  $statusText = if ($null -ne $Status) { $Status } else { '' }
  $normalizedHealth = Normalize-SecurityHealth $Health
  $detailText = if ($null -ne $Details) { $Details } else { '' }
  $evidenceTrimmed = ''
  if ($Evidence) {
    $evidenceTrimmed = $Evidence.Substring(0,[Math]::Min(1200,$Evidence.Length))
  }

  $combinedEvidenceParts = @()
  if (-not [string]::IsNullOrWhiteSpace($detailText)) { $combinedEvidenceParts += $detailText }
  if (-not [string]::IsNullOrWhiteSpace($evidenceTrimmed)) { $combinedEvidenceParts += $evidenceTrimmed }
  $combinedEvidence = if ($combinedEvidenceParts.Count -gt 0) { $combinedEvidenceParts -join "`n" } else { '' }
  $areaLabel = if (-not [string]::IsNullOrWhiteSpace($Area)) { $Area } else { 'Security' }
  $messageText = if ($statusText) { "{0}: {1}" -f $controlName, $statusText } else { $controlName }

  switch ($normalizedHealth) {
    'good' {
      if (-not $SkipNormal) {
        Add-Normal $areaLabel $messageText $combinedEvidence 'GOOD'
      }
    }
    'info' {
      if (-not $SkipNormal) {
        Add-Normal $areaLabel $messageText $combinedEvidence 'INFO'
      }
    }
    'warning' {
      if (-not $SkipIssue) {
        Add-Issue 'warning' $areaLabel $messageText $combinedEvidence
      }
    }
    'bad' {
      if (-not $SkipIssue) {
        Add-Issue 'high' $areaLabel $messageText $combinedEvidence
      }
    }
    'critical' {
      if (-not $SkipIssue) {
        Add-Issue 'critical' $areaLabel $messageText $combinedEvidence
      }
    }
    default {
      if (-not $SkipIssue) {
        Add-Issue 'info' $areaLabel $messageText $combinedEvidence
      }
    }
  }

  $securityHeuristics.Add([pscustomobject]@{
    Name     = $controlName
    Status   = $statusText
    Health   = $normalizedHealth
    Details  = $detailText
    Evidence = $evidenceTrimmed
  })
}

function Get-UptimeClassification {
  param(
    [double]$Days,
    [bool]$IsServer
  )

  $profileName = if ($IsServer) { 'Server' } else { 'Workstation' }
  $ranges = if ($IsServer) {
    @(
      @{ Label = 'Good';     Min = 0;   Max = 30; Severity = $null;        Css = 'uptime-good';     RangeText = '≤ 30 days' },
      @{ Label = 'Warning';  Min = 31;  Max = 60; Severity = 'medium';     Css = 'uptime-warning'; RangeText = '31–60 days' },
      @{ Label = 'Bad';      Min = 61;  Max = 90; Severity = 'high';       Css = 'uptime-bad';     RangeText = '61–90 days' },
      @{ Label = 'Critical'; Min = 91;  Max = $null; Severity = 'critical'; Css = 'uptime-critical'; RangeText = '> 90 days' }
    )
  } else {
    @(
      @{ Label = 'Good';     Min = 0;   Max = 14; Severity = $null;        Css = 'uptime-good';     RangeText = '≤ 14 days' },
      @{ Label = 'Warning';  Min = 15;  Max = 30; Severity = 'medium';     Css = 'uptime-warning'; RangeText = '15–30 days' },
      @{ Label = 'Bad';      Min = 31;  Max = 60; Severity = 'high';       Css = 'uptime-bad';     RangeText = '31–60 days' },
      @{ Label = 'Critical'; Min = 61;  Max = $null; Severity = 'critical'; Css = 'uptime-critical'; RangeText = '> 60 days' }
    )
  }

  foreach ($range in $ranges) {
    $min = if ($null -ne $range.Min) { [double]$range.Min } else { 0 }
    $max = if ($null -ne $range.Max) { [double]$range.Max } else { $null }
    if (($Days -ge $min) -and ($null -eq $max -or $Days -le $max)) {
      return [pscustomobject]@{
        Label       = $range.Label
        Severity    = $range.Severity
        CssClass    = $range.Css
        ProfileName = $profileName
        RangeText   = $range.RangeText
        MinDays     = $min
        MaxDays     = $max
      }
    }
  }

  return $null
}

# ---------- parsers ----------
$summary = @{}
$summary.Folder = (Resolve-Path $InputFolder).Path

# OS/build/boot
if ($raw['systeminfo']){
  $mOS  = [regex]::Match($raw['systeminfo'],'OS Name:\s*(.+)')
  $mVer = [regex]::Match($raw['systeminfo'],'OS Version:\s*(.+)')
  $mBt  = [regex]::Match($raw['systeminfo'],'System Boot Time:\s*(.+)')
  if ($mOS.Success){  $summary.OS = $mOS.Groups[1].Value.Trim() }
  if ($mVer.Success){ $summary.OS_Version = $mVer.Groups[1].Value.Trim() }
  if ($mBt.Success){  $summary.LastBoot = $mBt.Groups[1].Value.Trim() }
}
if (-not $summary.OS -and $raw['os_cim']){
  $m = [regex]::Match($raw['os_cim'],'Caption\s*:\s*(.+)'); if ($m.Success){ $summary.OS = $m.Groups[1].Value.Trim() }
}
if (-not $summary.OS_Version -and $raw['computerinfo']){
  $m = [regex]::Match($raw['computerinfo'],'WindowsBuildLabEx\s*:\s*(.+)'); if ($m.Success){ $summary.OS_Version = $m.Groups[1].Value.Trim() }
}
if (-not $summary.LastBoot -and $raw['os_cim']){
  $m = [regex]::Match($raw['os_cim'],'LastBootUpTime\s*:\s*(.+)'); if ($m.Success){ $summary.LastBoot = $m.Groups[1].Value.Trim() }
}

if (-not $summary.DeviceName -and $raw['computerinfo']){
  $m = [regex]::Match($raw['computerinfo'],'CsName\s*:\s*(.+)'); if ($m.Success){ $summary.DeviceName = $m.Groups[1].Value.Trim() }
}
if (-not $summary.DeviceName -and $raw['systeminfo']){
  $m = [regex]::Match($raw['systeminfo'],'(?im)^\s*Host Name\s*:\s*(.+)$'); if ($m.Success){ $summary.DeviceName = $m.Groups[1].Value.Trim() }
}
if ($raw['systeminfo']){
  if (-not $summary.Domain -or -not $summary.Domain.Trim()){
    $m = [regex]::Match($raw['systeminfo'],'(?im)^\s*Domain\s*:\s*(.+)$'); if ($m.Success){ $summary.Domain = $m.Groups[1].Value.Trim() }
  }
  if (-not $summary.DomainRole){
    $m = [regex]::Match($raw['systeminfo'],'(?im)^\s*Domain Role\s*:\s*(.+)$'); if ($m.Success){ $summary.DomainRole = $m.Groups[1].Value.Trim() }
  }
  if (-not $summary.LogonServer){
    $m = [regex]::Match($raw['systeminfo'],'(?im)^\s*Logon Server\s*:\s*(.+)$'); if ($m.Success){ $summary.LogonServer = $m.Groups[1].Value.Trim() }
  }
}

$computerInfoText = $raw['computerinfo']
$firmwareEvidenceLines = @()
$secureBootEvidenceLines = @()
if ($computerInfoText) {
  $biosFirmwareMatch = [regex]::Match($computerInfoText,'(?im)^\s*BiosFirmwareType\s*:\s*(.+)$')
  if ($biosFirmwareMatch.Success) {
    $summary.BiosFirmwareType = $biosFirmwareMatch.Groups[1].Value.Trim()
    $firmwareEvidenceLines += $biosFirmwareMatch.Value.Trim()
  }

  $biosModeMatch = [regex]::Match($computerInfoText,'(?im)^\s*BiosMode\s*:\s*(.+)$')
  if ($biosModeMatch.Success) {
    $summary.BiosMode = $biosModeMatch.Groups[1].Value.Trim()
    $firmwareEvidenceLines += $biosModeMatch.Value.Trim()
  }

  $secureBootMatch = [regex]::Match($computerInfoText,'(?im)^\s*BiosSecureBootState\s*:\s*(.+)$')
  if ($secureBootMatch.Success) {
    $summary.BiosSecureBootState = $secureBootMatch.Groups[1].Value.Trim()
    $secureBootEvidenceLines += $secureBootMatch.Value.Trim()
  }
}

$uefiIndicator = $null
if ($summary.BiosFirmwareType) {
  $uefiIndicator = $summary.BiosFirmwareType
} elseif ($summary.BiosMode) {
  $uefiIndicator = $summary.BiosMode
}

$uefiStatus = $null
if ($uefiIndicator) {
  $indicatorNormalized = ($uefiIndicator -replace '\s+', '').ToLowerInvariant()
  if ($indicatorNormalized -match 'uefi') {
    $uefiStatus = $true
  } elseif ($indicatorNormalized -match 'bios' -or $indicatorNormalized -match 'legacy') {
    $uefiStatus = $false
  }
}
if ($uefiStatus -ne $null) { $summary.UefiFirmware = $uefiStatus }

$firmwareEvidenceText = $null
if ($firmwareEvidenceLines.Count -gt 0) {
  $firmwareEvidenceText = $firmwareEvidenceLines -join "`n"
} elseif ($computerInfoText) {
  $firmwareEvidenceText = (([regex]::Split($computerInfoText,'\r?\n') | Where-Object { $_ -match '(?i)Bios' } | Select-Object -First 6)) -join "`n"
}

if ($uefiStatus -eq $true) {
  Add-Normal "System/Firmware" "UEFI firmware mode detected" $firmwareEvidenceText
} elseif ($uefiStatus -eq $false) {
  Add-Issue "medium" "System/Firmware" "Legacy BIOS firmware mode detected—enable UEFI to support modern security protections." $firmwareEvidenceText
} elseif ($computerInfoText) {
  Add-Issue "low" "System/Firmware" "Unable to determine firmware mode from Get-ComputerInfo output." $firmwareEvidenceText
}

$secureBootState = $summary.BiosSecureBootState
$secureBootEvidenceText = $null
if ($secureBootState) {
  if ($uefiIndicator) {
    $secureBootEvidenceLines += ("Firmware indicator: {0}" -f $uefiIndicator)
  }
  $secureBootEvidenceText = $secureBootEvidenceLines -join "`n"
  $secureBootValue = ConvertTo-NullableBool -Value $secureBootState
  if ($secureBootValue -eq $true) {
    Add-Normal "System/Secure Boot" "Secure Boot enabled" $secureBootEvidenceText
    $summary.SecureBootEnabled = $true
  } elseif ($secureBootValue -eq $false) {
    # CIS Windows benchmarks and Microsoft security baselines require Secure Boot to
    # remain enabled to protect boot integrity, so treat a disabled state as a high
    # severity finding.
    Add-Issue "high" "System/Secure Boot" "Secure Boot is disabled." $secureBootEvidenceText
    $summary.SecureBootEnabled = $false
  } elseif ($secureBootState -match '(?i)unsupported|not supported') {
    Add-Issue "high" "System/Secure Boot" "Secure Boot unsupported on this hardware." $secureBootEvidenceText
  } else {
    Add-Issue "high" "System/Secure Boot" ("Secure Boot state reported as '{0}'." -f $secureBootState) $secureBootEvidenceText
  }
} elseif ($computerInfoText -and $uefiStatus -eq $true) {
  $secureBootEvidenceText = $firmwareEvidenceText
  Add-Issue "high" "System/Secure Boot" "Secure Boot state not reported despite UEFI firmware." $secureBootEvidenceText
}

$fastStartupState = $null
$fastStartupEvidenceLines = @()
if ($raw['power_settings']) {
  $powerSettingsText = $raw['power_settings']
  $hiberMatch = [regex]::Match($powerSettingsText,'(?im)^\s*HiberbootEnabled\s*[:=]\s*(.+)$')
  if ($hiberMatch.Success) {
    $hiberValueText = $hiberMatch.Groups[1].Value.Trim()
    if ($hiberValueText) { $fastStartupEvidenceLines += $hiberMatch.Value.Trim() }
    $fastStartupState = ConvertTo-NullableBool -Value $hiberValueText
    if ($fastStartupState -eq $null) {
      $numericMatch = [regex]::Match($hiberValueText,'0x[0-9a-fA-F]+|\d+')
      if ($numericMatch.Success) {
        $numericText = $numericMatch.Value
        try {
          if ($numericText -match '^0x') {
            $fastStartupState = ([Convert]::ToInt32($numericText.Substring(2),16) -ne 0)
          } else {
            $fastStartupState = ([int]$numericText -ne 0)
          }
        } catch {
          $fastStartupState = $null
        }
      }
    }
  } elseif ($powerSettingsText -match '(?i)value not present') {
    $fastStartupEvidenceLines += 'HiberbootEnabled value not present.'
  }

  $fastStartupLines = [regex]::Matches($powerSettingsText,'(?im)^.*Fast Startup.*$')
  foreach ($lineMatch in $fastStartupLines) {
    $lineValue = $lineMatch.Value.Trim()
    if ($lineValue) { $fastStartupEvidenceLines += $lineValue }
  }
}

if ($fastStartupState -ne $null) {
  $summary.FastStartupEnabled = $fastStartupState
}

if ($fastStartupState -eq $true) {
  $fastStartupEvidence = $fastStartupEvidenceLines -join "`n"
  if (-not $fastStartupEvidence) { $fastStartupEvidence = 'HiberbootEnabled value indicates Fast Startup enabled.' }
  Add-Issue "warning" "System/Fast Startup" "Fast Startup (Fast Boot) is enabled. Disable Fast Startup for consistent shutdown and troubleshooting." $fastStartupEvidence
} elseif ($fastStartupState -eq $false) {
  $fastStartupEvidence = $fastStartupEvidenceLines -join "`n"
  if ($fastStartupEvidence) {
    Add-Normal "System/Fast Startup" "Fast Startup disabled" $fastStartupEvidence
  }
} elseif ($raw['power_settings']) {
  $fastStartupEvidence = $fastStartupEvidenceLines -join "`n"
  if ($fastStartupEvidence) {
    Add-Issue "warning" "System/Fast Startup" "Unable to determine Fast Startup (Fast Boot) state from available data." $fastStartupEvidence
  }
}

$autorunsText = $raw['autoruns']
if (-not [string]::IsNullOrWhiteSpace($autorunsText)) {
  $autorunsParse = Parse-AutorunsEntries $autorunsText
  $autorunEntries = $autorunsParse.Entries
  if (-not $autorunsParse.HeaderFound) {
    $autorunsEvidence = Get-TopLines $autorunsText 20
    Add-Issue 'low' 'System/Startup Programs' 'Autoruns output detected but format not recognized for automated analysis. Review manually for startup bloat.' $autorunsEvidence
  } else {
    $enabledEntries = @($autorunEntries | Where-Object { $_.Enabled -ne $false })
    $totalAutoruns = $enabledEntries.Count
    $nonMicrosoftEntries = @($enabledEntries | Where-Object { $_.IsMicrosoft -ne $true })
    $nonMicrosoftCount = $nonMicrosoftEntries.Count
    $summary.AutorunsTotal = $totalAutoruns
    $summary.AutorunsNonMicrosoft = $nonMicrosoftCount

    if ($totalAutoruns -eq 0) {
      Add-Normal 'System/Startup Programs' 'Autoruns captured: no enabled startup entries detected.' '' 'INFO'
    } else {
      $evidenceParts = New-Object System.Collections.Generic.List[string]
      [void]$evidenceParts.Add("Total autorun entries evaluated: $totalAutoruns")
      [void]$evidenceParts.Add("Non-Microsoft autorun entries: $nonMicrosoftCount")
      $topEntries = @($nonMicrosoftEntries | Select-Object -First 8)
      foreach ($entry in $topEntries) {
        $linePieces = @()
        $linePieces += $entry.Entry
        if ($entry.Description) { $linePieces += $entry.Description }
        if ($entry.Publisher) { $linePieces += ("Publisher: {0}" -f $entry.Publisher) }
        else { $linePieces += 'Publisher: (unknown)' }
        if ($entry.Location) { $linePieces += ("Location: {0}" -f $entry.Location) }
        elseif ($entry.ImagePath) { $linePieces += ("Path: {0}" -f $entry.ImagePath) }
        $lineText = ($linePieces -join ' | ')
        if ($lineText) { [void]$evidenceParts.Add($lineText) }
      }
      $remaining = $nonMicrosoftCount - $topEntries.Count
      if ($remaining -gt 0) {
        [void]$evidenceParts.Add("(+{0} additional non-Microsoft autorun entries)" -f $remaining)
      }
      $autorunsEvidence = $evidenceParts -join "`n"

      if ($nonMicrosoftCount -gt 10) {
        $message = "Startup autoruns bloat: {0} non-Microsoft entries detected. Review and trim startup apps to reduce login delay." -f $nonMicrosoftCount
        Add-Issue 'medium' 'System/Startup Programs' $message $autorunsEvidence
      } elseif ($nonMicrosoftCount -gt 5) {
        $message = "Startup autoruns trending high: {0} non-Microsoft entries detected. Consider pruning unnecessary startup items." -f $nonMicrosoftCount
        Add-Issue 'low' 'System/Startup Programs' $message $autorunsEvidence
      } else {
        Add-Normal 'System/Startup Programs' ("Startup autoruns manageable ({0} non-Microsoft entries out of {1})." -f $nonMicrosoftCount, $totalAutoruns) '' 'INFO'
      }
    }
  }
} elseif ($files['autoruns']) {
  Add-Issue 'low' 'System/Startup Programs' 'Autoruns file present but empty.' ''
}

if ($raw['dsreg']){
  $dsregMap = @{}
  foreach($line in [regex]::Split($raw['dsreg'],'\r?\n')){
    $match = [regex]::Match($line,'^\s*([^:]+?)\s*:\s*(.+)$')
    if ($match.Success){
      $key = $match.Groups[1].Value.Trim()
      $value = $match.Groups[2].Value.Trim()
      if ($key){ $dsregMap[$key] = $value }
    }
  }

  if ($dsregMap.ContainsKey('AzureAdJoined')){
    $aad = ConvertTo-NullableBool $dsregMap['AzureAdJoined']
    if ($null -ne $aad){ $summary.AzureAdJoined = $aad }
  }
  if ($dsregMap.ContainsKey('WorkplaceJoined')){
    $wp = ConvertTo-NullableBool $dsregMap['WorkplaceJoined']
    if ($null -ne $wp){ $summary.WorkplaceJoined = $wp }
  }
  if ($dsregMap.ContainsKey('EnterpriseJoined')){
    $ent = ConvertTo-NullableBool $dsregMap['EnterpriseJoined']
    if ($null -ne $ent){ $summary.EnterpriseJoined = $ent }
  }
  if ($dsregMap.ContainsKey('DomainJoined')){
    $dj = ConvertTo-NullableBool $dsregMap['DomainJoined']
    if ($null -ne $dj){ $summary.DomainJoined = $dj }
  }
  foreach($deviceKey in @('Device Name','DeviceName')){
    if (-not $summary.DeviceName -and $dsregMap.ContainsKey($deviceKey)){
      $summary.DeviceName = $dsregMap[$deviceKey]
      break
    }
  }
  if (-not $summary.Domain -and $dsregMap.ContainsKey('DomainName')){
    $summary.Domain = $dsregMap['DomainName']
  }
  if ($dsregMap.ContainsKey('TenantName')){ $summary.AzureAdTenantName = $dsregMap['TenantName'] }
  if ($dsregMap.ContainsKey('TenantId')){ $summary.AzureAdTenantId = $dsregMap['TenantId'] }
  if ($dsregMap.ContainsKey('IdpDomain')){ $summary.AzureAdTenantDomain = $dsregMap['IdpDomain'] }
  foreach($deviceIdKey in @('AzureAdDeviceId','DeviceId')){
    if ($dsregMap.ContainsKey($deviceIdKey)){
      $summary.AzureAdDeviceId = $dsregMap[$deviceIdKey]
      break
    }
  }
}

if ($summary.Domain -and $summary.DomainJoined -eq $null){
  $domainTrimmed = $summary.Domain.Trim()
  if ($domainTrimmed -and $domainTrimmed.ToUpperInvariant() -eq 'WORKGROUP'){
    $summary.DomainJoined = $false
  }
}

$summary.IsServer = $null
if ($summary.OS -and $summary.OS -match 'server'){
  $summary.IsServer = $true
} elseif ($summary.OS_Version -and $summary.OS_Version -match 'server'){
  $summary.IsServer = $true
} elseif ($summary.OS -or $summary.OS_Version) {
  $summary.IsServer = $false
}

if ($summary.LastBoot){
  $bootDt = $null
  if ($summary.LastBoot -match '^\d{14}\.\d{6}[-+]\d{3}$'){
    try { $bootDt = [System.Management.ManagementDateTimeConverter]::ToDateTime($summary.LastBoot) } catch {}
  }
  if (-not $bootDt){
    $parsedBoot = $null
    foreach ($culture in @([System.Globalization.CultureInfo]::CurrentCulture, [System.Globalization.CultureInfo]::InvariantCulture)) {
      try {
        $parsedBoot = [datetime]::Parse($summary.LastBoot, $culture)
        break
      } catch {
        $parsedBoot = $null
      }
    }
    if ($parsedBoot) {
      $now = Get-Date
      if ($parsedBoot -le $now.AddMinutes(1)) {
        $bootDt = $parsedBoot
      }
    }
  }
    if ($bootDt){
      $uptimeDays = (New-TimeSpan -Start $bootDt -End (Get-Date)).TotalDays
      $classification = Get-UptimeClassification -Days $uptimeDays -IsServer:($summary.IsServer -eq $true)
      if ($classification){
        $summary.UptimeDays = $uptimeDays
        $summary.UptimeStatus = $classification
        $roundedDays = [math]::Round($uptimeDays,1)
        $rangeText = $classification.RangeText
        $profileName = $classification.ProfileName
        $rangeSuffix = if ($rangeText) { " ({0})" -f $rangeText } else { "" }
        if ($classification.Label -eq 'Good'){
          $message = "{0} uptime {1} days within {2} range{3}." -f $profileName, $roundedDays, $classification.Label, $rangeSuffix
          Add-Normal "System/Uptime" $message $summary.LastBoot
        } elseif ($classification.Severity) {
          $message = "{0} uptime {1} days in {2} range{3}." -f $profileName, $roundedDays, $classification.Label, $rangeSuffix
          Add-Issue $classification.Severity "System/Uptime" $message $summary.LastBoot
        }
      }
    } else {
    Add-Normal "System/Uptime" "Last boot captured" $summary.LastBoot
  }
}

$outlookConnectivityResult = $null
$outlookOstDomains = @()

# ipconfig
if ($raw['ipconfig']){
  $ipv4s = [regex]::Matches($raw['ipconfig'],'IPv4 Address[^\d]*([\d\.]+)') | ForEach-Object { $_.Groups[1].Value }
  if (-not $ipv4s){ $ipv4s = [regex]::Matches($raw['ipconfig'],'IP(v4)? Address[^\d]*([\d\.]+)') | ForEach-Object { $_.Groups[2].Value } }
  $gws   = [regex]::Matches($raw['ipconfig'],'Default Gateway[^\d]*(\d+\.\d+\.\d+\.\d+)') | ForEach-Object { $_.Groups[1].Value }
  $dns   = [regex]::Matches($raw['ipconfig'],'DNS Servers[^\d]*(\d+\.\d+\.\d+\.\d+)') | ForEach-Object { $_.Groups[1].Value }

  $uniqueIPv4 = @()
  foreach ($ip in $ipv4s) {
    if (-not $ip) { continue }
    if ($uniqueIPv4 -notcontains $ip) { $uniqueIPv4 += $ip }
  }
  $uniqueGws = @()
  foreach ($gw in $gws) {
    if (-not $gw) { continue }
    if ($uniqueGws -notcontains $gw) { $uniqueGws += $gw }
  }
  $dnsServers = @()
  foreach ($server in $dns) {
    if (-not $server) { continue }
    if ($dnsServers -notcontains $server) { $dnsServers += $server }
  }

  $summary.IPv4    = $uniqueIPv4 -join ", "
  $summary.Gateway = $uniqueGws  -join ", "
  $summary.DNS     = $dnsServers -join ", "

  if (-not $uniqueIPv4){ Add-Issue "critical" "Network" "No IPv4 address detected (driver/DHCP/link)." $raw['ipconfig'] }
  if ($uniqueIPv4 | Where-Object { $_ -like "169.254.*" }){ Add-Issue "critical" "Network" "APIPA address 169.254.x.x → DHCP/link issue." ($uniqueIPv4 -join ", ") }
  if (-not $uniqueGws){ Add-Issue "high" "Network" "No default gateway — internet likely broken." "" }

  if ($uniqueIPv4 -and -not ($uniqueIPv4 | Where-Object { $_ -like "169.254.*" })) {
    Add-Normal "Network/IP" "IPv4 address acquired" ("IPv4: " + ($uniqueIPv4 -join ", "))
  }
  if ($uniqueGws) {
    Add-Normal "Network/Routing" "Default gateway present" ("GW: " + ($uniqueGws -join ", "))
  }

  $dnsContextHandled = $false
  if ($dnsServers -and $dnsServers.Count -gt 0) {
    $domainJoined = $null
    $domainName = $null
    $forestName = $null

    try {
      $cs = Get-CimInstance Win32_ComputerSystem -ErrorAction Stop
      if ($null -ne $cs.PartOfDomain) { $domainJoined = [bool]$cs.PartOfDomain }
      if ($cs.Domain) { $domainName = $cs.Domain.Trim() }
    } catch {}

    if ($env:USERDNSDOMAIN) { $forestName = $env:USERDNSDOMAIN.Trim() }

    if (-not $domainName -and $raw['systeminfo']) {
      $domainMatch = [regex]::Match($raw['systeminfo'],'(?im)^\s*Domain\s*:\s*(.+)$')
      if ($domainMatch.Success) { $domainName = $domainMatch.Groups[1].Value.Trim() }
    }

    if (-not $forestName -and $raw['systeminfo']) {
      $suffixMatch = [regex]::Match($raw['systeminfo'],'(?im)^\s*Primary Dns Suffix\s*:\s*(.+)$')
      if ($suffixMatch.Success) { $forestName = $suffixMatch.Groups[1].Value.Trim() }
    }

    if (-not $forestName -and $domainName) { $forestName = $domainName }
    if ($domainName) { $summary.Domain = $domainName }

    $domainUpper = if ($domainName) { $domainName.Trim().ToUpperInvariant() } else { $null }
    if ($domainUpper -eq 'WORKGROUP') { $domainJoined = $false }

    if ($null -eq $domainJoined) {
      if ($domainUpper -and $domainUpper -ne 'WORKGROUP') {
        $domainJoined = $true
      } else {
        $domainJoined = $false
      }
    }

    if ($domainJoined -eq $true) { $summary.DomainJoined = $true }
    elseif ($domainJoined -eq $false) { $summary.DomainJoined = $false }

    $dnsDebugData = [ordered]@{
      PartOfDomain           = $domainJoined
      DomainName             = $domainName
      ForestName             = $forestName
      ConfiguredDns          = $dnsServers
      AdCapableDns           = @()
      DcHosts                = @()
      DcIPs                  = @()
      DcCount                = 0
      DnsTestsAvailable      = $null
      DnsTestsAttempted      = $null
      DcQueryName            = $null
      PublicDns              = @()
      SecureChannelOK        = $null
      AnycastOverrideMatched = $false
    }

    if ($domainJoined -eq $false) {
      Add-Normal "DNS/Internal" "GOOD DNS/Internal: Workgroup device, policy N/A."
      Add-Normal "Network/DNS" "Workgroup/standalone: DNS servers configured" ("DNS: " + ($dnsServers -join ", "))
      $summary.DnsDebug = $dnsDebugData
      $dnsContextHandled = $true
    } elseif ($domainJoined -eq $true) {
      Add-Normal "Network/DNS" "Domain-joined: DNS servers captured" ("DNS: " + ($dnsServers -join ", "))
      $dnsContextHandled = $true

      $forestForQuery = if ($forestName) { $forestName } else { $domainName }
      $dcHosts = @()
      $dcIPs = @()
      $dnsTestsAvailable = $true
      $dnsTestsAttempted = $false

      if ($forestForQuery) {
        $dcSrvName = "_ldap._tcp.dc._msdcs.$forestForQuery"
        $srvRecords = Resolve-Safe -Name $dcSrvName -Type SRV
        if ($null -eq $srvRecords) {
          $dnsTestsAvailable = $false
          $srvRecords = @()
        } else {
          $dnsTestsAttempted = $true
          if ($srvRecords.Count -gt 0) {
            $dcHosts = $srvRecords | Select-Object -ExpandProperty NameTarget -Unique
          }
        }
      }

      foreach ($host in $dcHosts) {
        $aRecords = Resolve-Safe -Name $host -Type A
        if ($null -eq $aRecords) {
          $dnsTestsAvailable = $false
          $aRecords = @()
        } else {
          $dnsTestsAttempted = $true
          if ($aRecords.Count -gt 0) {
            $dcIPs += ($aRecords | Select-Object -ExpandProperty IPAddress)
          }
        }
      }
      $dcIPs = $dcIPs | Where-Object { $_ } | Select-Object -Unique
      $dcCount = $dcIPs.Count
      $dnsDebugData.DcHosts = $dcHosts
      $dnsDebugData.DcIPs = $dcIPs
      $dnsDebugData.DcCount = $dcCount
      $dnsDebugData.DnsTestsAvailable = $dnsTestsAvailable
      $dnsDebugData.DnsTestsAttempted = $dnsTestsAttempted
      $dnsDebugData.DcQueryName = if ($forestForQuery) { "_ldap._tcp.dc._msdcs.$forestForQuery" } else { $null }

      $dnsEval = @()
      foreach ($server in $dnsServers) {
        $auth = $null
        $srv = $null
        if ($domainName -and $domainUpper -ne 'WORKGROUP') {
          $auth = Test-ServerAuthoritative -Server $server -Zone $domainName
          if ($null -eq $auth) {
            $dnsTestsAvailable = $false
          } else {
            $dnsTestsAttempted = $true
          }
        }
        if ($forestForQuery) {
          $srv = Test-ServerKnowsAD -Server $server -Forest $forestForQuery
          if ($null -eq $srv) {
            $dnsTestsAvailable = $false
          } else {
            $dnsTestsAttempted = $true
          }
        }
        $isPrivate = Test-IsRFC1918 $server
        $dnsEval += [pscustomobject]@{
          Server          = $server
          IsRFC1918       = $isPrivate
          IsPublic        = -not $isPrivate
          IsDCIP          = $dcIPs -contains $server
          AuthoritativeAD = $auth
          ResolvesADSRV   = $srv
        }
      }

      $configuredCount = if ($dnsServers) { $dnsServers.Count } else { 0 }
      $adCapableInOrder = @()
      foreach ($server in $dnsServers) {
        $entry = $dnsEval | Where-Object { $_.Server -eq $server } | Select-Object -First 1
        if ($entry -and ($entry.IsDCIP -or $entry.AuthoritativeAD -eq $true -or $entry.ResolvesADSRV -eq $true)) {
          if ($adCapableInOrder -notcontains $server) { $adCapableInOrder += $server }
        }
      }
      $dnsDebugData.AdCapableDns = $adCapableInOrder

      $dnsEvalTable = if ($dnsEval -and $dnsEval.Count -gt 0) { $dnsEval | Format-Table -AutoSize | Out-String } else { '' }

      $normalizedAllow = @()
      if ($AnycastDnsAllow) {
        $normalizedAllow = $AnycastDnsAllow | Where-Object { $_ } | ForEach-Object { $_.Trim() } | Where-Object { $_ } | Select-Object -Unique
      }
      $anycastOverrideMatch = $false
      $primaryServer = $dnsServers | Select-Object -First 1
      if ($configuredCount -eq 1 -and $primaryServer) {
        if ($normalizedAllow -and ($normalizedAllow -contains $primaryServer)) {
          $anycastOverrideMatch = $true
        }
      }
      $dnsDebugData.AnycastOverrideMatched = $anycastOverrideMatch

      $secureOK = $null
      try { $secureOK = Test-ComputerSecureChannel -Verbose:$false -ErrorAction Stop } catch { $secureOK = $null }
      $dnsDebugData.SecureChannelOK = $secureOK

      $canEvaluateDns = $dnsTestsAvailable -and ($dnsTestsAttempted -or $dcIPs.Count -gt 0)

      $dnsEvidenceLines = @()
      if ($configuredCount -gt 0) { $dnsEvidenceLines += ("Configured DNS: " + ($dnsServers -join ", ")) }
      if ($adCapableInOrder.Count -gt 0) {
        $dnsEvidenceLines += ("AD-capable DNS: " + ($adCapableInOrder -join ", "))
      } else {
        $dnsEvidenceLines += "AD-capable DNS: (none)"
      }
      if ($dcIPs.Count -gt 0) {
        $dnsEvidenceLines += ("Discovered DC IPs: " + ($dcIPs -join ", "))
      } else {
        $dnsEvidenceLines += "Discovered DC IPs: (none)"
      }
      $dnsEvidenceLines += ("DC count: " + $dcCount)
      if ($normalizedAllow -and $normalizedAllow.Count -gt 0) {
        $dnsEvidenceLines += ("Anycast allowlist: " + ($normalizedAllow -join ", "))
      }
      $dnsEvidenceLines += ("Anycast override matched: " + ([string]$anycastOverrideMatch))
      $dnsEvidenceLines += ("Secure channel healthy: " + (if ($null -eq $secureOK) { 'Unknown' } else { [string]$secureOK }))
      if ($dcCount -ge 2 -and $adCapableInOrder.Count -lt 2) {
        $dnsEvidenceLines += ("Note: {0} DC IPs discovered; only {1} AD-capable resolver(s) configured." -f $dcCount, $adCapableInOrder.Count)
      }
      if ($dnsEvalTable) {
        $dnsEvidenceLines += ''
        $dnsEvidenceLines += $dnsEvalTable.TrimEnd()
      }
      $dnsEvidence = $dnsEvidenceLines -join "`n"

      if ($anycastOverrideMatch) {
        Add-Normal "DNS/Internal" ("GOOD DNS/Internal: Single Anycast/VIP resolver approved by policy: {0}." -f $primaryServer) $dnsEvidence
      } elseif ($canEvaluateDns) {
        if ($adCapableInOrder.Count -ge 2) {
          Add-Normal "DNS/Internal" ("GOOD DNS/Internal: Two or more AD-capable DNS servers detected: {0}." -f ($adCapableInOrder -join ", ")) $dnsEvidence
        } elseif ($adCapableInOrder.Count -eq 1) {
          $singleCapable = $adCapableInOrder[0]
          $severity = if ($secureOK -eq $false) { 'medium' } else { 'high' }
          Add-Issue $severity "DNS/Internal" ("DNS/Internal: Only one AD-capable DNS server configured (no failover) — {0}." -f $singleCapable) $dnsEvidence
        } else {
          if ($secureOK -eq $false) {
            Add-Issue 'medium' "DNS/Internal" "DNS/Internal: Domain-joined but AD-capable DNS not present; device likely off-network/VPN down." $dnsEvidence
          } else {
            Add-Issue 'high' "DNS/Internal" "DNS/Internal: No AD-capable DNS resolvers configured; AD lookups will fail." $dnsEvidence
          }
        }
      }

      $publicServers = $dnsEval | Where-Object { $_.IsPublic }
      $pubList = @()
      if ($publicServers) {
        $pubList = $publicServers | Select-Object -ExpandProperty Server -Unique
      }
      $dnsDebugData.PublicDns = $pubList
      if (-not $anycastOverrideMatch -and $pubList.Count -gt 0) {
        Add-Issue "medium" "DNS/Internal" "Domain-joined: public DNS servers detected ($($pubList -join ', '))." $dnsEvalTable
      }

      if (-not $anycastOverrideMatch -and $primaryServer) {
        $primaryEval = $dnsEval | Where-Object { $_.Server -eq $primaryServer } | Select-Object -First 1
        $adCapableLater = $adCapableInOrder | Where-Object { $_ -ne $primaryServer } | Select-Object -First 1
        if ($primaryEval -and $primaryEval.IsPublic -and $adCapableLater) {
          Add-Issue "low" "DNS/Order" ("DNS/Order: Primary DNS is public; move internal AD-capable DNS to the top: Primary={0}; Internal={1}." -f $primaryServer, $adCapableLater) ("Primary: $primaryServer`nInternal: $adCapableLater`nAll: " + ($dnsServers -join ", "))
        }
      }

      $summary.DnsDebug = $dnsDebugData
      $summary.DnsDebugEvidence = $dnsEvidence
    }
  }

  if (-not $dnsContextHandled -and $dnsServers -and $dnsServers.Count -gt 0) {
    Add-Normal "Network/DNS" "DNS servers configured" ("DNS: " + ($dnsServers -join ", "))
  }
}

# DHCP adapter health heuristics
if ($dhcpAdapterDiagnostics -and $dhcpAdapterDiagnostics.Count -gt 0) {
  $dhcpNow = Get-Date
  $apipaGatewayMap = @{}

  foreach ($adapter in $dhcpAdapterDiagnostics) {
    if (-not $adapter) { continue }

    $dhcpEnabled = $adapter.DhcpEnabled
    $dhcpServers = if ($adapter.DhcpServers) { $adapter.DhcpServers } else { @() }
    $primaryServer = if ($dhcpServers.Count -gt 0) { $dhcpServers[0] } else { '' }
    $validServer = $false
    if ($primaryServer) {
      if ($primaryServer -notmatch '^(0\.0\.0\.0|::|::0)$') { $validServer = $true }
    }

    $mediaState = if ($adapter.MediaState) { [string]$adapter.MediaState } else { '' }
    $isDisconnected = $false
    if ($mediaState -and $mediaState -match '(?i)disconnected') { $isDisconnected = $true }

    $hasIpv4 = ($adapter.IPv4Addresses -and $adapter.IPv4Addresses.Count -gt 0)
    $likelyActive = $hasIpv4 -or ($adapter.NicIpEnabled -eq $true)

    $evidence = Get-DhcpAdapterEvidence $adapter

    if ($dhcpEnabled -eq $true -and $likelyActive -and -not $isDisconnected) {
      if (-not $validServer) {
        Add-Issue 'high' 'Network/DHCP' ("DHCP enabled on {0} but no server address was reported." -f $adapter.DisplayName) $evidence
      }

      if ($adapter.LeaseExpires) {
        $remaining = $adapter.LeaseExpires - $dhcpNow
        if ($remaining.TotalMinutes -le 0) {
          Add-Issue 'critical' 'Network/DHCP' ("DHCP lease expired on {0}; client is relying on a stale address." -f $adapter.DisplayName) $evidence
        } elseif ($remaining.TotalMinutes -le 30) {
          $window = Format-TimeSpanFriendly $remaining
          Add-Issue 'high' 'Network/DHCP' ("DHCP lease for {0} expires in {1}; renewals appear to be failing." -f $adapter.DisplayName, $window) $evidence
        }
      }

      if ($adapter.LeaseObtained) {
        $age = $dhcpNow - $adapter.LeaseObtained
        if ($age.TotalSeconds -ge 0) {
          $staleThresholdDays = $null
          if ($adapter.LeaseDuration) {
            $durationDays = $adapter.LeaseDuration.TotalDays
            if ($durationDays -le (8.0 / 24.0)) { $staleThresholdDays = 7 }
            elseif ($durationDays -le 1) { $staleThresholdDays = 10 }
            elseif ($durationDays -le 3) { $staleThresholdDays = 14 }
            elseif ($durationDays -le 7) { $staleThresholdDays = 21 }
            elseif ($durationDays -le 14) { $staleThresholdDays = 30 }
          } else {
            $staleThresholdDays = 7
          }

          if ($staleThresholdDays -ne $null -and $age.TotalDays -ge $staleThresholdDays) {
            $ageLabel = Format-TimeSpanFriendly $age
            $leaseLabel = if ($adapter.LeaseDuration) { Format-TimeSpanFriendly $adapter.LeaseDuration } else { 'unknown' }
            Add-Issue 'medium' 'Network/DHCP' ("DHCP lease on {0} is stale ({1} old; configured lease window {2}). Client may not be reaching the DHCP server." -f $adapter.DisplayName, $ageLabel, $leaseLabel) $evidence
          }
        }
      }
    }

    if ($dhcpEnabled -eq $false -and $likelyActive -and -not $isDisconnected) {
      $gatewayCount = 0
      if ($adapter.DefaultGateways) {
        foreach ($gw in $adapter.DefaultGateways) {
          if (-not $gw) { continue }
          if ($gw -eq '0.0.0.0') { continue }
          $gatewayCount++
        }
      }
      $dnsCount = 0
      if ($adapter.DnsServers) {
        foreach ($dns in $adapter.DnsServers) {
          if ($dns) { $dnsCount++ }
        }
      }
      if ($gatewayCount -eq 0 -and $dnsCount -eq 0) {
        Add-Issue 'high' 'Network/DHCP' ("DHCP disabled on {0} but no static gateway or DNS servers are configured." -f $adapter.DisplayName) $evidence
      }
    }

    if ($adapter.HasApipa -and $adapter.DefaultGateways -and $adapter.DefaultGateways.Count -gt 0) {
      $gatewayKey = ($adapter.DefaultGateways | Where-Object { $_ } | Sort-Object) -join ','
      if ($gatewayKey) {
        if (-not $apipaGatewayMap.ContainsKey($gatewayKey)) {
          $apipaGatewayMap[$gatewayKey] = New-Object System.Collections.Generic.List[pscustomobject]
        }
        $apipaGatewayMap[$gatewayKey].Add($adapter)
      }
    }
  }

  $dhcpApipaGatewayClusters = @()
  foreach ($kvp in $apipaGatewayMap.GetEnumerator()) {
    if ($kvp.Value.Count -ge 2) {
      $dhcpApipaGatewayClusters += [pscustomobject]@{
        Gateway  = $kvp.Key
        Adapters = @($kvp.Value.ToArray())
      }
    }
  }
}

if ($observedDhcpServers -and $observedDhcpServers.Count -gt 0) {
  $publicDhcp = @($observedDhcpServers | Where-Object { -not (Test-IsRFC1918 $_) })
  if ($publicDhcp.Count -gt 0) {
    $evidence = "Observed DHCP Servers: " + ($observedDhcpServers -join ', ')
    Add-Issue 'medium' 'Network/DHCP' ("DHCP server addresses outside private ranges detected ({0}). Investigate rogue or mis-scoped DHCP sources." -f ($publicDhcp -join ', ')) $evidence
  }
}

# route
if ($raw['route']){
  $hasDefault = [regex]::IsMatch($raw['route'],'\s0\.0\.0\.0\s+0\.0\.0\.0\s+\d+\.\d+\.\d+\.\d+')
  if (-not $hasDefault) {
    Add-Issue "high" "Network" "Routing table lacks a default route (0.0.0.0/0)." $raw['route']
  }
  if ($hasDefault) {
    $routeLines = ([regex]::Split($raw['route'],'\r?\n') | Where-Object { $_ -match '^\s*0\.0\.0\.0\s+0\.0\.0\.0' } | Select-Object -First 2)
    if ($routeLines){
      Add-Normal "Network/Routing" "Default route 0.0.0.0/0 present" ($routeLines -join "`n")
    }
  }
}

$osCimMap = $null
if ($raw['os_cim']) {
  $osCimMap = Parse-KeyValueBlock $raw['os_cim']
}

$osVersionMajor = $null
if ($osCimMap -and $osCimMap.ContainsKey('Version')) {
  $versionText = $osCimMap['Version']
  if ($versionText) {
    $firstPart = ($versionText -split '\.')[0]
    $parsedMajor = 0
    if ([int]::TryParse($firstPart, [ref]$parsedMajor)) {
      $osVersionMajor = $parsedMajor
    }
  }
}
if (-not $osVersionMajor -and $summary.OS_Version) {
  $firstPart = ($summary.OS_Version -split '\.')[0]
  $parsedMajor = 0
  if ([int]::TryParse($firstPart, [ref]$parsedMajor)) {
    $osVersionMajor = $parsedMajor
  }
}
if ($osVersionMajor) { $summary.OSVersionMajor = $osVersionMajor }

$computerSystemJson = ConvertFrom-JsonSafe $raw['security_computersystem']
$systemSkuNumber = $null
$pcSystemType = $null
$pcSystemTypeEx = $null
$partOfDomainFromCs = $null
if ($computerSystemJson) {
  if ($computerSystemJson.PSObject.Properties['SystemSkuNumber']) {
    $systemSkuNumber = [string]$computerSystemJson.SystemSkuNumber
  }
  if ($computerSystemJson.PSObject.Properties['PCSystemType']) {
    $pcSystemType = ConvertTo-NullableInt $computerSystemJson.PCSystemType
  }
  if ($computerSystemJson.PSObject.Properties['PCSystemTypeEx']) {
    $pcSystemTypeEx = ConvertTo-NullableInt $computerSystemJson.PCSystemTypeEx
  }
  if ($computerSystemJson.PSObject.Properties['PartOfDomain']) {
    $partOfDomainFromCs = $computerSystemJson.PartOfDomain
  }
  if ($computerSystemJson.PSObject.Properties['Domain']) {
    if (-not $summary.Domain) { $summary.Domain = [string]$computerSystemJson.Domain }
  }
}
if ($systemSkuNumber) { $summary.SystemSkuNumber = $systemSkuNumber }

if ($summary.DomainJoined -eq $null -and $null -ne $partOfDomainFromCs) {
  try {
    $summary.DomainJoined = [bool]$partOfDomainFromCs
  } catch {}
}

$enclosureJson = ConvertFrom-JsonSafe $raw['security_systemenclosure']
$chassisTypes = @()
if ($enclosureJson) {
  if ($enclosureJson -is [System.Collections.IEnumerable] -and -not ($enclosureJson -is [string])) {
    foreach ($entry in $enclosureJson) {
      if (-not $entry) { continue }
      if ($entry.PSObject.Properties['ChassisTypes']) {
        $chassisTypes += (ConvertTo-IntArray $entry.ChassisTypes)
      }
    }
  } elseif ($enclosureJson.PSObject.Properties['ChassisTypes']) {
    $chassisTypes = ConvertTo-IntArray $enclosureJson.ChassisTypes
  }
}
if ($chassisTypes) {
  $chassisTypes = $chassisTypes | Where-Object { $_ -ne $null } | Sort-Object -Unique
}

$mobileChassisValues = @(8,9,10,11,12,14,18,21,30,31,32,33,34)
$mobilePcSystemTypes = @(2,8,9,10,11)
$isLaptop = $false
foreach ($ct in $chassisTypes) {
  if ($mobileChassisValues -contains $ct) { $isLaptop = $true; break }
}
if (-not $isLaptop -and $pcSystemType -ne $null -and ($mobilePcSystemTypes -contains $pcSystemType)) {
  $isLaptop = $true
}
if (-not $isLaptop -and $pcSystemTypeEx -ne $null -and ($mobilePcSystemTypes -contains $pcSystemTypeEx)) {
  $isLaptop = $true
}
if (-not $isLaptop -and $computerSystemJson) {
  $family = $null
  if ($computerSystemJson.PSObject.Properties['SystemFamily']) { $family = [string]$computerSystemJson.SystemFamily }
  if (-not $family -and $computerSystemJson.PSObject.Properties['Model']) { $family = [string]$computerSystemJson.Model }
  if ($family) {
    try {
      $familyLower = $family.ToLowerInvariant()
      if ($familyLower -match '(?i)laptop|notebook|mobile|portable|ultrabook') { $isLaptop = $true }
    } catch {}
  }
}
$summary.IsLaptop = $isLaptop

$isWorkstationProfile = ($summary.IsServer -ne $true)
$isModernClient = $false
if ($isWorkstationProfile -and $osVersionMajor -ge 10) {
  $isModernClient = $true
}
$summary.IsModernClient = $isModernClient

# nslookup / ping / tracert
if ($raw['nslookup'] -and ($raw['nslookup'] -match "Request timed out|Non-existent domain")){
  Add-Issue "medium" "DNS" "nslookup shows timeouts or NXDOMAIN." $raw['nslookup']
}
if ($raw['nslookup'] -and $raw['nslookup'] -match "Server:\s*(.+)") {
  Add-Normal "DNS" "DNS resolver responds" (([regex]::Split($raw['nslookup'],'\r?\n') | Select-Object -First 6) -join "`n")
}
if ($raw['ping'] -and ($raw['ping'] -match "Received\s*=\s*0")){
  Add-Issue "high" "Network" "Ping to 8.8.8.8 failed (0 received)." $raw['ping']
}
if ($raw['ping']){
  $pingMatch = [regex]::Match($raw['ping'],'Packets:\s*Sent\s*=\s*(\d+),\s*Received\s*=\s*(\d+),\s*Lost\s*=\s*(\d+)')
  if ($pingMatch.Success) {
    $sent = [int]$pingMatch.Groups[1].Value
    $rcv = [int]$pingMatch.Groups[2].Value
    $lost = [int]$pingMatch.Groups[3].Value
    if ($sent -gt 0 -and $lost -eq 0) {
      $avgMatch = [regex]::Match($raw['ping'],"Average\s*=\s*(\d+)\w*")
      $avg = $avgMatch.Groups[1].Value
      $avgLabel = if ($avg) { " (avg $avg ms)" } else { "" }
      $pingTail = ([regex]::Split($raw['ping'],'\r?\n') | Select-Object -Last 6) -join "`n"
      Add-Normal "Network/ICMP" ("Ping OK" + $avgLabel) $pingTail
    }
  }
}
if ($raw['tracert'] -and ($raw['tracert'] -match "over a maximum of" -and $raw['tracert'] -notmatch "Trace complete")){
  Add-Issue "low" "Network" "Traceroute didn’t complete within hop limit (may be normal if ICMP filtered)." $raw['tracert']
}

# outlook connectivity (HTTPS to EXO)
if ($raw['testnet_outlook443']){
  if ($raw['testnet_outlook443'] -match 'Test-NetConnection cmdlet not available'){
    Add-Issue "info" "Outlook/Connectivity" "Test-NetConnection cmdlet not available to verify outlook.office365.com:443." $raw['testnet_outlook443']
  } else {
    $tcpMatch = [regex]::Match($raw['testnet_outlook443'],'TcpTestSucceeded\s*:\s*(True|False)','IgnoreCase')
    $rttMatch = [regex]::Match($raw['testnet_outlook443'],'PingReplyDetails \(RTT\)\s*:\s*(\d+)\s*ms','IgnoreCase')
    $remoteMatch = [regex]::Match($raw['testnet_outlook443'],'RemoteAddress\s*:\s*([^\r\n]+)','IgnoreCase')
    $evidenceLines = @([regex]::Split($raw['testnet_outlook443'],'\r?\n') | Select-Object -First 12)
    $evidenceText = $evidenceLines -join "`n"
    if ($tcpMatch.Success -and $tcpMatch.Groups[1].Value -ieq 'True'){
      $outlookConnectivityResult = $true
      $rttText = if ($rttMatch.Success) { " (RTT {0} ms)" -f $rttMatch.Groups[1].Value.Trim() } else { "" }
      $remoteSuffix = if ($remoteMatch.Success) { " (remote {0})" -f $remoteMatch.Groups[1].Value.Trim() } else { "" }
      Add-Normal "Outlook/Connectivity" ("HTTPS connectivity to outlook.office365.com succeeded{0}{1}." -f $rttText, $remoteSuffix) $evidenceText
    } elseif ($tcpMatch.Success -and $tcpMatch.Groups[1].Value -ieq 'False'){
      $outlookConnectivityResult = $false
      $remoteSuffix = if ($remoteMatch.Success) { " (remote {0})" -f $remoteMatch.Groups[1].Value.Trim() } else { "" }
      Add-Issue "high" "Outlook/Connectivity" ("HTTPS connectivity to outlook.office365.com failed{0}." -f $remoteSuffix) $evidenceText
    } else {
      Add-Issue "info" "Outlook/Connectivity" "Unable to determine Test-NetConnection result for outlook.office365.com." $evidenceText
    }
  }
}

# outlook OST cache sizing (workstations)
if (($summary.IsServer -ne $true) -and $raw['outlook_ost']){
  $ostMatches = [regex]::Matches($raw['outlook_ost'],'(?ms)FullName\s*:\s*(?<full>[^\r\n]+).*?Length\s*:\s*(?<length>\d+)(?:.*?LastWriteTime\s*:\s*(?<lwt>[^\r\n]+))?')
  if ($ostMatches.Count -gt 0){
    $ostEntries = @()
    foreach($m in $ostMatches){
      $fullName = $m.Groups['full'].Value.Trim()
      if (-not $fullName){ continue }
      $lengthBytes = [double]$m.Groups['length'].Value
      $lastWrite = if ($m.Groups['lwt'].Success) { $m.Groups['lwt'].Value.Trim() } else { $null }
      $fileName = [System.IO.Path]::GetFileName($fullName)
      $baseName = [System.IO.Path]::GetFileNameWithoutExtension($fullName)
      $domainPart = $null
      if ($baseName -match '@(?<domain>[^@]+)$'){
        $domainPart = $matches['domain'].ToLowerInvariant()
      }
      if ($domainPart){ $outlookOstDomains += $domainPart }
      $sizeGB = if ($lengthBytes -gt 0) { $lengthBytes / 1GB } else { 0 }
      $ostEntries += [pscustomobject]@{
        FullName       = $fullName
        FileName       = $fileName
        SizeGB         = $sizeGB
        LastWriteTime  = $lastWrite
      }
    }
    if ($ostEntries.Count -gt 0){
      $outlookOstDomains = @($outlookOstDomains | Where-Object { $_ } | Sort-Object -Unique)
      $ostEntries = $ostEntries | Sort-Object SizeGB -Descending
      $criticalEntries = @()
      $badEntries = @()
      $warnEntries = @()
      $healthyEntries = @()
      foreach($entry in $ostEntries){
        $sizeText = ('{0:N2}' -f $entry.SizeGB)
        $lastWriteLabel = if ($entry.LastWriteTime) { " (LastWrite {0})" -f $entry.LastWriteTime } else { "" }
        $line = "{0} - {1} GB{2}" -f $entry.FullName, $sizeText, $lastWriteLabel
        if ($entry.SizeGB -gt 25){
          $criticalEntries += $line
        } elseif ($entry.SizeGB -gt 15){
          $badEntries += $line
        } elseif ($entry.SizeGB -gt 5){
          $warnEntries += $line
        } else {
          $healthyEntries += $line
        }
      }
      if ($criticalEntries.Count -gt 0){
        Add-Issue "critical" "Outlook/OST" "OST cache HIGH tier (>25 GB) detected." ($criticalEntries -join "`n")
      }
      if ($badEntries.Count -gt 0){
        Add-Issue "high" "Outlook/OST" "OST cache BAD tier (15–25 GB) detected." ($badEntries -join "`n")
      }
      if ($warnEntries.Count -gt 0){
        Add-Issue "medium" "Outlook/OST" "OST cache WARN tier (5–15 GB) detected." ($warnEntries -join "`n")
      }
      if ($criticalEntries.Count -eq 0 -and $badEntries.Count -eq 0 -and $warnEntries.Count -eq 0 -and $healthyEntries.Count -gt 0){
        $largestEntry = $ostEntries | Select-Object -First 1
        $largestText = ('{0:N2}' -f $largestEntry.SizeGB)
        $count = $ostEntries.Count
        $plural = if ($count -eq 1) { '' } else { 's' }
        $sampleCount = [Math]::Min($healthyEntries.Count,5)
        $healthyEvidence = @($healthyEntries | Select-Object -First $sampleCount) -join "`n"
        Add-Normal "Outlook/OST" ("OST cache sizes within guidance (max {0} GB across {1} file{2})." -f $largestText, $count, $plural) $healthyEvidence
      }
    }
  }
}

# autodiscover DNS CNAME validation
if ($raw['outlook_autodiscover']){
  $autoText = $raw['outlook_autodiscover']
  if ($autoText -match 'Resolve-DnsName cmdlet not available'){
    Add-Issue "info" "Outlook/Autodiscover" "Resolve-DnsName cmdlet not available to check autodiscover CNAME." $autoText
  } elseif ($autoText -match 'No domain candidates identified'){
    Add-Issue "info" "Outlook/Autodiscover" "No domain candidates identified for autodiscover lookup." $autoText
  } else {
    $lines = [regex]::Split($autoText,'\r?\n')
    $blocks = @()
    $currentDomain = $null
    $currentLines = @()
    foreach($line in $lines){
      $domainMatch = [regex]::Match($line,'^###\s*Domain:\s*(.+)$')
      if ($domainMatch.Success){
        if ($currentDomain){
          $blockText = ($currentLines -join "`n").Trim()
          $blocks += [pscustomobject]@{ Domain = $currentDomain; Text = $blockText }
        }
        $currentDomain = $domainMatch.Groups[1].Value.Trim()
        $currentLines = @()
      } else {
        $currentLines += $line
      }
    }
    if ($currentDomain){
      $blockText = ($currentLines -join "`n").Trim()
      $blocks += [pscustomobject]@{ Domain = $currentDomain; Text = $blockText }
    }

    if ($blocks.Count -gt 0){
      $autoResults = @()
      foreach($block in $blocks){
        $domainValue = $block.Domain
        if (-not $domainValue){ continue }
        $text = if ($block.Text) { $block.Text.Trim() } else { '' }
        $status = 'Unknown'
        if ($text -match '(?i)Resolve-DnsName failed'){
          $status = 'Failed'
        } elseif ($text -match '(?i)No CNAME records returned'){
          $status = 'Empty'
        }
        $target = $null
        $cnameMatch = [regex]::Match($text,'(?im)^\s*autodiscover\.[^\s]+\s+CNAME\s+(?<target>[^\s]+)\s*$')
        if ($cnameMatch.Success){
          $target = $cnameMatch.Groups['target'].Value.Trim()
        }
        if (-not $target){
          $nameHostMatch = [regex]::Match($text,'(?im)^\s*NameHost\s*:\s*(?<target>[^\s]+)')
          if ($nameHostMatch.Success){
            $target = $nameHostMatch.Groups['target'].Value.Trim()
          }
        }
        if ($target){
          $target = $target.TrimEnd('.')
          $targetLower = $target.ToLowerInvariant()
          if ($targetLower -eq 'autodiscover.outlook.com'){
            $status = 'Outlook'
          } else {
            $status = 'Other'
          }
        }
        $autoResults += [pscustomobject]@{
          Domain   = $domainValue
          Status   = $status
          Target   = if ($target) { $target } else { $null }
          Evidence = $text
        }
      }

      if ($autoResults.Count -gt 0){
        $likelyExo = $false
        if ($summary.AzureAdTenantId -or $summary.AzureAdTenantDomain){
          $likelyExo = $true
        } elseif ($summary.DomainJoined -eq $false){
          $likelyExo = $true
        } elseif ($autoResults | Where-Object { $_.Status -eq 'Outlook' }){
          $likelyExo = $true
        } elseif ($outlookConnectivityResult -eq $true -and $summary.DomainJoined -ne $true){
          $likelyExo = $true
        }

        if (-not $likelyExo -and $outlookOstDomains -and $outlookOstDomains.Count -gt 0){
          $publicOstDomains = @($outlookOstDomains | Where-Object { $_ -match '\.' -and $_ -notmatch '\.(local|lan|corp|internal)$' })
          if ($publicOstDomains.Count -gt 0){
            $likelyExo = $true
          }
        }

        foreach($result in $autoResults){
          $domainValue = $result.Domain
          if (-not $domainValue){ continue }
          $domainTrimmed = $domainValue.Trim()
          if (-not $domainTrimmed){ continue }
          $domainLower = $domainTrimmed.ToLowerInvariant()
          $isInternalDomain = ($domainLower -notmatch '\.') -or ($domainLower -match '\.(local|lan|corp|internal)$')
          $evidenceLines = if ($result.Evidence) { @($result.Evidence -split '\r?\n' | Select-Object -First 12) } else { @() }
          $evidenceText = if ($evidenceLines -and $evidenceLines.Count -gt 0) { $evidenceLines -join "`n" } else { $autoText }

          switch ($result.Status) {
            'Outlook' {
              Add-Normal "Outlook/Autodiscover" ("autodiscover.{0} CNAME → autodiscover.outlook.com" -f $domainTrimmed) $evidenceText
            }
            'Other' {
              $targetDisplay = if ($result.Target) { $result.Target } else { 'unknown target' }
              if ($likelyExo -and -not $isInternalDomain){
                Add-Issue "medium" "Outlook/Autodiscover" ("autodiscover.{0} CNAME points to {1} (expected autodiscover.outlook.com)." -f $domainTrimmed, $targetDisplay) $evidenceText
              } elseif (-not $isInternalDomain){
                Add-Issue "info" "Outlook/Autodiscover" ("autodiscover.{0} CNAME points to {1}. Verify Exchange Online onboarding." -f $domainTrimmed, $targetDisplay) $evidenceText
              }
            }
            'Failed' {
              if ($likelyExo -and -not $isInternalDomain){
                Add-Issue "medium" "Outlook/Autodiscover" ("Autodiscover lookup failed for {0}." -f $domainTrimmed) $evidenceText
              } elseif (-not $isInternalDomain){
                Add-Issue "info" "Outlook/Autodiscover" ("Autodiscover lookup failed for {0}." -f $domainTrimmed) $evidenceText
              }
            }
            'Empty' {
              if ($likelyExo -and -not $isInternalDomain){
                Add-Issue "medium" "Outlook/Autodiscover" ("No CNAME records returned for autodiscover.{0}." -f $domainTrimmed) $evidenceText
              } elseif (-not $isInternalDomain){
                Add-Issue "info" "Outlook/Autodiscover" ("No CNAME records returned for autodiscover.{0}." -f $domainTrimmed) $evidenceText
              }
            }
          }
        }
      }
    }
  }
}

# autodiscover SCP discovery
if ($raw['outlook_scp']){
  $scpText = $raw['outlook_scp']
  $scpLines = @([regex]::Split($scpText,'\r?\n'))
  $scpEvidenceLines = @($scpLines | Select-Object -First 25)
  $scpEvidence = $scpEvidenceLines -join "`n"

  $partMatch = $scpLines | Where-Object { $_ -match '^(?i)PartOfDomain\s*:\s*(.+)$' } | Select-Object -First 1
  $partValue = $null
  if ($partMatch) {
    $partRaw = ([regex]::Match($partMatch,'^(?i)PartOfDomain\s*:\s*(.+)$')).Groups[1].Value.Trim()
    $partBool = ConvertTo-NullableBool $partRaw
    if ($null -ne $partBool) {
      $partValue = $partBool
    }
  }
  if ($null -ne $partValue) {
    $summary.DomainJoined = $partValue
  }

  $statusMatch = $scpLines | Where-Object { $_ -match '^(?i)Status\s*:\s*(.+)$' } | Select-Object -Last 1
  $statusValue = $null
  if ($statusMatch) {
    $statusValue = ([regex]::Match($statusMatch,'^(?i)Status\s*:\s*(.+)$')).Groups[1].Value.Trim()
  }
  $errorMatch = $scpLines | Where-Object { $_ -match '^(?i)Error\s*:\s*(.+)$' } | Select-Object -First 1

  $bindingMatches = [regex]::Matches($scpText,'(?im)^ServiceBindingInformation\s*:\s*(.+)$')
  $bindingValues = @()
  foreach ($match in $bindingMatches) {
    $value = $match.Groups[1].Value.Trim()
    if (-not $value) { continue }
    $splitValues = $value -split '\s*;\s*'
    foreach ($entry in $splitValues) {
      $entryTrim = $entry.Trim()
      if ($entryTrim) {
        $bindingValues += $entryTrim
        break
      }
    }
  }
  $bindingUrl = if ($bindingValues.Count -gt 0) { $bindingValues[0] } else { $null }

  $domainJoined = if ($null -ne $partValue) {
    $partValue
  } elseif ($summary.DomainJoined -ne $null) {
    $summary.DomainJoined
  } else {
    $null
  }

  $statusLower = if ($statusValue) { $statusValue.ToLowerInvariant() } else { '' }
  $queryFailed = $false
  if ($statusLower -like 'queryfailed*') {
    $queryFailed = $true
  } elseif ($errorMatch) {
    $queryFailed = $true
  }

  if ($domainJoined -eq $false) {
    Add-Normal "Outlook/SCP" "GOOD Outlook/SCP: Not domain-joined; SCP not applicable." $scpEvidence
  } elseif ($domainJoined -eq $true) {
    if ($queryFailed) {
      Add-Issue "medium" "Outlook/SCP" "Outlook/SCP: Domain-joined; SCP query failed (AD unreachable or permissions)." $scpEvidence
    } elseif ($bindingUrl) {
      Add-Normal "Outlook/SCP" ("GOOD Outlook/SCP: Autodiscover SCP published: {0}" -f $bindingUrl) $scpEvidence
    } else {
      Add-Issue "low" "Outlook/SCP" "Outlook/SCP: Domain-joined but no Autodiscover SCP found (OK if EXO-only)." $scpEvidence
    }
  } else {
    if ($queryFailed) {
      Add-Issue "medium" "Outlook/SCP" "Outlook/SCP: SCP query failed (domain join status unknown)." $scpEvidence
    } elseif ($bindingUrl) {
      Add-Normal "Outlook/SCP" ("GOOD Outlook/SCP: Autodiscover SCP published: {0}" -f $bindingUrl) $scpEvidence
    }
  }
}

# office macro / protected view policies
$macroSecurityStatus = New-Object System.Collections.Generic.List[pscustomobject]
function Format-MacroContextEvidence {
  param(
    [pscustomobject]$Context
  )

  $lines = @()
  $contextLabel = if ($Context.Context) { $Context.Context } else { '(unknown)' }
  $lines += ("Context: {0}" -f $contextLabel)

  if ($Context.EvidenceLines -and $Context.EvidenceLines.Count -gt 0) {
    $lines += $Context.EvidenceLines
  } else {
    $blockDisplay = if ($Context.BlockRaw) { $Context.BlockRaw } else { 'NotConfigured' }
    $warningsDisplay = if ($Context.WarningsRaw) { $Context.WarningsRaw } else { 'NotConfigured' }
    $pvInternetDisplay = if ($Context.PvInternetRaw) { $Context.PvInternetRaw } else { 'NotConfigured' }
    $pvUnsafeDisplay = if ($Context.PvUnsafeRaw) { $Context.PvUnsafeRaw } else { 'NotConfigured' }
    $lines += ("BlockContentExecutionFromInternet : {0}" -f $blockDisplay)
    $lines += ("VBAWarnings : {0}" -f $warningsDisplay)
    $lines += ("ProtectedView.DisableInternetFilesInPV : {0}" -f $pvInternetDisplay)
    $lines += ("ProtectedView.DisableUnsafeLocationsInPV : {0}" -f $pvUnsafeDisplay)
  }

  return ($lines -join "`n")
}

if ($raw['office_security']) {
  $macroLines = [regex]::Split($raw['office_security'],'\r?\n')
  $macroContexts = New-Object System.Collections.Generic.List[pscustomobject]
  $currentContext = $null

  foreach ($line in $macroLines) {
    $contextMatch = [regex]::Match($line,'^\s*Context\s*:\s*(.+)$')
    if ($contextMatch.Success) {
      $contextText = $contextMatch.Groups[1].Value.Trim()
      $parts = $contextText -split '\\'
      $hiveName = $null
      $appName = $null
      if ($parts.Count -ge 1) { $hiveName = $parts[0].Trim() }
      if ($parts.Count -ge 2) { $appName = $parts[1].Trim() }
      $appKey = $null
      if ($appName) { $appKey = $appName.ToLowerInvariant() }

      $currentContext = [pscustomobject]@{
        Context        = $contextText
        Hive           = $hiveName
        App            = $appName
        AppKey         = $appKey
        BlockRaw       = 'NotConfigured'
        WarningsRaw    = 'NotConfigured'
        PvInternetRaw  = 'NotConfigured'
        PvUnsafeRaw    = 'NotConfigured'
        EvidenceLines  = New-Object System.Collections.Generic.List[string]
      }
      $macroContexts.Add($currentContext)
      continue
    }

    if (-not $currentContext) { continue }
    $trimmedLine = $line.Trim()
    if (-not $trimmedLine) { continue }

    $currentContext.EvidenceLines.Add($trimmedLine)

    $blockMatch = [regex]::Match($trimmedLine,'^BlockContentExecutionFromInternet\s*:\s*(.+)$','IgnoreCase')
    if ($blockMatch.Success) { $currentContext.BlockRaw = $blockMatch.Groups[1].Value.Trim() }

    $warningMatch = [regex]::Match($trimmedLine,'^VBAWarnings\s*:\s*(.+)$','IgnoreCase')
    if ($warningMatch.Success) { $currentContext.WarningsRaw = $warningMatch.Groups[1].Value.Trim() }

    $pvInternetMatch = [regex]::Match($trimmedLine,'^ProtectedView\.DisableInternetFilesInPV\s*:\s*(.+)$','IgnoreCase')
    if ($pvInternetMatch.Success) { $currentContext.PvInternetRaw = $pvInternetMatch.Groups[1].Value.Trim() }

    $pvUnsafeMatch = [regex]::Match($trimmedLine,'^ProtectedView\.DisableUnsafeLocationsInPV\s*:\s*(.+)$','IgnoreCase')
    if ($pvUnsafeMatch.Success) { $currentContext.PvUnsafeRaw = $pvUnsafeMatch.Groups[1].Value.Trim() }
  }

  foreach ($context in $macroContexts) {
    $context.BlockValue = ConvertTo-NullableInt $context.BlockRaw
    $context.WarningsValue = ConvertTo-NullableInt $context.WarningsRaw
    $context.PvInternetValue = ConvertTo-NullableInt $context.PvInternetRaw
    $context.PvUnsafeValue = ConvertTo-NullableInt $context.PvUnsafeRaw
  }

  $macroApps = @(
    @{ Name = 'Excel'; Key = 'excel' },
    @{ Name = 'Word'; Key = 'word' },
    @{ Name = 'PowerPoint'; Key = 'powerpoint' }
  )

  foreach ($appInfo in $macroApps) {
    $appContexts = @($macroContexts | Where-Object { $_.AppKey -eq $appInfo.Key })
    if ($appContexts.Count -eq 0) { continue }

    $hasIssue = $false

    $blockCompliant = @($appContexts | Where-Object { $_.BlockValue -eq 1 })
    $blockFullyEnforced = ($appContexts.Count -gt 0 -and $blockCompliant.Count -eq $appContexts.Count)
    if ($blockCompliant.Count -eq 0) {
      $blockEvidence = ($appContexts | ForEach-Object { Format-MacroContextEvidence $_ }) -join "`n`n"
      Add-Issue "high" "Office/Macros" ("{0} macro MOTW blocking disabled or not configured. Fix: Enforce via GPO/MDM." -f $appInfo.Name) $blockEvidence
      $hasIssue = $true
    }

    $laxContexts = @($appContexts | Where-Object {
        $val = $_.WarningsValue
        if ($null -ne $val) {
          $val -lt 3
        } else {
          $raw = $_.WarningsRaw
          if ([string]::IsNullOrWhiteSpace($raw)) {
            $true
          } else {
            $raw -match '(?i)notconfigured'
          }
        }
      })
    if ($laxContexts.Count -gt 0) {
      $warnValues = ($laxContexts | ForEach-Object { if ($_.WarningsRaw) { $_.WarningsRaw } else { 'NotConfigured' } } | Sort-Object -Unique) -join ', '
      if (-not $warnValues) { $warnValues = 'NotConfigured' }
      $warnEvidence = ($laxContexts | ForEach-Object { Format-MacroContextEvidence $_ }) -join "`n`n"
      Add-Issue "medium" "Office/Macros" ("{0} macro notification policy allows macros ({1}). Fix: Enforce via GPO/MDM." -f $appInfo.Name, $warnValues) $warnEvidence
      $hasIssue = $true
    }

    $pvDisabledContexts = @($appContexts | Where-Object { ($_.PvInternetValue -eq 1) -or ($_.PvUnsafeValue -eq 1) })
    if ($pvDisabledContexts.Count -gt 0) {
      $pvReasons = @()
      foreach ($ctx in $pvDisabledContexts) {
        if ($ctx.PvInternetValue -eq 1) { $pvReasons += 'internet files' }
        if ($ctx.PvUnsafeValue -eq 1) { $pvReasons += 'unsafe locations' }
      }
      $pvReasonText = ($pvReasons | Sort-Object -Unique) -join ', '
      if (-not $pvReasonText) { $pvReasonText = 'Protected View' }
      $pvEvidence = ($pvDisabledContexts | ForEach-Object { Format-MacroContextEvidence $_ }) -join "`n`n"
      Add-Issue "medium" "Office/Protected View" ("Protected View disabled for {0} ({1}). Fix: Enforce via GPO/MDM." -f $appInfo.Name, $pvReasonText) $pvEvidence
      $hasIssue = $true
    }

    $strictContexts = @($appContexts | Where-Object {
        $val = $_.WarningsValue
        if ($null -eq $val) {
          $false
        } else {
          $val -ge 3
        }
      })
    $warningsStrict = ($appContexts.Count -gt 0 -and $strictContexts.Count -eq $appContexts.Count)
    $protectedViewGood = ($pvDisabledContexts.Count -eq 0)
    $macroEvidenceContext = if ($blockCompliant.Count -gt 0) { $blockCompliant[0] } elseif ($appContexts.Count -gt 0) { $appContexts[0] } else { $null }
    $macroEvidenceText = if ($macroEvidenceContext) { Format-MacroContextEvidence $macroEvidenceContext } else { '' }
    $macroSecurityStatus.Add([pscustomobject]@{
      App               = $appInfo.Name
      BlockEnforced     = $blockFullyEnforced
      BlockEvidence     = if ($blockFullyEnforced -and $macroEvidenceContext) { $macroEvidenceText } else { '' }
      AnyBlockContexts  = ($blockCompliant.Count -gt 0)
      WarningsStrict    = $warningsStrict
      ProtectedViewGood = $protectedViewGood
      Evidence          = $macroEvidenceText
    })

    if (-not $hasIssue) {
      $positiveParts = @()
      if ($blockCompliant.Count -gt 0) { $positiveParts += 'MOTW macro blocking enforced' }
      $strictWarnings = @($appContexts | Where-Object {
          $val = $_.WarningsValue
          if ($null -eq $val) {
            $false
          } else {
            $val -ge 3
          }
        })
      if ($strictWarnings.Count -gt 0) { $positiveParts += 'strict macro notification policy' }
      if ($pvDisabledContexts.Count -eq 0) { $positiveParts += 'Protected View active for internet/unsafe files' }

      if ($positiveParts.Count -gt 0) {
        $evidenceContext = if ($blockCompliant.Count -gt 0) { $blockCompliant[0] } else { $appContexts[0] }
        $positiveEvidence = Format-MacroContextEvidence $evidenceContext
        $messageDetails = $positiveParts -join '; '
        Add-Normal "Office/Macros" ("{0} macro protections verified ({1})." -f $appInfo.Name, $messageDetails) $positiveEvidence
      }
    }
  }
}

# defender
if ($raw['defender']){
  $rt = [regex]::Match($raw['defender'],'RealTimeProtectionEnabled\s*:\s*(True|False)','IgnoreCase')
  if ($rt.Success -and $rt.Groups[1].Value -ieq "False"){ Add-Issue "high" "Security" "Defender real-time protection is OFF." $raw['defender'] }

  $signaturePatterns = @(
    @{ Label = 'Antivirus';    Regex = 'AntivirusSignatureAge\s*:\s*(\d+)'; },
    @{ Label = 'Antispyware'; Regex = 'AntispywareSignatureAge\s*:\s*(\d+)'; },
    @{ Label = 'NIS';         Regex = 'NISSignatureAge\s*:\s*(\d+)'; }
  )
  $signatureAges = @()
  $signatureEvidence = @()
  foreach($pattern in $signaturePatterns){
    $match = [regex]::Match($raw['defender'],$pattern.Regex,'IgnoreCase')
    if ($match.Success){
      $signatureAges += [int]$match.Groups[1].Value
      $signatureEvidence += $match.Value.Trim()
    }
  }
  if ($signatureAges.Count -gt 0){
    $maxSigAge = ($signatureAges | Measure-Object -Maximum).Maximum
    $maxSigAgeInt = [int]$maxSigAge
    $sigEvidenceText = if ($signatureEvidence.Count -gt 0) { $signatureEvidence -join "`n" } else { "" }

    if ($maxSigAge -le 3){
      Add-Normal "Security/Defender" ("Signature age GOOD ({0} days; daily updates confirmed)." -f $maxSigAgeInt) $sigEvidenceText
    } elseif ($maxSigAge -le 7){
      Add-Normal "Security/Defender" ("Signature age OK ({0} days; monitor that daily updates continue)." -f $maxSigAgeInt) $sigEvidenceText
    } elseif ($maxSigAge -le 14){
      Add-Issue "medium" "Security" ("Defender signatures WARNING tier ({0} days old). Signatures should update daily—even on isolated networks." -f $maxSigAgeInt) $sigEvidenceText
    } elseif ($maxSigAge -le 30){
      Add-Issue "high" "Security" ("Defender signatures BAD tier ({0} days old). Trigger an update promptly." -f $maxSigAgeInt) $sigEvidenceText
    } else {
      Add-Issue "critical" "Security" ("Defender signatures CRITICAL tier ({0} days old). Update signatures immediately." -f $maxSigAgeInt) $sigEvidenceText
    }
  }

  $rtOK = $rt.Success -and $rt.Groups[1].Value -ieq "True"
  if ($rtOK) {
    Add-Normal "Security/Defender" "Real-time protection ON" (([regex]::Split($raw['defender'],'\r?\n') | Select-Object -First 12) -join "`n")
  }

  $engineVersionMatch = [regex]::Match($raw['defender'],'AMEngineVersion\s*:\s*([^\r\n]+)','IgnoreCase')
  $platformVersionMatch = [regex]::Match($raw['defender'],'AMProductVersion\s*:\s*([^\r\n]+)','IgnoreCase')

  $engineOutMatches = [regex]::Matches($raw['defender'],'(?im)^(?<name>[^\r\n]*Engine[^\r\n]*OutOfDate)\s*:\s*(?<value>[^\r\n]+)$')
  $engineEvidence = @()
  if ($engineVersionMatch.Success){ $engineEvidence += $engineVersionMatch.Value.Trim() }
  $engineStatusTrue = $false
  $engineStatusFalse = $false
  foreach($m in $engineOutMatches){
    $engineEvidence += $m.Value.Trim()
    $boolVal = ConvertTo-NullableBool $m.Groups['value'].Value
    if ($null -eq $boolVal){ continue }
    if ($boolVal){ $engineStatusTrue = $true } else { $engineStatusFalse = $true }
  }
  $engineVersionValue = if ($engineVersionMatch.Success) { $engineVersionMatch.Groups[1].Value.Trim() } else { $null }
  $engineVersionMissing = $false
  if ($engineVersionValue -and ($engineVersionValue -match '^(?:0+(?:\.0+)*)$' -or $engineVersionValue -match '(?i)not\s*available|unknown')){
    $engineVersionMissing = $true
  }
  if ($engineStatusTrue -or $engineVersionMissing){
    $engineEvidenceText = if ($engineEvidence.Count -gt 0) { $engineEvidence -join "`n" } else { $raw['defender'] }
    Add-Issue "high" "Security" "Defender engine updates appear missing/out of date." $engineEvidenceText
  } elseif ($engineStatusFalse -and -not $engineStatusTrue -and $engineEvidence.Count -gt 0){
    Add-Normal "Security/Defender" "Defender engine reports up to date" ($engineEvidence -join "`n")
  }

  $platformOutMatches = [regex]::Matches($raw['defender'],'(?im)^(?<name>[^\r\n]*Platform[^\r\n]*OutOfDate)\s*:\s*(?<value>[^\r\n]+)$')
  $platformEvidence = @()
  if ($platformVersionMatch.Success){ $platformEvidence += $platformVersionMatch.Value.Trim() }
  $platformStatusTrue = $false
  $platformStatusFalse = $false
  foreach($m in $platformOutMatches){
    $platformEvidence += $m.Value.Trim()
    $boolVal = ConvertTo-NullableBool $m.Groups['value'].Value
    if ($null -eq $boolVal){ continue }
    if ($boolVal){ $platformStatusTrue = $true } else { $platformStatusFalse = $true }
  }
  $platformVersionValue = if ($platformVersionMatch.Success) { $platformVersionMatch.Groups[1].Value.Trim() } else { $null }
  $platformVersionMissing = $false
  if ($platformVersionValue -and ($platformVersionValue -match '^(?:0+(?:\.0+)*)$' -or $platformVersionValue -match '(?i)not\s*available|unknown')){
    $platformVersionMissing = $true
  }
  if ($platformStatusTrue -or $platformVersionMissing){
    $platformEvidenceText = if ($platformEvidence.Count -gt 0) { $platformEvidence -join "`n" } else { $raw['defender'] }
    Add-Issue "high" "Security" "Defender platform updates appear missing/out of date." $platformEvidenceText
  } elseif ($platformStatusFalse -and -not $platformStatusTrue -and $platformEvidence.Count -gt 0){
    Add-Normal "Security/Defender" "Defender platform reports up to date" ($platformEvidence -join "`n")
  }
} else {
  Add-Issue "info" "Security" "Defender status not captured (3rd-party AV or cmdlet unavailable)." ""
}

$securityFirewallSummary = $null
# firewall profiles
if ($raw['firewall']){
  $profiles = @{}
  $blocks = ($raw['firewall'] -split "Profile Settings:")
  foreach($b in $blocks){
    if (-not $b -or -not $b.Trim()) { continue }
    $nameMatch = [regex]::Match($b,'^(.*?)[\r\n]')
    $pname = if($nameMatch.Success){ $nameMatch.Groups[1].Value.Trim() } else { "Profile" }
    $isOn = ($b -match 'State\s*ON')
    if ($pname) { $profiles[$pname] = $isOn }
    if (-not $isOn -and $b -match 'State\s*OFF'){
      Add-Issue "medium" "Firewall" "$pname profile is OFF." $b
    }
  }
  if ($profiles.Count -gt 0){
    $profileStates = $profiles.GetEnumerator() | ForEach-Object { "{0}: {1}" -f $_.Key, ($(if ($_.Value) {"ON"} else {"OFF"})) }
    $profileSummary = $profileStates -join "; "
    if (-not ($profiles.Values -contains $false)){
      Add-Normal "Security/Firewall" "All firewall profiles ON" $profileSummary
    }
    $securityFirewallSummary = [pscustomobject]@{
      Profiles = $profiles
      AllOn    = -not ($profiles.Values -contains $false)
      Summary  = $profileSummary
    }
  }
}

# BitLocker status
if ($raw['bitlocker']) {
  $bitlockerText = $raw['bitlocker']
  if ($bitlockerText -match '(?i)Get-BitLockerVolume cmdlet not available') {
    Add-Issue "low" "Security/BitLocker" "BitLocker cmdlets unavailable on this system (likely unsupported edition)." (($bitlockerText -split "\r?\n") | Select-Object -First 8) -join "`n"
  } elseif ($bitlockerText -match '(?i)Get-BitLockerVolume failed') {
    Add-Issue "low" "Security/BitLocker" "Failed to query BitLocker status." (($bitlockerText -split "\r?\n") | Select-Object -First 12) -join "`n"
  } else {
    $bitlockerEntries = Parse-BitLockerStatus $bitlockerText
    if ($bitlockerEntries.Count -gt 0) {
      $FormatBitLockerEntry = {
        param($entry)
        $details = @()
        if ($entry.MountPoint) { $details += "Mount: $($entry.MountPoint)" }
        if ($entry.VolumeType) { $details += "Type: $($entry.VolumeType)" }
        if ($entry.ProtectionStatus) { $details += "Protection: $($entry.ProtectionStatus)" }
        if ($entry.VolumeStatus) { $details += "Status: $($entry.VolumeStatus)" }
        if ($null -ne $entry.EncryptionPercentage) { $details += "Encryption: $([math]::Round($entry.EncryptionPercentage,1))%" }
        if ($details.Count -eq 0) { return $entry.RawBlock }
        return $details -join '; '
      }

      $osVolumes = New-Object System.Collections.Generic.List[pscustomobject]
      foreach ($entry in $bitlockerEntries) {
        $typeNorm = if ($entry.VolumeType) { ($entry.VolumeType -replace '\s+', '').ToLowerInvariant() } else { '' }
        $mountNorm = if ($entry.MountPoint) { $entry.MountPoint.Trim().ToUpperInvariant() } else { '' }
        $isOs = $false
        if ($typeNorm -match 'operatingsystem' -or $typeNorm -eq 'system' -or $typeNorm -eq 'osvolume') { $isOs = $true }
        elseif ($mountNorm -match '^C:$') { $isOs = $true }
        if ($isOs) { $osVolumes.Add($entry) }
      }

      if ($osVolumes.Count -gt 0) {
        $osArray = @($osVolumes.ToArray())
        $unprotected = @($osArray | Where-Object { $_.ProtectionEnabled -ne $true })
        $partial = @($osArray | Where-Object { $_.ProtectionEnabled -eq $true -and $null -ne $_.EncryptionPercentage -and $_.EncryptionPercentage -lt 99 })
        $unknown = @($osArray | Where-Object { $null -eq $_.ProtectionEnabled -and $_.ProtectionStatus })

        if ($unprotected.Count -gt 0) {
          $mountList = ($unprotected | ForEach-Object { $_.MountPoint } | Where-Object { $_ } | Sort-Object -Unique) -join ', '
          if (-not $mountList) { $mountList = 'Unknown volume' }
          $evidence = ($unprotected | ForEach-Object { & $FormatBitLockerEntry $_ }) -join "`n"
          Add-Issue "critical" "Security/BitLocker" ("BitLocker is OFF for system volume(s): {0}." -f ($mountList)) $evidence
          $summary.BitLockerSystemProtected = $false
        } elseif ($partial.Count -gt 0) {
          $mountList = ($partial | ForEach-Object { $_.MountPoint } | Where-Object { $_ } | Sort-Object -Unique) -join ', '
          if (-not $mountList) { $mountList = 'Unknown volume' }
          $evidence = ($partial | ForEach-Object { & $FormatBitLockerEntry $_ }) -join "`n"
          # Industry guidance such as CIS Controls and Microsoft security baselines
          # call for full BitLocker protection on OS drives; incomplete encryption
          # leaves data at risk and should surface as a high severity issue.
          Add-Issue "high" "Security/BitLocker" ("BitLocker encryption incomplete on system volume(s): {0}." -f ($mountList)) $evidence
          $summary.BitLockerSystemProtected = $false
        } elseif ($unknown.Count -gt 0) {
          $mountList = ($unknown | ForEach-Object { $_.MountPoint } | Where-Object { $_ } | Sort-Object -Unique) -join ', '
          if (-not $mountList) { $mountList = 'Unknown volume' }
          $evidence = ($unknown | ForEach-Object { & $FormatBitLockerEntry $_ }) -join "`n"
          Add-Issue "low" "Security/BitLocker" ("BitLocker protection state unclear for system volume(s): {0}." -f ($mountList)) $evidence
        } else {
          $evidence = ($osArray | ForEach-Object { & $FormatBitLockerEntry $_ }) -join "`n"
          Add-Normal "Security/BitLocker" "BitLocker protection active for system volume(s)." $evidence
          $summary.BitLockerSystemProtected = $true
        }
      } else {
        $protectedVolumes = @($bitlockerEntries | Where-Object { $_.ProtectionEnabled -eq $true })
        if ($protectedVolumes.Count -gt 0) {
          $evidence = ($protectedVolumes | ForEach-Object { & $FormatBitLockerEntry $_ }) -join "`n"
          Add-Normal "Security/BitLocker" "BitLocker enabled on captured volume(s)." $evidence
        } else {
          $evidence = ($bitlockerEntries | ForEach-Object { & $FormatBitLockerEntry $_ }) -join "`n"
          # Devices without any BitLocker-protected volumes fail baseline controls for
          # data-at-rest protection, so escalate this to a high severity gap.
          Add-Issue "high" "Security/BitLocker" "No BitLocker-protected volumes detected." $evidence
          $summary.BitLockerSystemProtected = $false
        }
      }
    } else {
      Add-Issue "low" "Security/BitLocker" "BitLocker output captured but no volumes parsed." (($bitlockerText -split "\r?\n") | Select-Object -First 12) -join "`n"
    }
  }
} elseif ($files['bitlocker']) {
  Add-Issue "low" "Security/BitLocker" "BitLocker status file present but empty." ""
}

# security heuristics evaluation
$isLaptopProfile = ($summary.IsLaptop -eq $true)
$isModernClientProfile = ($summary.IsModernClient -eq $true)
$isDomainJoinedProfile = ($summary.DomainJoined -eq $true)
$deviceGuardData = ConvertFrom-JsonSafe $raw['security_deviceguard']
$kernelDmaStructured = ConvertFrom-JsonSafe $raw['security_kerneldma_json']
$securityServicesRunning = @()
$securityServicesConfigured = @()
$availableSecurityProperties = @()
$requiredSecurityProperties = @()
if ($deviceGuardData) {
  if ($deviceGuardData.PSObject.Properties['SecurityServicesRunning']) {
    $securityServicesRunning = ConvertTo-IntArray $deviceGuardData.SecurityServicesRunning
  }
  if ($deviceGuardData.PSObject.Properties['SecurityServicesConfigured']) {
    $securityServicesConfigured = ConvertTo-IntArray $deviceGuardData.SecurityServicesConfigured
  }
  if ($deviceGuardData.PSObject.Properties['AvailableSecurityProperties']) {
    $availableSecurityProperties = ConvertTo-IntArray $deviceGuardData.AvailableSecurityProperties
  }
  if ($deviceGuardData.PSObject.Properties['RequiredSecurityProperties']) {
    $requiredSecurityProperties = ConvertTo-IntArray $deviceGuardData.RequiredSecurityProperties
  }
}

$lsaMap = Parse-KeyValueBlock $raw['security_lsa']
$ntlmMap = Parse-KeyValueBlock $raw['security_ntlm']
$smartScreenMap = Parse-KeyValueBlock $raw['security_smartscreen']
$uacMap = Parse-KeyValueBlock $raw['security_uac']
$ldapMap = Parse-KeyValueBlock $raw['security_ldap']

# 1. TPM present and ready
$tpmText = $raw['security_tpm']
if ($tpmText) {
  $tpmMap = Parse-KeyValueBlock $tpmText
  $tpmPresent = ConvertTo-NullableBool $tpmMap['TpmPresent']
  $tpmReady = ConvertTo-NullableBool $tpmMap['TpmReady']
  $specVersion = if ($tpmMap.ContainsKey('SpecVersion')) { $tpmMap['SpecVersion'] } else { '' }
  $tpmEvidence = Get-TopLines $tpmText 12
  if ($tpmPresent -eq $true -and $tpmReady -eq $true) {
    $details = if ($specVersion) { "SpecVersion: $specVersion" } else { 'TPM ready' }
    Add-SecurityHeuristic 'TPM' 'Present and ready' 'good' $details $tpmEvidence
  } elseif ($tpmPresent -eq $true) {
    $details = 'TPM detected but not ready.'
    if ($specVersion) { $details = "$details SpecVersion: $specVersion" }
    Add-SecurityHeuristic 'TPM' 'Present but not ready' 'warning' $details $tpmEvidence -SkipIssue
    Add-Issue 'medium' 'Security/TPM' 'TPM detected but not ready. Initialize TPM to meet security baselines.' $tpmEvidence
  } else {
    $details = if ($specVersion) { "SpecVersion (reported): $specVersion" } else { 'No TPM detected.' }
    $health = if ($isModernClientProfile) { 'bad' } else { 'warning' }
    $issueSeverity = 'high'
    Add-SecurityHeuristic 'TPM' 'Not detected' $health $details $tpmEvidence -SkipIssue
    Add-Issue $issueSeverity 'Security/TPM' 'No TPM detected. Modern Windows devices require TPM 2.0 for security assurances.' $tpmEvidence
  }
} else {
  Add-SecurityHeuristic 'TPM' 'Not captured' 'warning' 'Get-Tpm output missing.' ''
}

# 2. Memory integrity (HVCI)
$dgEvidenceLines = @()
if ($securityServicesConfigured.Count -gt 0) { $dgEvidenceLines += "Configured: $($securityServicesConfigured -join ',')" }
if ($securityServicesRunning.Count -gt 0) { $dgEvidenceLines += "Running: $($securityServicesRunning -join ',')" }
if ($availableSecurityProperties.Count -gt 0) { $dgEvidenceLines += "Available: $($availableSecurityProperties -join ',')" }
if ($requiredSecurityProperties.Count -gt 0) { $dgEvidenceLines += "Required: $($requiredSecurityProperties -join ',')" }
$dgEvidence = $dgEvidenceLines -join "`n"
$hvciRunning = ($securityServicesRunning -contains 2)
$hvciAvailable = ($availableSecurityProperties -contains 2) -or ($requiredSecurityProperties -contains 2)
if ($hvciRunning) {
  Add-SecurityHeuristic 'Memory integrity (HVCI)' 'Enabled' 'good' 'Hypervisor-protected Code Integrity running (service 2).' $dgEvidence
} elseif ($hvciAvailable) {
  Add-SecurityHeuristic 'Memory integrity (HVCI)' 'Disabled' 'warning' 'HVCI supported but not running.' $dgEvidence -SkipIssue
  Add-Issue 'medium' 'Security/HVCI' 'Memory integrity (HVCI) is available but not running. Enable virtualization-based protection.' $dgEvidence
} elseif ($deviceGuardData) {
  Add-SecurityHeuristic 'Memory integrity (HVCI)' 'Not supported' 'info' 'Device Guard reports HVCI not available.' $dgEvidence
} else {
  Add-SecurityHeuristic 'Memory integrity (HVCI)' 'Not captured' 'warning' 'Device Guard status unavailable.' '' -SkipIssue
  Add-Issue 'medium' 'Security/HVCI' 'Memory integrity (HVCI) not captured. Collect Device Guard diagnostics.' ''
}

# 3. Credential Guard / LSA isolation
$credentialGuardRunning = ($securityServicesRunning -contains 1)
$runAsPpl = ConvertTo-NullableInt $lsaMap['RunAsPPL']
$runAsPplBoot = ConvertTo-NullableInt $lsaMap['RunAsPPLBoot']
$lsaEvidenceLines = @()
if ($credentialGuardRunning) { $lsaEvidenceLines += 'SecurityServicesRunning includes 1 (Credential Guard).' }
if ($runAsPpl -ne $null) { $lsaEvidenceLines += "RunAsPPL: $runAsPpl" }
if ($runAsPplBoot -ne $null) { $lsaEvidenceLines += "RunAsPPLBoot: $runAsPplBoot" }
$lsaEvidence = $lsaEvidenceLines -join "`n"
if ($credentialGuardRunning -and $runAsPpl -eq 1) {
  Add-SecurityHeuristic 'Credential Guard (LSA isolation)' 'Enabled' 'good' 'Credential Guard running with LSA protection.' $lsaEvidence
} else {
  Add-SecurityHeuristic 'Credential Guard (LSA isolation)' 'Disabled' 'warning' 'Credential Guard or LSA RunAsPPL not enforced.' $lsaEvidence -SkipIssue
  Add-Issue 'high' 'Security/Credential Guard' 'Credential Guard or LSA protection is not enforced. Enable RunAsPPL and Credential Guard.' $lsaEvidence
}

# 4. Kernel DMA protection
$dmaText = $raw['security_kerneldma']
<<<<<<< HEAD
if ($dmaText) {
  $dmaMap = Parse-KeyValueBlock $dmaText
  $allowValue = $null
  if ($dmaMap.ContainsKey('Registry.AllowDmaUnderLock')) {
    $allowValue = $dmaMap['Registry.AllowDmaUnderLock']
  } elseif ($dmaMap.ContainsKey('AllowDmaUnderLock')) {
    $allowValue = $dmaMap['AllowDmaUnderLock']
  }
  $allowInt = ConvertTo-NullableInt $allowValue
  $deviceGuardStatus = if ($dmaMap.ContainsKey('DeviceGuard.Status')) { $dmaMap['DeviceGuard.Status'] } else { '' }
  $deviceGuardMessage = if ($dmaMap.ContainsKey('DeviceGuard.Message')) { $dmaMap['DeviceGuard.Message'] } else { '' }
  $msInfoStatus = if ($dmaMap.ContainsKey('MsInfo.Status')) { $dmaMap['MsInfo.Status'] } else { '' }
  $msInfoMessage = if ($dmaMap.ContainsKey('MsInfo.Message')) { $dmaMap['MsInfo.Message'] } else { '' }
  $dmaEvidence = Get-TopLines $dmaText 30

  if ($allowInt -eq 0) {
    Add-SecurityHeuristic 'Kernel DMA protection' 'AllowDmaUnderLock = 0 (DMA blocked when locked)' 'good' '' $dmaEvidence
  } elseif ($allowInt -eq 1) {
    $message = 'AllowDmaUnderLock = 1 (DMA allowed while locked)'
    Add-SecurityHeuristic 'Kernel DMA protection' $message 'warning' 'Kernel DMA protection not enforced while locked.' $dmaEvidence -SkipIssue:$isLaptopProfile
    if ($isLaptopProfile) {
      Add-Issue 'medium' 'Security/Kernel DMA' 'Kernel DMA protection allows DMA while locked on this mobile device (AllowDmaUnderLock = 1).' $dmaEvidence
=======
$dmaStatus = ''
$dmaEvidenceLines = New-Object System.Collections.Generic.List[string]
if ($kernelDmaStructured -and $kernelDmaStructured.PSObject.Properties['Checks']) {
  foreach ($check in @($kernelDmaStructured.Checks)) {
    if (-not $check) { continue }
    $id = $check.Id
    $status = $check.Status
    $notes = $check.Notes
    $data = $check.Data
    switch ($id) {
      'KernelDMA.DeviceGuard' {
        if ($status -eq 'OK' -and $data) {
          foreach ($propName in @('SecurityServicesConfigured','SecurityServicesRunning','RequiredSecurityProperties','AvailableSecurityProperties')) {
            $prop = $data.PSObject.Properties[$propName]
            if ($prop -and $null -ne $prop.Value -and $prop.Value -ne '') {
              $valueText = if ($prop.Value -is [System.Array]) { $prop.Value -join ',' } else { $prop.Value }
              $dmaEvidenceLines.Add("DeviceGuard.{0}: {1}" -f $propName, $valueText)
            }
          }
        } elseif ($notes) {
          $dmaEvidenceLines.Add("DeviceGuard: $notes")
        }
      }
      'KernelDMA.Policy' {
        if ($status -eq 'OK' -and $data) {
          foreach ($propName in @('AllowDmaUnderLock','DeviceEnumerationPolicy')) {
            $prop = $data.PSObject.Properties[$propName]
            if ($prop) {
              $valueText = if ($null -ne $prop.Value) { $prop.Value } else { '(null)' }
              $dmaEvidenceLines.Add("DmaSecurity.{0}: {1}" -f $propName, $valueText)
            }
          }
        } elseif ($status -eq 'NA') {
          if ($notes -and $notes -match 'not present') {
            $dmaEvidenceLines.Add('DmaSecurity registry key not present (no explicit policy).')
          } elseif ($notes) {
            $dmaEvidenceLines.Add("DmaSecurity: $notes")
          } else {
            $dmaEvidenceLines.Add('DmaSecurity policy unavailable (status NA).')
          }
        } elseif ($notes) {
          $dmaEvidenceLines.Add("DmaSecurity: $notes")
        }
      }
      'KernelDMA.Msinfo' {
        if ($data) {
          $stateProp = $data.PSObject.Properties['State']
          if ($stateProp -and $stateProp.Value) { $dmaStatus = $stateProp.Value.Trim() }
          $vbsProp = $data.PSObject.Properties['Vbs']
          if ($vbsProp -and $vbsProp.Value) { $dmaEvidenceLines.Add("VBS (msinfo): {0}" -f $vbsProp.Value) }
          $devEncProp = $data.PSObject.Properties['DevEncReasons']
          if ($devEncProp -and $devEncProp.Value) { $dmaEvidenceLines.Add("Device Encryption Support (msinfo): {0}" -f $devEncProp.Value) }
          $errorProp = $data.PSObject.Properties['Error']
          if ($errorProp -and $errorProp.Value) { $dmaEvidenceLines.Add("msinfo32 error: {0}" -f $errorProp.Value) }
          $rawProp = $data.PSObject.Properties['RawPath']
          if ($rawProp -and $rawProp.Value) { $dmaEvidenceLines.Add("msinfo32 report: {0}" -f $rawProp.Value) }
        }
        if ($notes) { $dmaEvidenceLines.Add("msinfo32: $notes") }
      }
      default {
        if ($notes) { $dmaEvidenceLines.Add("{0}: {1}" -f $id, $notes) }
      }
>>>>>>> f9818491
    }
  }
}
if (-not $dmaStatus -and $dmaText) {
  $dmaMatch = [regex]::Match($dmaText,'(?im)^\s*Kernel\s+DMA\s+Protection(?:\s*:\s*|\s+)(.+)$')
  if ($dmaMatch.Success) { $dmaStatus = $dmaMatch.Groups[1].Value.Trim() }
}
$dmaEvidence = ''
if ($dmaEvidenceLines.Count -gt 0) {
  $dmaEvidence = ($dmaEvidenceLines | Where-Object { $_ }) -join "`n"
}
if ($dmaText) {
  $dmaExcerpt = Get-TopLines $dmaText 20
  if ($dmaEvidence) {
    $dmaEvidence = ($dmaEvidence, $dmaExcerpt) -join "`n"
  } else {
    $dmaEvidence = $dmaExcerpt
  }
}
if ($dmaStatus) {
  $lower = $dmaStatus.ToLowerInvariant()
  $dmaDisabled = ($lower -match 'not available' -or $lower -match 'off' -or $lower -match 'disabled' -or $lower -match 'unsupported')
  if ($dmaDisabled -and $isLaptopProfile) {
    Add-SecurityHeuristic 'Kernel DMA protection' $dmaStatus 'warning' 'Kernel DMA protection not enabled on mobile device.' $dmaEvidence -SkipIssue
    Add-Issue 'medium' 'Security/Kernel DMA' 'Kernel DMA protection is disabled or unsupported on this mobile device.' $dmaEvidence
  } else {
<<<<<<< HEAD
    if ($deviceGuardStatus -eq 'Info' -and $deviceGuardMessage -match '(?i)not supported|no data') {
      $note = if ($deviceGuardMessage) { $deviceGuardMessage } else { 'Device Guard reported no Kernel DMA data.' }
      Add-SecurityHeuristic 'Kernel DMA protection' 'Not supported / no data' 'info' $note $dmaEvidence
    } elseif ($deviceGuardStatus -eq 'Error') {
      $note = if ($deviceGuardMessage) { $deviceGuardMessage } else { 'Win32_DeviceGuard query failed.' }
      Add-SecurityHeuristic 'Kernel DMA protection' 'Device Guard query failed' 'warning' $note $dmaEvidence -SkipIssue
      Add-Issue 'medium' 'Security/Kernel DMA' 'Unable to determine Kernel DMA protection due to Device Guard query failure.' $dmaEvidence
    } else {
      $noteLines = New-Object System.Collections.Generic.List[string]
      if ($deviceGuardStatus) { $noteLines.Add("DeviceGuard.Status = $deviceGuardStatus") }
      if ($deviceGuardMessage) { $noteLines.Add($deviceGuardMessage) }
      if ($msInfoStatus -and $msInfoStatus -ne 'Skipped') { $noteLines.Add("msinfo32 fallback: $msInfoStatus") }
      if ($msInfoMessage) { $noteLines.Add($msInfoMessage) }
      $note = if ($noteLines.Count -gt 0) { $noteLines -join '; ' } else { 'Kernel DMA registry policy value not captured.' }
      Add-SecurityHeuristic 'Kernel DMA protection' 'Status unknown' 'warning' $note $dmaEvidence -SkipIssue
      Add-Issue 'medium' 'Security/Kernel DMA' 'Kernel DMA protection status could not be determined. Confirm DMA policy configuration.' $dmaEvidence
    }
=======
    $health = if ($dmaDisabled) { 'info' } else { 'good' }
    Add-SecurityHeuristic 'Kernel DMA protection' $dmaStatus $health '' $dmaEvidence
>>>>>>> f9818491
  }
} elseif ($dmaText) {
  Add-SecurityHeuristic 'Kernel DMA protection' 'Status unknown' 'warning' 'msinfo32 output did not include Kernel DMA line.' $dmaEvidence -SkipIssue
  Add-Issue 'medium' 'Security/Kernel DMA' 'Kernel DMA protection unknown. Confirm DMA protection capabilities.' $dmaEvidence
} else {
<<<<<<< HEAD
  Add-SecurityHeuristic 'Kernel DMA protection' 'Not captured' 'warning' 'Kernel DMA collector output missing.' ''
=======
  Add-SecurityHeuristic 'Kernel DMA protection' 'Not captured' 'warning' 'msinfo32 output missing.' $dmaEvidence
>>>>>>> f9818491
}

# 5. Windows Firewall
if ($securityFirewallSummary) {
  if ($securityFirewallSummary.AllOn) {
    Add-SecurityHeuristic 'Windows Firewall' 'All profiles ON' 'good' '' $securityFirewallSummary.Summary
  } else {
    Add-SecurityHeuristic 'Windows Firewall' 'Profile(s) OFF' 'warning' 'One or more firewall profiles disabled.' $securityFirewallSummary.Summary
  }
} else {
  Add-SecurityHeuristic 'Windows Firewall' 'Not captured' 'warning' 'Firewall status output missing.' '' -SkipIssue
  Add-Issue 'high' 'Security/Firewall' 'Windows Firewall not captured. Collect firewall profile configuration.' ''
}

# 6. RDP exposure
$rdpMap = Parse-KeyValueBlock $raw['security_rdp']
$denyConnections = ConvertTo-NullableInt $rdpMap['fDenyTSConnections']
$userAuthValue = ConvertTo-NullableInt $rdpMap['UserAuthentication']
$rdpEnabled = ($denyConnections -eq 0)
$nlaEnabled = ($userAuthValue -eq 1)
$rdpEvidence = Get-TopLines $raw['security_rdp'] 18
if ($rdpMap.Count -eq 0 -and -not $raw['security_rdp']) {
  Add-SecurityHeuristic 'Remote Desktop' 'Not captured' 'warning' 'Terminal Server registry data unavailable.' ''
} elseif ($rdpEnabled) {
  if (-not $nlaEnabled) {
    Add-SecurityHeuristic 'Remote Desktop' 'Enabled without NLA' 'bad' 'NLA (UserAuthentication) not enforced.' $rdpEvidence -SkipIssue
    Add-Issue 'high' 'Security/RDP' 'Remote Desktop is enabled without Network Level Authentication. Enforce NLA or disable RDP.' $rdpEvidence
  } else {
    $health = if ($isLaptopProfile) { 'warning' } else { 'info' }
    if ($isLaptopProfile) {
      Add-Issue 'medium' 'Security/RDP' 'Remote Desktop is enabled on a mobile device. Validate exposure and access controls.' $rdpEvidence
    }
    Add-SecurityHeuristic 'Remote Desktop' 'Enabled with NLA' $health 'RDP enabled; NLA enforced.' $rdpEvidence -SkipIssue:$isLaptopProfile
  }
} else {
  Add-SecurityHeuristic 'Remote Desktop' 'Disabled' 'good' '' $rdpEvidence
}

# 7. SMB & legacy protocols
$smbMap = Parse-KeyValueBlock $raw['security_smb']
$enableSmb1 = ConvertTo-NullableBool $smbMap['EnableSMB1Protocol']
$smbEvidence = Get-TopLines $raw['security_smb'] 20
if ($enableSmb1 -eq $true) {
  Add-SecurityHeuristic 'SMB1 protocol' 'Enabled' 'bad' 'SMB1 protocol enabled on server configuration.' $smbEvidence -SkipIssue
  Add-Issue 'high' 'Security/SMB' 'SMB1 protocol is enabled. Disable SMB1 to mitigate legacy protocol risks.' $smbEvidence
} elseif ($enableSmb1 -eq $false) {
  Add-SecurityHeuristic 'SMB1 protocol' 'Disabled' 'good' '' $smbEvidence
} else {
  Add-SecurityHeuristic 'SMB1 protocol' 'Status unknown' 'warning' '' $smbEvidence
}

$restrictSendingLsa = ConvertTo-NullableInt $lsaMap['RestrictSendingNTLMTraffic']
$restrictSendingMsv = ConvertTo-NullableInt $ntlmMap['RestrictSendingNTLMTraffic']
$restrictReceivingMsv = ConvertTo-NullableInt $ntlmMap['RestrictReceivingNTLMTraffic']
$auditReceivingMsv = ConvertTo-NullableInt $ntlmMap['AuditReceivingNTLMTraffic']
$ntlmEvidenceLines = @()
if ($restrictSendingLsa -ne $null) { $ntlmEvidenceLines += "Lsa RestrictSendingNTLMTraffic: $restrictSendingLsa" }
if ($restrictSendingMsv -ne $null) { $ntlmEvidenceLines += "MSV1_0 RestrictSendingNTLMTraffic: $restrictSendingMsv" }
if ($restrictReceivingMsv -ne $null) { $ntlmEvidenceLines += "MSV1_0 RestrictReceivingNTLMTraffic: $restrictReceivingMsv" }
if ($auditReceivingMsv -ne $null) { $ntlmEvidenceLines += "MSV1_0 AuditReceivingNTLMTraffic: $auditReceivingMsv" }
$ntlmEvidence = $ntlmEvidenceLines -join "`n"
$ntlmRestricted = $false
if (($restrictSendingLsa -ne $null -and $restrictSendingLsa -ge 1) -or ($restrictSendingMsv -ne $null -and $restrictSendingMsv -ge 1)) {
  $ntlmRestricted = $true
}
if ($auditReceivingMsv -ne $null -and $auditReceivingMsv -ge 1) { $ntlmRestricted = $true }
if ($ntlmRestricted) {
  Add-SecurityHeuristic 'NTLM restrictions' 'Policies enforced' 'good' '' $ntlmEvidence
} else {
  Add-SecurityHeuristic 'NTLM restrictions' 'Not enforced' 'warning' 'NTLM traffic not audited or restricted.' $ntlmEvidence -SkipIssue
  Add-Issue 'medium' 'Security/NTLM' 'NTLM hardening policies are not configured. Enforce RestrictSending/Audit NTLM settings.' $ntlmEvidence
}

# 8. SmartScreen
if ($smartScreenMap.Count -gt 0) {
  $smartScreenDisabled = $false
  $explorerValue = $smartScreenMap['Explorer.SmartScreenEnabled']
  if ($explorerValue -and $explorerValue.ToString().Trim().ToLowerInvariant() -match 'off|0|disable') { $smartScreenDisabled = $true }
  $policyValue = $smartScreenMap['Policy.System.EnableSmartScreen']
  if ($policyValue -ne $null -and (ConvertTo-NullableInt $policyValue) -eq 0) { $smartScreenDisabled = $true }
  $smartScreenSummary = ($smartScreenMap.GetEnumerator() | ForEach-Object { "{0} = {1}" -f $_.Key, $_.Value }) -join "`n"
  if ($smartScreenDisabled) {
    Add-SecurityHeuristic 'SmartScreen' 'Disabled' 'warning' 'SmartScreen policy not enforced.' $smartScreenSummary -SkipIssue
    Add-Issue 'medium' 'Security/SmartScreen' 'SmartScreen is disabled. Enable SmartScreen for app and URL protection.' $smartScreenSummary
  } else {
    Add-SecurityHeuristic 'SmartScreen' 'Enabled/Not disabled' 'good' '' $smartScreenSummary
  }
} else {
  Add-SecurityHeuristic 'SmartScreen' 'Not captured' 'warning' 'SmartScreen registry values unavailable.' ''
}

# 9. Attack Surface Reduction rules
$asrData = ConvertFrom-JsonSafe $raw['security_asr']
$asrRules = @{}
if ($asrData -and $asrData.PSObject.Properties['Rules']) {
  foreach ($rule in $asrData.Rules) {
    if (-not $rule) { continue }
    $id = [string]$rule.Id
    if (-not $id) { continue }
    $idUpper = $id.ToUpperInvariant()
    $actionValue = $null
    if ($rule.PSObject.Properties['Action']) { $actionValue = ConvertTo-NullableInt $rule.Action }
    $asrRules[$idUpper] = $actionValue
  }
}
$requiredAsrSets = @(
  @{ Label = 'Block Office macros from Internet'; Ids = @('3B576869-A4EC-4529-8536-B80A7769E899') },
  @{ Label = 'Block Win32 API calls from Office'; Ids = @('D4F940AB-401B-4EFC-AADC-AD5F3C50688A') },
  @{ Label = 'Block executable content from email/WebDAV'; Ids = @('BE9BA2D9-53EA-4CDC-84E5-9B1EEEE46550','D3E037E1-3EB8-44C8-A917-57927947596D') },
  @{ Label = 'Block credential stealing from LSASS'; Ids = @('9E6C4E1F-7D60-472F-B5E9-2D3BEEB1BF0E') }
)
foreach ($set in $requiredAsrSets) {
  $label = $set.Label
  $ids = $set.Ids
  $missing = @()
  $nonBlocking = @()
  foreach ($id in $ids) {
    $lookup = $id.ToUpperInvariant()
    if (-not $asrRules.ContainsKey($lookup)) {
      $missing += $lookup
      continue
    }
    $action = $asrRules[$lookup]
    if ($action -ne 1) {
      $nonBlocking += "{0} => {1}" -f $lookup, $action
    }
  }
  if ($missing.Count -eq 0 -and $nonBlocking.Count -eq 0 -and $ids.Count -gt 0) {
    $evidence = ($ids | ForEach-Object { "{0} => 1" -f $_ }) -join "`n"
    Add-SecurityHeuristic ("ASR: {0}" -f $label) 'Block' 'good' '' $evidence
  } else {
    $detailsParts = @()
    if ($missing.Count -gt 0) { $detailsParts += ("Missing rule(s): {0}" -f ($missing -join ', ')) }
    if ($nonBlocking.Count -gt 0) { $detailsParts += ("Non-blocking: {0}" -f ($nonBlocking -join '; ')) }
    $detailText = if ($detailsParts.Count -gt 0) { $detailsParts -join '; ' } else { 'Rule not enforced.' }
    $evidenceLines = @()
    foreach ($id in $ids) {
      $lookup = $id.ToUpperInvariant()
      if ($asrRules.ContainsKey($lookup)) {
        $evidenceLines += "{0} => {1}" -f $lookup, $asrRules[$lookup]
      } else {
        $evidenceLines += "{0} => (missing)" -f $lookup
      }
    }
    $evidence = $evidenceLines -join "`n"
    Add-SecurityHeuristic ("ASR: {0}" -f $label) 'Not blocking' 'warning' $detailText $evidence -SkipIssue
    Add-Issue 'high' 'Security/ASR' ("ASR rule not enforced: {0}. Configure to Block (1)." -f $label) $evidence
  }
}

# 10. Exploit protection mitigations
$exploitData = ConvertFrom-JsonSafe $raw['security_exploit']
$cfgEnabled = $false
$depEnabled = $false
$aslrEnabled = $false
$exploitEvidenceLines = @()
if ($exploitData) {
  if ($exploitData.PSObject.Properties['CFG']) {
    $cfgValue = $exploitData.CFG.Enable
    $cfgEnabled = (ConvertTo-NullableBool $cfgValue) -eq $true
    $exploitEvidenceLines += "CFG.Enable: $cfgValue"
  }
  if ($exploitData.PSObject.Properties['DEP']) {
    $depValue = $exploitData.DEP.Enable
    $depEnabled = (ConvertTo-NullableBool $depValue) -eq $true
    $exploitEvidenceLines += "DEP.Enable: $depValue"
  }
  if ($exploitData.PSObject.Properties['ASLR']) {
    $aslrValue = $exploitData.ASLR.Enable
    $aslrEnabled = (ConvertTo-NullableBool $aslrValue) -eq $true
    $exploitEvidenceLines += "ASLR.Enable: $aslrValue"
  }
}
$exploitEvidence = $exploitEvidenceLines -join "`n"
if ($cfgEnabled -and $depEnabled -and $aslrEnabled) {
  Add-SecurityHeuristic 'Exploit protection (system)' 'CFG/DEP/ASLR enforced' 'good' '' $exploitEvidence
} elseif ($exploitData) {
  $details = @()
  if (-not $cfgEnabled) { $details += 'CFG disabled' }
  if (-not $depEnabled) { $details += 'DEP disabled' }
  if (-not $aslrEnabled) { $details += 'ASLR disabled' }
  $detailText = if ($details.Count -gt 0) { $details -join '; ' } else { 'Mitigation status unknown.' }
  Add-SecurityHeuristic 'Exploit protection (system)' 'Relaxed' 'warning' $detailText $exploitEvidence -SkipIssue
  Add-Issue 'medium' 'Security/ExploitProtection' ('Exploit protection mitigations not fully enabled ({0}).' -f $detailText) $exploitEvidence
} else {
  Add-SecurityHeuristic 'Exploit protection (system)' 'Not captured' 'warning' 'Get-ProcessMitigation output unavailable.' '' -SkipIssue
  Add-Issue 'medium' 'Security/ExploitProtection' 'Exploit Protection not captured. Collect Get-ProcessMitigation output.' ''
}

# 11. WDAC / Smart App Control
$wdacData = ConvertFrom-JsonSafe $raw['security_wdac']
$wdacEvidenceLines = @()
$wdacEnforced = $false
if ($securityServicesConfigured -contains 4 -or $securityServicesRunning -contains 4) {
  $wdacEnforced = $true
  $wdacEvidenceLines += 'DeviceGuard SecurityServices include 4 (Code Integrity).'
}
if ($wdacData -and $wdacData.PSObject.Properties['DeviceGuard']) {
  $dgSection = $wdacData.DeviceGuard
  if ($dgSection.PSObject.Properties['CodeIntegrityPolicyEnforcementStatus']) {
    $ciStatus = ConvertTo-NullableInt $dgSection.CodeIntegrityPolicyEnforcementStatus
    $wdacEvidenceLines += "CodeIntegrityPolicyEnforcementStatus: $ciStatus"
    if ($ciStatus -ge 1) { $wdacEnforced = $true }
  }
}
if ($wdacEnforced) {
  Add-SecurityHeuristic 'WDAC' 'Policy enforced' 'good' '' ($wdacEvidenceLines -join "`n")
} else {
  Add-SecurityHeuristic 'WDAC' 'No policy detected' 'warning' 'No WDAC enforcement detected.' ($wdacEvidenceLines -join "`n") -SkipIssue:($isModernClientProfile)
  if ($isModernClientProfile) {
    Add-Issue 'medium' 'Security/WDAC' 'No WDAC policy enforcement detected. Evaluate Application Control requirements.' ($wdacEvidenceLines -join "`n")
  }
}

$smartAppEvidence = ''
$smartAppState = $null
if ($wdacData -and $wdacData.PSObject.Properties['Registry']) {
  $registrySection = $wdacData.Registry
  foreach ($prop in $registrySection.PSObject.Properties) {
    if ($prop.Name -match 'SmartAppControl') {
      $smartAppEntry = $prop.Value
      if ($smartAppEntry -and $smartAppEntry.PSObject.Properties['Enabled']) {
        $smartAppState = ConvertTo-NullableInt $smartAppEntry.Enabled
      }
      $smartAppEvidence = ($smartAppEntry.PSObject.Properties | ForEach-Object { "{0}: {1}" -f $_.Name, $_.Value }) -join "`n"
    }
  }
}
$isWindows11 = $false
if ($summary.OS -and $summary.OS -match 'Windows\s*11') { $isWindows11 = $true }
if (-not $smartAppEvidence) { $smartAppEvidence = $smartScreenMap['Policy.System.EnableSmartScreen'] }
if ($isWindows11 -and $smartAppState -ne 1) {
  Add-SecurityHeuristic 'Smart App Control' 'Off' 'warning' 'Smart App Control not in enforced mode.' $smartAppEvidence -SkipIssue:($isWindows11)
  Add-Issue 'medium' 'Security/SmartAppControl' 'Smart App Control is not enabled on Windows 11 device.' $smartAppEvidence
} elseif ($smartAppState -eq 1) {
  Add-SecurityHeuristic 'Smart App Control' 'On' 'good' '' $smartAppEvidence
} else {
  Add-SecurityHeuristic 'Smart App Control' 'Not configured' 'info' '' $smartAppEvidence
}

# 12. Local Administrators & LAPS
$localAdminsText = $raw['security_localadmins']
$localAdminMembers = @()
if ($localAdminsText) {
  $matches = [regex]::Matches($localAdminsText,'(?im)^\s*Member\s*:\s*(.+)$')
  foreach ($m in $matches) {
    $memberName = $m.Groups[1].Value.Trim()
    if ($memberName) { $localAdminMembers += $memberName }
  }
}
$localAdminEvidence = if ($localAdminMembers.Count -gt 0) { $localAdminMembers -join "`n" } else { Get-TopLines $localAdminsText 20 }
$whoamiText = $raw['whoami']
$isCurrentUserAdmin = $false
if ($whoamiText) {
  $adminLine = ([regex]::Split($whoamiText,'\r?\n') | Where-Object { $_ -match '(?i)builtin\\\\administrators' } | Select-Object -First 1)
  if ($adminLine -and $adminLine -match '(?i)enabled') { $isCurrentUserAdmin = $true }
}
if ($isCurrentUserAdmin) {
  Add-SecurityHeuristic 'Local admin rights' 'Current user in Administrators' 'bad' '' ($localAdminEvidence) -SkipIssue
  Add-Issue 'high' 'Security/LocalAdmin' 'The current user is a member of the local Administrators group. Use least privilege accounts.' $localAdminEvidence
} else {
  $memberSummary = if ($localAdminMembers.Count -gt 0) { "Members: $($localAdminMembers -join ', ')" } else { 'Group membership not captured.' }
  Add-SecurityHeuristic 'Local admin rights' 'Least privilege verified' 'good' $memberSummary ($localAdminEvidence)
}

$lapsDoc = $null
$lapsCollectorPath = Join-Path $Root 'collectors\laps_localadmin.json'
if (Test-Path $lapsCollectorPath) {
  try {
    $lapsDoc = Get-Content $lapsCollectorPath -Raw | ConvertFrom-Json
  } catch {}
}

if ($lapsDoc -and $lapsDoc.Checks) {
  $pol  = $lapsDoc.Checks | Where-Object { $_.Id -eq 'LAPS.Policy' } | Select-Object -First 1
  $list = $lapsDoc.Checks | Where-Object { $_.Id -eq 'LocalAdmins.List' } | Select-Object -First 1
  $users = @()
  if ($list -and $list.Data -and $list.Data.PSObject.Properties['Users']) {
    $users = @($list.Data.Users | Where-Object { $_ })
  }

  $lapsPresent = $false
  if ($pol -and $pol.Data) {
    $lapsPresent = [bool]($pol.Data.WindowsLapsPolicy -or $pol.Data.WindowsLapsState -or $pol.Data.LegacyAdmPwdPolicy)
  }

  $builtin = @($users | Where-Object { $_.IsBuiltInAdmin })
  $builtinEnabled = $false
  if ($builtin.Count -gt 0) {
    $builtinEnabled = [bool]$builtin[0].Enabled
  }

  $otherEnabled = @($users | Where-Object { -not $_.IsBuiltInAdmin -and $_.Enabled })
  $standingLocalAdmin = $builtinEnabled -or ($otherEnabled.Count -gt 0)

  $staleDays = 30
  $now = (Get-Date).ToUniversalTime()
  $persistence = $false

  if ($builtinEnabled) {
    $persistence = $true
  } else {
    foreach ($u in $otherEnabled) {
      if ($u.PasswordNeverExpires) { $persistence = $true; break }
      if (-not $u.LastPasswordSet) { $persistence = $true; break }
      $lastSet = $null
      if ($u.LastPasswordSet) {
        try {
          $lastSet = [datetime]::Parse($u.LastPasswordSet).ToUniversalTime()
        } catch {
          $lastSet = $null
        }
      }
      if (-not $lastSet) { $persistence = $true; break }
      if (($now - $lastSet).TotalDays -gt $staleDays) { $persistence = $true; break }
    }
  }

  $otherEnabledNames = if ($otherEnabled.Count -gt 0) { $otherEnabled | ForEach-Object { $_.Name } } else { @() }
  $otherEnabledSummary = if ($otherEnabledNames.Count -gt 0) { $otherEnabledNames -join ', ' } else { 'None' }

  $userLines = @()
  foreach ($u in $users) {
    $lastSetText = if ($u.LastPasswordSet) { [string]$u.LastPasswordSet } else { 'null' }
    $principalSource = if ($u.PSObject.Properties['PrincipalSource']) { [string]$u.PrincipalSource } else { '' }
    $userLines += "User: {0}; Enabled={1}; PasswordNeverExpires={2}; LastPasswordSet={3}; BuiltInAdmin={4}; PrincipalSource={5}" -f `
      $u.Name, $u.Enabled, $u.PasswordNeverExpires, $lastSetText, $u.IsBuiltInAdmin, $principalSource
  }

  $evidenceLines = @(
    "LAPS footprints present: $lapsPresent",
    "Built-in Administrator enabled: $builtinEnabled",
    "Other enabled local admins: $otherEnabledSummary",
    "Persistence indicators present: $persistence",
    "Password stale threshold (days): $staleDays"
  )

  $evidenceLines += $userLines
  $lapsEvidence = ($evidenceLines | Where-Object { $_ }) -join "`n"

  if (-not $standingLocalAdmin) {
    Add-SecurityHeuristic 'LAPS coverage' 'No standing local admins' 'good' 'No enabled local admin accounts detected.' $lapsEvidence -Area 'Security/LAPS'
    Add-Issue 'info' 'Security/LAPS' 'LAPS not deployed – no standing local admins; absence of LAPS is low risk.' $lapsEvidence
  } elseif (-not $lapsPresent) {
    if ($persistence) {
      Add-SecurityHeuristic 'LAPS coverage' 'Standing admin without rotation (persistent password indicators).' 'bad' 'Standing local admin detected; rotation controls absent.' $lapsEvidence -Area 'Security/LAPS' -SkipIssue
      Add-Issue 'high' 'Security/LAPS' 'Local admin risk: No rotation/escrow control. Standing local admin detected; no LAPS/PAM and password appears persistent.' $lapsEvidence
    } else {
      Add-SecurityHeuristic 'LAPS coverage' 'Standing admin without rotation control.' 'warning' 'Standing local admin detected without LAPS/PAM policy.' $lapsEvidence -Area 'Security/LAPS' -SkipIssue
      Add-Issue 'medium' 'Security/LAPS' 'Local admin risk: No rotation/escrow control. Standing local admin detected; no LAPS/PAM but password not stale.' $lapsEvidence
    }
  } else {
    Add-SecurityHeuristic 'LAPS coverage' 'Standing admin with rotation control.' 'good' 'LAPS or equivalent protections detected.' $lapsEvidence -Area 'Security/LAPS'
    Add-Issue 'low' 'Security/LAPS' 'Local admin present: LAPS/PAM in place. Rotation/escrow control detected (Windows LAPS/AdmPwd or PAM/JIT).' $lapsEvidence
  }
} else {
  $lapsData = ConvertFrom-JsonSafe $raw['security_laps']
  $lapsEnabled = $false
  $lapsEvidenceLines = @()
  if ($lapsData) {
    if ($lapsData.PSObject.Properties['Legacy']) {
      $legacy = $lapsData.Legacy
      if ($legacy -and $legacy.PSObject.Properties['AdmPwdEnabled']) {
        $legacyEnabled = ConvertTo-NullableInt $legacy.AdmPwdEnabled
        $lapsEvidenceLines += "Legacy AdmPwdEnabled: $legacyEnabled"
        if ($legacyEnabled -eq 1) { $lapsEnabled = $true }
      }
    }
    if ($lapsData.PSObject.Properties['WindowsLAPS']) {
      $modern = $lapsData.WindowsLAPS
      foreach ($prop in $modern.PSObject.Properties) {
        $lapsEvidenceLines += "WindowsLAPS {0}: {1}" -f $prop.Name, $prop.Value
        if ($prop.Name -eq 'BackupDirectory' -and $prop.Value -ne $null) { $lapsEnabled = $true }
        if ($prop.Name -match 'Enabled' -and (ConvertTo-NullableInt $prop.Value) -eq 1) { $lapsEnabled = $true }
      }
    }
    if ($lapsData.PSObject.Properties['Status']) { $lapsEvidenceLines += $lapsData.Status }
  }
  $lapsEvidence = $lapsEvidenceLines -join "`n"
  if ($lapsEnabled) {
    Add-SecurityHeuristic 'LAPS/PLAP' 'Policy detected' 'good' '' $lapsEvidence
  } else {
    Add-SecurityHeuristic 'LAPS/PLAP' 'Not detected' 'warning' 'No LAPS policy detected.' $lapsEvidence -SkipIssue
    Add-Issue 'high' 'Security/LAPS' 'LAPS/PLAP not detected. Enforce password management policy.' $lapsEvidence
  }
}

# 13. UAC
$enableLua = ConvertTo-NullableInt $uacMap['EnableLUA']
$consentPrompt = ConvertTo-NullableInt $uacMap['ConsentPromptBehaviorAdmin']
$secureDesktop = ConvertTo-NullableInt $uacMap['PromptOnSecureDesktop']
$uacEvidence = ($uacMap.GetEnumerator() | ForEach-Object { "{0} = {1}" -f $_.Key, $_.Value }) -join "`n"
if ($enableLua -eq 1 -and ($secureDesktop -eq $null -or $secureDesktop -eq 1) -and ($consentPrompt -eq $null -or $consentPrompt -ge 2)) {
  Add-SecurityHeuristic 'UAC' 'Secure' 'good' '' $uacEvidence
} else {
  $uacFindings = @()
  if ($enableLua -ne 1) { $uacFindings += 'EnableLUA=0' }
  if ($consentPrompt -ne $null -and $consentPrompt -lt 2) { $uacFindings += "ConsentPrompt=$consentPrompt" }
  if ($secureDesktop -ne $null -and $secureDesktop -eq 0) { $uacFindings += 'PromptOnSecureDesktop=0' }
  $detail = if ($uacFindings.Count -gt 0) { $uacFindings -join '; ' } else { 'UAC configuration unclear.' }
  Add-SecurityHeuristic 'UAC' 'Weakened' 'warning' $detail $uacEvidence -SkipIssue
  Add-Issue 'high' 'Security/UAC' ('UAC configuration is insecure ({0}). Enforce secure UAC prompts.' -f $detail) $uacEvidence
}

# 14. PowerShell logging & AMSI
$psLoggingData = ConvertFrom-JsonSafe $raw['security_pslogging']
$scriptBlockEnabled = $false
$moduleLoggingEnabled = $false
$transcriptionEnabled = $false
$psLoggingEvidenceLines = @()
if ($psLoggingData -and -not $psLoggingData.PSObject.Properties['Status']) {
  foreach ($prop in $psLoggingData.PSObject.Properties) {
    $entry = $psLoggingData.$($prop.Name)
    if (-not $entry) { continue }
    if ($prop.Name -match 'ScriptBlockLogging') {
      if ($entry.PSObject.Properties['EnableScriptBlockLogging']) {
        $scriptBlockEnabled = ((ConvertTo-NullableInt $entry.EnableScriptBlockLogging) -eq 1)
        $psLoggingEvidenceLines += "EnableScriptBlockLogging: $($entry.EnableScriptBlockLogging)"
      }
    }
    if ($prop.Name -match 'ModuleLogging') {
      if ($entry.PSObject.Properties['EnableModuleLogging']) {
        $moduleLoggingEnabled = ((ConvertTo-NullableInt $entry.EnableModuleLogging) -eq 1)
        $psLoggingEvidenceLines += "EnableModuleLogging: $($entry.EnableModuleLogging)"
      }
    }
    if ($prop.Name -match 'Transcription') {
      if ($entry.PSObject.Properties['EnableTranscripting']) {
        $transcriptionEnabled = ((ConvertTo-NullableInt $entry.EnableTranscripting) -eq 1)
        $psLoggingEvidenceLines += "EnableTranscripting: $($entry.EnableTranscripting)"
      }
    }
  }
}
if ($psLoggingEvidenceLines.Count -eq 0 -and $psLoggingData -and $psLoggingData.PSObject.Properties['Status']) {
  $psLoggingEvidenceLines += $psLoggingData.Status
}
$psLoggingEvidence = $psLoggingEvidenceLines -join "`n"
if ($scriptBlockEnabled -and $moduleLoggingEnabled) {
  Add-SecurityHeuristic 'PowerShell logging' 'Script block & module logging enabled' 'good' '' $psLoggingEvidence
} else {
  $detailParts = @()
  if (-not $scriptBlockEnabled) { $detailParts += 'Script block logging disabled' }
  if (-not $moduleLoggingEnabled) { $detailParts += 'Module logging disabled' }
  if (-not $transcriptionEnabled) { $detailParts += 'Transcription not enabled' }
  $detail = if ($detailParts.Count -gt 0) { $detailParts -join '; ' } else { 'Logging state unknown.' }
  Add-SecurityHeuristic 'PowerShell logging' 'Insufficient logging' 'warning' $detail $psLoggingEvidence -SkipIssue
  Add-Issue 'medium' 'Security/PowerShellLogging' ('PowerShell logging is incomplete ({0}). Enable required logging for auditing.' -f $detail) $psLoggingEvidence
}

# 15. NTLM / LDAP hardening
$ldapClientIntegrity = ConvertTo-NullableInt $ldapMap['LDAPClientIntegrity']
$ldapChannelBinding = ConvertTo-NullableInt $ldapMap['LdapEnforceChannelBinding']
$ldapServerIntegrity = ConvertTo-NullableInt $ldapMap['LDAPServerIntegrity']
$ldapEvidence = ($ldapMap.GetEnumerator() | ForEach-Object { "{0} = {1}" -f $_.Key, $_.Value }) -join "`n"
$ldapSigningOk = ($ldapClientIntegrity -ge 1) -or ($ldapServerIntegrity -ge 1)
$channelBindingOk = ($ldapChannelBinding -ge 1)
if ($isDomainJoinedProfile) {
  if ($ldapSigningOk -and $channelBindingOk -and $ntlmRestricted) {
    Add-SecurityHeuristic 'LDAP/NTLM hardening' 'Policies enforced' 'good' '' $ldapEvidence
  } else {
    $hardeningDetails = @()
    if (-not $ldapSigningOk) { $hardeningDetails += 'LDAP signing not required' }
    if (-not $channelBindingOk) { $hardeningDetails += 'LDAP channel binding not enforced' }
    if (-not $ntlmRestricted) { $hardeningDetails += 'NTLM restrictions absent' }
    $detailText = if ($hardeningDetails.Count -gt 0) { $hardeningDetails -join '; ' } else { 'Hardening gaps detected.' }
    Add-SecurityHeuristic 'LDAP/NTLM hardening' 'Gaps detected' 'bad' $detailText ($ldapEvidence + "`n" + $ntlmEvidence) -SkipIssue
    Add-Issue 'high' 'Security/LDAPNTLM' ('LDAP/NTLM hardening not enforced ({0}). Configure signing, channel binding, and NTLM controls.' -f $detailText) ($ldapEvidence + "`n" + $ntlmEvidence)
  }
} else {
  Add-SecurityHeuristic 'LDAP/NTLM hardening' 'Not domain joined' 'info' '' $ldapEvidence
}

# 16. DHCP server ranges
$dhcpServers = @()
if ($observedDhcpServers -and $observedDhcpServers.Count -gt 0) {
  $dhcpServers = $observedDhcpServers
} elseif ($raw['ipconfig']) {
  foreach ($line in [regex]::Split($raw['ipconfig'],'\r?\n')) {
    $match = [regex]::Match($line,'(?i)DHCP Server\s*[^:]*:\s*([0-9\.]+)')
    if ($match.Success) {
      $address = $match.Groups[1].Value.Trim()
      if ($address) { $dhcpServers += $address }
    }
  }
}
$publicDhcp = @()
foreach ($server in $dhcpServers) {
  if (-not (Test-IsRFC1918 $server)) { $publicDhcp += $server }
}
if ($publicDhcp.Count -gt 0) {
  $evidence = 'DHCP Servers: ' + ($dhcpServers -join ', ')
  Add-SecurityHeuristic 'DHCP servers' ('Public DHCP detected: ' + ($publicDhcp -join ', ')) 'bad' '' $evidence -SkipIssue
  Add-Issue 'high' 'Security/DHCP' ('Non-private DHCP servers detected: {0}. Investigate rogue DHCP sources.' -f ($publicDhcp -join ', ')) $evidence
} elseif ($dhcpServers.Count -gt 0) {
  $evidence = 'DHCP Servers: ' + ($dhcpServers -join ', ')
  Add-SecurityHeuristic 'DHCP servers' ('Private DHCP: ' + ($dhcpServers -join ', ')) 'good' '' $evidence
} else {
  Add-SecurityHeuristic 'DHCP servers' 'No DHCP servers detected' 'info' '' ''
}

# 17-19. Office macro protections
if ($macroSecurityStatus.Count -gt 0) {
  $allBlock = ($macroSecurityStatus | Where-Object { $_.BlockEnforced })
  $allStrict = ($macroSecurityStatus | Where-Object { $_.WarningsStrict })
  $allPvGood = ($macroSecurityStatus | Where-Object { $_.ProtectedViewGood })
  $blockOk = ($allBlock.Count -eq $macroSecurityStatus.Count)
  $warnOk = ($allStrict.Count -eq $macroSecurityStatus.Count)
  $pvOk = ($allPvGood.Count -eq $macroSecurityStatus.Count)
  $blockEvidence = ($macroSecurityStatus | ForEach-Object { "{0}: Block={1}" -f $_.App, $_.BlockEnforced }) -join "`n"
  $warnEvidence = ($macroSecurityStatus | ForEach-Object { "{0}: WarningsStrict={1}" -f $_.App, $_.WarningsStrict }) -join "`n"
  $pvEvidence = ($macroSecurityStatus | ForEach-Object { "{0}: ProtectedViewGood={1}" -f $_.App, $_.ProtectedViewGood }) -join "`n"
  Add-SecurityHeuristic 'Office MOTW macro blocking' (if ($blockOk) { 'Enforced' } else { 'Gaps detected' }) (if ($blockOk) { 'good' } else { 'warning' }) '' $blockEvidence -Area 'Security/Office'
  Add-SecurityHeuristic 'Office macro notifications' (if ($warnOk) { 'Strict' } else { 'Allows macros' }) (if ($warnOk) { 'good' } else { 'warning' }) '' $warnEvidence -Area 'Security/Office'
  Add-SecurityHeuristic 'Office Protected View' (if ($pvOk) { 'Active' } else { 'Disabled contexts' }) (if ($pvOk) { 'good' } else { 'warning' }) '' $pvEvidence -Area 'Security/Office'
} else {
  Add-SecurityHeuristic 'Office MOTW macro blocking' 'No data' 'warning' '' '' -Area 'Security/Office' -SkipIssue
  Add-Issue 'medium' 'Security/Office' 'Office MOTW macro blocking - no data. Confirm macro policies.' ''
  Add-SecurityHeuristic 'Office macro notifications' 'No data' 'warning' '' '' -Area 'Security/Office' -SkipIssue
  Add-Issue 'low' 'Security/Office' 'Office macro notifications - no data. Collect policy details.' ''
  Add-SecurityHeuristic 'Office Protected View' 'No data' 'warning' '' '' -Area 'Security/Office' -SkipIssue
  Add-Issue 'low' 'Security/Office' 'Office Protected View - no data. Verify Protected View policies.' ''
}

# 20. BitLocker recovery key escrow
$bitlockerText = $raw['bitlocker']
if ($bitlockerText) {
  $recoveryMatch = [regex]::Matches($bitlockerText,'(?im)^\s*Key\s*Protector\s*Type\s*:\s*RecoveryPassword')
  $recoveryCount = $recoveryMatch.Count
  $bitlockerEvidence = Get-TopLines $bitlockerText 40
  if ($recoveryCount -gt 0) {
    Add-SecurityHeuristic 'BitLocker recovery key' ('Recovery passwords present (' + $recoveryCount + ')') 'good' '' $bitlockerEvidence
  } else {
    Add-SecurityHeuristic 'BitLocker recovery key' 'Recovery password not detected' 'warning' 'Ensure recovery keys are escrowed to AD/Azure AD.' $bitlockerEvidence -SkipIssue
    Add-Issue 'high' 'Security/BitLocker' 'No BitLocker recovery password protector detected. Ensure recovery keys are escrowed.' $bitlockerEvidence
  }
} else {
  Add-SecurityHeuristic 'BitLocker recovery key' 'Not captured' 'warning' 'BitLocker output missing.' ''
}

# crucial services snapshot
$serviceDefinitions = @(
  [pscustomobject]@{ Name='WSearch';            Display='Windows Search (WSearch)';                         Note='Outlook search depends on this.' },
  [pscustomobject]@{ Name='Dnscache';          Display='DNS Client (Dnscache)';                             Note='DNS resolution/cache for all apps.' },
  [pscustomobject]@{ Name='NlaSvc';            Display='Network Location Awareness (NlaSvc)';               Note='network profile changes; VPN/proxy awareness.' },
  [pscustomobject]@{ Name='LanmanWorkstation'; Display='Workstation (LanmanWorkstation)';                   Note='SMB client for shares/printers.' },
  [pscustomobject]@{ Name='Spooler';           Display='Print Spooler (Spooler)';                        Note='Disable when not required to reduce PrintNightmare exposure.' },
  [pscustomobject]@{ Name='RpcSs';             Display='Remote Procedure Call (RPC) (RpcSs)';               Note='core RPC runtime (do not disable).' },
  [pscustomobject]@{ Name='RpcEptMapper';      Display='RPC Endpoint Mapper (RpcEptMapper)';                Note='RPC endpoint directory.' },
  [pscustomobject]@{ Name='WinHttpAutoProxySvc'; Display='WinHTTP Auto Proxy (WinHttpAutoProxySvc)';        Note='WPAD/PAC for system services.' },
  [pscustomobject]@{ Name='BITS';              Display='Background Intelligent Transfer Service (BITS)';    Note='background transfers for updates/AV/Office.' },
  [pscustomobject]@{ Name='ClickToRunSvc';     Display='Office Click-to-Run (ClickToRunSvc)';               Note='Office updates and repair.' }
)
$serviceSnapshot = Parse-ServiceSnapshot $raw['services']
$servicesTextAvailable = -not [string]::IsNullOrWhiteSpace($raw['services'])
$winHttpProxyInfo = Get-WinHttpProxyInfo $raw['winhttp_proxy']
$systemHasProxy = if ($winHttpProxyInfo) { $winHttpProxyInfo.HasProxy } else { $null }
$serviceEvaluations = New-Object System.Collections.Generic.List[pscustomobject]
$isWorkstationProfile = ($summary.IsServer -ne $true)

foreach ($svc in $serviceDefinitions) {
  $isHealthy = $false
  $issueSeverity = $null
  $issueMessage = $null
  $issueArea = 'Services'
  $normalArea = 'Services'
  $tag = 'info'
  $statusDisplay = 'Not captured'
  $startDisplay = 'Unknown'
  $evidenceParts = @()
  $record = $null
  $normalizedStatus = 'unknown'
  $normalizedStart = 'unknown'
  $startDisplayForTable = 'Unknown'
  $noteParts = @()
  if (-not [string]::IsNullOrWhiteSpace($svc.Note)) {
    $noteParts += $svc.Note
  }

  if ($servicesTextAvailable) {
    if ($serviceSnapshot.ContainsKey($svc.Name)) {
      $record = $serviceSnapshot[$svc.Name]
      if ($record.RawLine) { $evidenceParts += $record.RawLine }
    }

    if ($record) {
      $statusDisplay = if ($record.Status) { $record.Status } else { 'Unknown' }
      $rawStartType = if ($record.StartType) { $record.StartType } else { '' }
      $startDisplay = if ($rawStartType) { $rawStartType } else { 'Unknown' }
      $startDisplayForTable = $startDisplay
      $normalizedStatus = Normalize-ServiceStatus $record.Status
      $normalizedStart = Normalize-ServiceStartType $rawStartType
    } else {
      $statusDisplay = 'Not found'
      $startDisplayForTable = 'Unknown'
    }

    $isAutomatic = ($normalizedStart -eq 'automatic' -or $normalizedStart -eq 'automatic-delayed')
    $isManual = ($normalizedStart -eq 'manual')
    $isDisabled = ($normalizedStart -eq 'disabled')

    switch ($svc.Name) {
      'WSearch' {
        if ($normalizedStatus -eq 'running') {
          $tag = 'good'
          $isHealthy = $true
        } else {
          if ($isAutomatic) {
            $tag = 'bad'
            $issueSeverity = 'high'
            $issueMessage = 'Windows Search stopped — Outlook search depends on this.'
          } elseif ($isDisabled) {
            $tag = 'bad'
            $issueSeverity = 'high'
            $issueMessage = 'Windows Search disabled — Outlook search depends on this.'
          } elseif ($isManual) {
            if ($isWorkstationProfile) {
              $tag = 'warning'
              $issueSeverity = 'medium'
              $issueMessage = 'Windows Search stopped (Manual start) — Outlook search depends on this.'
            } else {
              $tag = 'info'
            }
          }
        }
      }
      'Dnscache' {
        if ($normalizedStatus -eq 'running') {
          $tag = 'good'
          $isHealthy = $true
        } else {
          $tag = 'critical'
          $issueSeverity = 'critical'
          if ($record) {
            if ($isDisabled) {
              $issueMessage = 'Dnscache disabled — DNS lookups will fail/intermittent.'
            } elseif ($normalizedStatus -eq 'stopped') {
              $issueMessage = 'Dnscache stopped — DNS lookups will fail/intermittent.'
            } else {
              $issueMessage = 'Dnscache not running — DNS lookups will fail/intermittent.'
            }
          } else {
            $issueMessage = 'Dnscache service missing — DNS lookups will fail/intermittent.'
          }
        }
      }
      'NlaSvc' {
        if ($normalizedStatus -eq 'running') {
          $tag = 'good'
          $isHealthy = $true
        } else {
          if ($isAutomatic) {
            $tag = 'bad'
            $issueSeverity = 'high'
            $issueMessage = 'NlaSvc stopped — network profile changes; VPN/proxy awareness impacted.'
          } elseif ($isDisabled) {
            $tag = 'bad'
            $issueSeverity = 'high'
            $issueMessage = 'NlaSvc disabled — network profile changes; VPN/proxy awareness impacted.'
          } elseif ($isManual) {
            if ($isWorkstationProfile) {
              $tag = 'warning'
              $issueSeverity = 'medium'
              $issueMessage = 'NlaSvc stopped (Manual start) — network profile changes; VPN/proxy awareness impacted.'
            } else {
              $tag = 'info'
            }
          }
        }
      }
      'LanmanWorkstation' {
        if ($normalizedStatus -eq 'running') {
          $tag = 'good'
          $isHealthy = $true
        } else {
          $tag = 'bad'
          $issueSeverity = 'high'
          if ($isDisabled) {
            $issueMessage = 'LanmanWorkstation disabled — SMB shares/mapped drives broken.'
          } else {
            $issueMessage = 'LanmanWorkstation stopped — SMB shares/mapped drives broken.'
          }
        }
      }
      'Spooler' {
        $normalArea = 'Printing/Spooler'
        if ($normalizedStatus -eq 'running') {
          if ($isWorkstationProfile) {
            $tag = 'warning'
            $issueSeverity = 'low'
            $issueArea = 'Printing/Spooler'
            $issueMessage = 'Print Spooler running — disable if this workstation does not need printing.'
          } else {
            $tag = 'info'
            $isHealthy = $true
          }
        } elseif ($normalizedStatus -eq 'stopped') {
          if ($isDisabled -or $isManual) {
            $tag = 'good'
          } else {
            $tag = 'info'
          }
          $isHealthy = $true
        } elseif ($isDisabled -or $isManual) {
          $tag = 'good'
          $isHealthy = $true
        }
      }
      'RpcSs' {
        if ($normalizedStatus -eq 'running') {
          $tag = 'good'
          $isHealthy = $true
        } else {
          $tag = 'critical'
          $issueSeverity = 'critical'
          if ($record) {
            $issueMessage = 'RpcSs not running — system unstable.'
          } else {
            $issueMessage = 'RpcSs service missing — system unstable.'
          }
        }
      }
      'RpcEptMapper' {
        if ($normalizedStatus -eq 'running') {
          $tag = 'good'
          $isHealthy = $true
        } else {
          $tag = 'critical'
          $issueSeverity = 'critical'
          if ($record) {
            $issueMessage = 'RpcEptMapper not running — RPC endpoint directory unavailable.'
          } else {
            $issueMessage = 'RpcEptMapper service missing — RPC endpoint directory unavailable.'
          }
        }
      }
      'WinHttpAutoProxySvc' {
        if ($isManual -and $startDisplay) {
          if ($startDisplay -notmatch '(?i)trigger') {
            $startDisplayForTable = "$startDisplay (Trigger Start)"
          } else {
            $startDisplayForTable = $startDisplay
          }
        } else {
          $startDisplayForTable = $startDisplay
        }

        if ($normalizedStatus -eq 'running') {
          $tag = 'good'
          $isHealthy = $true
        } else {
          if ($isManual) {
            if ($systemHasProxy -eq $false) {
              $tag = 'good'
              $isHealthy = $true
              $noteParts += 'No system proxy detected; manual trigger start is expected.'
            } elseif ($systemHasProxy -eq $true) {
              $tag = 'warning'
              $issueSeverity = 'medium'
              $issueMessage = 'WinHTTP Auto Proxy stopped (proxy configured) — WPAD/PAC for system services will fail.'
            } else {
              $tag = 'info'
            }
          } elseif ($isAutomatic) {
            $tag = 'bad'
            $issueSeverity = 'high'
            $issueMessage = 'WinHTTP Auto Proxy stopped — WPAD/PAC for system services unavailable.'
          } elseif ($isDisabled) {
            if ($systemHasProxy -eq $true) {
              $tag = 'bad'
              $issueSeverity = 'high'
              $issueMessage = 'WinHTTP Auto Proxy disabled (proxy configured) — WPAD/PAC for system services will fail.'
            } else {
              $tag = 'info'
            }
          }
        }

        if ($systemHasProxy -and $winHttpProxyInfo -and $winHttpProxyInfo.Raw) {
          $evidenceParts += $winHttpProxyInfo.Raw
        } elseif ($systemHasProxy -eq $false -and $winHttpProxyInfo -and $winHttpProxyInfo.Raw -and $tag -eq 'good') {
          $evidenceParts += $winHttpProxyInfo.Raw
        }
      }
      'BITS' {
        if ($normalizedStatus -eq 'running') {
          $tag = 'good'
          $isHealthy = $true
        } else {
          if ($isAutomatic) {
            $tag = 'bad'
            $issueSeverity = 'high'
            $issueMessage = 'BITS stopped — background transfers for updates/AV/Office.'
          } elseif ($isDisabled) {
            $tag = 'bad'
            $issueSeverity = 'high'
            $issueMessage = 'BITS disabled — background transfers for updates/AV/Office.'
          } elseif ($isManual) {
            if ($isWorkstationProfile) {
              $tag = 'warning'
              $issueSeverity = 'medium'
              $issueMessage = 'BITS stopped (Manual start) — background transfers for updates/AV/Office.'
            } else {
              $tag = 'info'
            }
          }
        }
      }
      'ClickToRunSvc' {
        if ($normalizedStatus -eq 'running') {
          $tag = 'good'
          $isHealthy = $true
        } else {
          if ($isAutomatic) {
            $tag = 'bad'
            $issueSeverity = 'high'
            $issueMessage = 'ClickToRunSvc stopped — Office updates and repair blocked.'
          } elseif ($isManual) {
            if ($isWorkstationProfile) {
              $tag = 'warning'
              $issueSeverity = 'medium'
              $issueMessage = 'ClickToRunSvc stopped (Manual start) — Office updates and repair blocked.'
            } else {
              $tag = 'info'
            }
          } elseif ($isDisabled) {
            $tag = 'info'
          }
        }
      }
    }
    }

    if ($svc.Name -eq 'Spooler' -and $isWorkstationProfile) {
      $noteParts += 'Workstations without printers can disable Spooler to shrink the attack surface.'
    }

    if ($svc.Name -eq 'WinHttpAutoProxySvc' -and $tag -eq 'good' -and $normalizedStatus -ne 'running' -and $statusDisplay -and $statusDisplay -notmatch '(?i)trigger') {
      $statusDisplay = "$statusDisplay (Trigger Start)"
    }

  $combinedNotes = if ($noteParts.Count -gt 0) { ($noteParts -join ' ') } else { '' }
  $noteForOutput = if (-not [string]::IsNullOrWhiteSpace($combinedNotes)) { $combinedNotes } else { 'None recorded.' }

  $statusValue = if (-not [string]::IsNullOrWhiteSpace($statusDisplay)) { $statusDisplay } else { 'Unknown' }
  $startValue = if (-not [string]::IsNullOrWhiteSpace($startDisplayForTable)) { $startDisplayForTable } else { 'Unknown' }
  $detailLines = New-Object System.Collections.Generic.List[string]
  [void]$detailLines.Add("Status: $statusValue")
  [void]$detailLines.Add("Start Type: $startValue")
  [void]$detailLines.Add("Notes: $noteForOutput")

  if ($evidenceParts.Count -gt 0) {
    [void]$detailLines.Add('')
    foreach ($part in $evidenceParts) {
      if (-not [string]::IsNullOrWhiteSpace($part)) {
        [void]$detailLines.Add($part)
      }
    }
  }

  $serviceDetailsBlock = $detailLines -join "`n"

  if ($isHealthy) {
    Add-Normal $normalArea $svc.Display $serviceDetailsBlock
  } elseif ($issueSeverity -and $issueMessage) {
    Add-Issue $issueSeverity $issueArea $issueMessage $serviceDetailsBlock
  }

  $serviceEvaluations.Add([pscustomobject]@{
    Name        = $svc.Name
    Display     = $svc.Display
    Status      = $statusDisplay
    StartType   = $startDisplayForTable
    Tag         = $tag
    Note        = $noteForOutput
  })
}

if ($servicesTextAvailable -and $serviceSnapshot.Count -gt 0) {
  $legacyCritical = @('Dhcp','WlanSvc','LanmanServer','WinDefend')
  $legacyRunning = @()
  foreach ($legacyName in $legacyCritical) {
    if (-not $serviceSnapshot.ContainsKey($legacyName)) { continue }
    $legacyRecord = $serviceSnapshot[$legacyName]
    $legacyStatus = Normalize-ServiceStatus $legacyRecord.Status
    if ($legacyStatus -eq 'stopped') {
      Add-Issue 'high' 'Services' "Core service stopped: $legacyName" $legacyRecord.RawLine
    } elseif ($legacyStatus -eq 'running') {
      $legacyRunning += $legacyName
    }
  }
  if ($legacyRunning.Count -gt 0) {
    Add-Normal 'Services' ("Core services running: " + ($legacyRunning -join ', ')) ''
  }
}

# printing heuristics
$printingJson = ConvertFrom-JsonSafe $raw['printing']
$printingPayload = $null
if ($printingJson) {
  if ($printingJson.PSObject.Properties['Payload']) {
    $printingPayload = $printingJson.Payload
  } else {
    $printingPayload = $printingJson
  }
}

if ($printingPayload) {
  $spoolerInfo = $null
  if ($printingPayload.PSObject.Properties['Spooler']) { $spoolerInfo = $printingPayload.Spooler }
  $spoolerStatus = ''
  $spoolerStart = ''
  if ($spoolerInfo) {
    if ($spoolerInfo.PSObject.Properties['Status']) { $spoolerStatus = [string]$spoolerInfo.Status }
    if ($spoolerInfo.PSObject.Properties['StartType']) { $spoolerStart = [string]$spoolerInfo.StartType }
    elseif ($spoolerInfo.PSObject.Properties['StartMode']) { $spoolerStart = [string]$spoolerInfo.StartMode }
  }
  $spoolerNormalizedStatus = if ($spoolerStatus) { Normalize-ServiceStatus $spoolerStatus } else { 'unknown' }
  $spoolerNormalizedStart = if ($spoolerStart) { Normalize-ServiceStartType $spoolerStart } else { 'unknown' }
  $spoolerEvidenceLines = @()
  if ($spoolerStatus) { $spoolerEvidenceLines += "Status: $spoolerStatus" }
  if ($spoolerStart) { $spoolerEvidenceLines += "Start Type: $spoolerStart" }
  if ($spoolerInfo -and $spoolerInfo.PSObject.Properties['Error'] -and $spoolerInfo.Error) { $spoolerEvidenceLines += "Error: $($spoolerInfo.Error)" }
  $spoolerEvidence = $spoolerEvidenceLines -join "`n"
  if ($spoolerNormalizedStatus -ne 'running' -or $spoolerNormalizedStart -eq 'disabled') {
    $statusDisplay = if ($spoolerStatus) { $spoolerStatus } else { 'Unknown' }
    $startDisplay = if ($spoolerStart) { $spoolerStart } else { 'Unknown' }
    Add-Issue 'high' 'Printing/Spooler' ("Print Spooler service not running (Status: {0}, StartType: {1})." -f $statusDisplay, $startDisplay) $spoolerEvidence
  } elseif ($spoolerNormalizedStatus -eq 'running' -and ($spoolerNormalizedStart -eq 'automatic' -or $spoolerNormalizedStart -eq 'automatic-delayed')) {
    Add-Normal 'Printing/Spooler' 'GOOD Printing/Spooler Running (Automatic)' $spoolerEvidence
  }

  $printersList = @()
  if ($printingPayload.PSObject.Properties['Printers']) {
    $printerValue = $printingPayload.Printers
    if ($printerValue -is [System.Collections.IEnumerable] -and -not ($printerValue -is [string])) {
      foreach ($p in $printerValue) { if ($p) { $printersList += $p } }
    } elseif ($printerValue) {
      $printersList = @($printerValue)
    }
  }

  $defaultPrinterName = ''
  if ($printingPayload.PSObject.Properties['DefaultPrinter']) { $defaultPrinterName = [string]$printingPayload.DefaultPrinter }
  $defaultPrinter = $null
  if ($defaultPrinterName) {
    foreach ($printer in $printersList) {
      if ($printer.PSObject.Properties['Name'] -and ([string]$printer.Name).Trim().ToLowerInvariant() -eq $defaultPrinterName.Trim().ToLowerInvariant()) {
        $defaultPrinter = $printer
        break
      }
    }
  }
  if (-not $defaultPrinter) {
    foreach ($printer in $printersList) {
      if (-not $printer) { continue }
      $isDefault = $null
      if ($printer.PSObject.Properties['Default']) { $isDefault = ConvertTo-NullableBool $printer.Default }
      if ($isDefault -eq $true) { $defaultPrinter = $printer; break }
    }
  }

  $offlinePrinters = @()
  foreach ($printer in $printersList) {
    if (-not $printer) { continue }
    $printerName = if ($printer.PSObject.Properties['Name']) { [string]$printer.Name } else { '(unknown printer)' }
    $workOffline = $null
    if ($printer.PSObject.Properties['WorkOffline']) { $workOffline = ConvertTo-NullableBool $printer.WorkOffline }
    $queueStatus = if ($printer.PSObject.Properties['QueueStatus']) { [string]$printer.QueueStatus } else { '' }
    $printerStatus = if ($printer.PSObject.Properties['PrinterStatus']) { [string]$printer.PrinterStatus } else { '' }
    $isOffline = $false
    if ($workOffline -eq $true) { $isOffline = $true }
    if ($queueStatus -match '(?i)offline') { $isOffline = $true }
    if ($printerStatus -match '(?i)offline') { $isOffline = $true }
    if ($isOffline) {
      $offlinePrinters += [pscustomobject]@{
        Name          = $printerName
        QueueStatus   = $queueStatus
        PrinterStatus = $printerStatus
        WorkOffline   = $workOffline
      }
    }
  }
  if ($offlinePrinters.Count -gt 0) {
    $offlineEvidenceLines = @()
    foreach ($entry in $offlinePrinters) {
      $offlineEvidenceLines += ("{0} => Status={1}; QueueStatus={2}; WorkOffline={3}" -f $entry.Name, (if ($entry.PrinterStatus) { $entry.PrinterStatus } else { 'Unknown' }), (if ($entry.QueueStatus) { $entry.QueueStatus } else { 'Unknown' }), (if ($entry.WorkOffline -eq $true) { 'True' } else { 'False' }))
    }
    $offlineEvidence = $offlineEvidenceLines -join "`n"
    if ($offlinePrinters.Count -gt 1) {
      Add-Issue 'high' 'Printing/Queues' ('Multiple print queues are offline: {0}' -f (($offlinePrinters | ForEach-Object { $_.Name }) -join ', ')) $offlineEvidence
    } else {
      Add-Issue 'medium' 'Printing/Queues' ('Print queue offline: {0}' -f $offlinePrinters[0].Name) $offlineEvidence
    }
  }

  if ($defaultPrinterName -and -not $defaultPrinter -and $printersList.Count -gt 0) {
    Add-Issue 'low' 'Printing/Queues' ("Default printer '{0}' not present in inventory." -f $defaultPrinterName) ''
  } elseif (-not $defaultPrinterName -and $printersList.Count -gt 0) {
    Add-Issue 'low' 'Printing/Queues' 'Default printer not configured.' ''
  }

  if ($defaultPrinter) {
    $defaultName = if ($defaultPrinter.PSObject.Properties['Name']) { [string]$defaultPrinter.Name } else { '(unknown)' }
    $defaultOffline = $offlinePrinters | Where-Object { $_.Name -eq $defaultName }
    if ($defaultOffline) {
      Add-Issue 'low' 'Printing/Queues' ("Default printer '{0}' is offline." -f $defaultName) (($defaultOffline | ForEach-Object { $_.Name + ' => ' + $_.PrinterStatus }) -join "`n")
    }
  }

  $stuckJobs = @()
  foreach ($printer in $printersList) {
    if (-not $printer) { continue }
    $printerName = if ($printer.PSObject.Properties['Name']) { [string]$printer.Name } else { '(unknown printer)' }
    $jobsValue = $null
    if ($printer.PSObject.Properties['Jobs']) { $jobsValue = $printer.Jobs }
    if (-not $jobsValue) { continue }
    $jobsList = @()
    if ($jobsValue -is [System.Collections.IEnumerable] -and -not ($jobsValue -is [string])) {
      foreach ($job in $jobsValue) { if ($job) { $jobsList += $job } }
    } elseif ($jobsValue) {
      $jobsList = @($jobsValue)
    }
    foreach ($job in $jobsList) {
      $ageMinutes = $null
      if ($job.PSObject.Properties['AgeMinutes'] -and $job.AgeMinutes -ne $null) {
        if ($job.AgeMinutes -is [double] -or $job.AgeMinutes -is [decimal]) {
          $ageMinutes = [double]$job.AgeMinutes
        } else {
          $parsed = 0.0
          if ([double]::TryParse([string]$job.AgeMinutes, [System.Globalization.NumberStyles]::Float, [System.Globalization.CultureInfo]::InvariantCulture, [ref]$parsed)) {
            $ageMinutes = $parsed
          }
        }
      }
      if ($ageMinutes -ne $null -and $ageMinutes -ge 15) {
        $statusText = if ($job.PSObject.Properties['JobStatus']) { [string]$job.JobStatus } else { '' }
        $documentName = if ($job.PSObject.Properties['DocumentName']) { [string]$job.DocumentName } else { '' }
        $stuckJobs += [pscustomobject]@{
          Printer = $printerName
          Age     = $ageMinutes
          Status  = $statusText
          Document = $documentName
        }
      }
    }
  }
  if ($stuckJobs.Count -gt 0) {
    $maxAge = ($stuckJobs | Measure-Object -Property Age -Maximum).Maximum
    $severity = 'medium'
    if ($stuckJobs.Count -gt 1 -and $maxAge -ge 60) { $severity = 'high' }
    $stuckEvidence = ($stuckJobs | ForEach-Object { "{0}: {1} min (Status={2}; Doc={3})" -f $_.Printer, [math]::Round($_.Age,2), (if ($_.Status) { $_.Status } else { 'Unknown' }), (if ($_.Document) { $_.Document } else { 'N/A' }) }) -join "`n"
    Add-Issue $severity 'Printing/Queues' ('Stuck print job(s) detected ({0}).' -f ($stuckJobs.Count)) $stuckEvidence
  }

  $wsdPrinters = @()
  foreach ($printer in $printersList) {
    if (-not $printer) { continue }
    $connection = $null
    if ($printer.PSObject.Properties['Connection']) { $connection = $printer.Connection }
    if ($connection -and $connection.PSObject.Properties['PortMonitor']) {
      $monitorName = [string]$connection.PortMonitor
      if ($monitorName -match '(?i)wsd') {
        $wsdPrinters += if ($printer.PSObject.Properties['Name']) { [string]$printer.Name } else { '(unknown printer)' }
      }
    }
  }
  if ($wsdPrinters.Count -gt 0) {
    Add-Issue 'low' 'Printing/Ports' ('Printer(s) using WSD ports: {0}. Prefer TCP/IP or IPP ports for reliability.' -f ($wsdPrinters -join ', ')) ''
  }

  $snmpPublicPrinters = @()
  foreach ($printer in $printersList) {
    if (-not $printer) { continue }
    $port = $null
    if ($printer.PSObject.Properties['Port']) { $port = $printer.Port }
    if (-not $port) { continue }
    $snmpEnabled = $null
    if ($port.PSObject.Properties['SNMPEnabled']) { $snmpEnabled = ConvertTo-NullableBool $port.SNMPEnabled }
    if ($snmpEnabled -ne $true) { continue }
    $community = ''
    if ($port.PSObject.Properties['SNMPCommunity']) { $community = [string]$port.SNMPCommunity }
    if ($community -and $community.Trim().ToLowerInvariant() -eq 'public') {
      $snmpPublicPrinters += if ($printer.PSObject.Properties['Name']) { [string]$printer.Name } else { '(unknown printer)' }
    }
  }
  if ($snmpPublicPrinters.Count -gt 0) {
    Add-Issue 'low' 'Printing/Ports' ('SNMP community remains set to "public" on: {0}' -f ($snmpPublicPrinters -join ', ')) ''
  }

  $policies = $null
  if ($printingPayload.PSObject.Properties['Policies']) { $policies = $printingPayload.Policies }
  $printersPolicy = $null
  $pointAndPrintPolicy = $null
  $driverInstallPolicy = $null
  if ($policies) {
    if ($policies.PSObject.Properties['PrintersRoot']) { $printersPolicy = $policies.PrintersRoot }
    if ($policies.PSObject.Properties['PointAndPrint']) { $pointAndPrintPolicy = $policies.PointAndPrint }
    if ($policies.PSObject.Properties['DriverInstall']) { $driverInstallPolicy = $policies.DriverInstall }
  }

  $restrictDriversValue = $null
  if ($printersPolicy -and $printersPolicy.PSObject.Properties['RestrictDriverInstallationToAdministrators']) {
    $restrictDriversValue = ConvertTo-NullableInt $printersPolicy.RestrictDriverInstallationToAdministrators
  } elseif ($driverInstallPolicy -and $driverInstallPolicy.PSObject.Properties['RestrictDriverInstallationToAdministrators']) {
    $restrictDriversValue = ConvertTo-NullableInt $driverInstallPolicy.RestrictDriverInstallationToAdministrators
  }
  $restrictDrivers = ($restrictDriversValue -eq 1)

  $packageOnlyValue = $null
  if ($printersPolicy -and $printersPolicy.PSObject.Properties['PackagePointAndPrintOnly']) {
    $packageOnlyValue = ConvertTo-NullableInt $printersPolicy.PackagePointAndPrintOnly
  }
  $requireType4 = ($packageOnlyValue -eq 1)

  $noWarningValue = $null
  $updatePromptValue = $null
  if ($pointAndPrintPolicy) {
    if ($pointAndPrintPolicy.PSObject.Properties['NoWarningNoElevationOnInstall']) { $noWarningValue = ConvertTo-NullableInt $pointAndPrintPolicy.NoWarningNoElevationOnInstall }
    if ($pointAndPrintPolicy.PSObject.Properties['UpdatePromptSettings']) { $updatePromptValue = ConvertTo-NullableInt $pointAndPrintPolicy.UpdatePromptSettings }
  }
  $promptsSuppressed = $false
  if ($noWarningValue -eq 1) { $promptsSuppressed = $true }
  if ($updatePromptValue -ne $null -and $updatePromptValue -lt 2) { $promptsSuppressed = $true }

  if (-not $restrictDrivers -and $promptsSuppressed) {
    $policyEvidenceLines = @()
    $policyEvidenceLines += "RestrictDriverInstallationToAdministrators: $restrictDriversValue"
    if ($packageOnlyValue -ne $null) { $policyEvidenceLines += "PackagePointAndPrintOnly: $packageOnlyValue" }
    if ($noWarningValue -ne $null) { $policyEvidenceLines += "NoWarningNoElevationOnInstall: $noWarningValue" }
    if ($updatePromptValue -ne $null) { $policyEvidenceLines += "UpdatePromptSettings: $updatePromptValue" }
    $policyEvidence = $policyEvidenceLines -join "`n"
    Add-Issue 'high' 'Printing/Policies' 'Point-and-Print hardening disabled (install prompts suppressed without driver restrictions).' $policyEvidence
  }

  $driverMap = @{}
  foreach ($printer in $printersList) {
    if (-not $printer) { continue }
    $driver = $null
    if ($printer.PSObject.Properties['Driver']) { $driver = $printer.Driver }
    $driverName = if ($driver -and $driver.PSObject.Properties['Name']) { [string]$driver.Name } elseif ($printer.PSObject.Properties['DriverName']) { [string]$printer.DriverName } else { '' }
    if (-not $driverName) { continue }
    if (-not $driverMap.ContainsKey($driverName)) {
      $driverMap[$driverName] = [ordered]@{
        Driver   = $driver
        Printers = New-Object System.Collections.Generic.List[string]
      }
    }
    $printerName = if ($printer.PSObject.Properties['Name']) {
      [string]$printer.Name
    }
    else {
      '(unknown printer)'
    }
    $driverMap[$driverName].Printers.Add($printerName)
  }

  $legacyDrivers = @()
  $allDriversPackaged = $true
  foreach ($entry in $driverMap.GetEnumerator()) {
    $driverName = $entry.Key
    $driverObj = $entry.Value.Driver
    $isPackaged = $null
    $driverType = $null
    $manufacturer = ''
    if ($driverObj) {
      if ($driverObj.PSObject.Properties['IsPackaged']) { $isPackaged = ConvertTo-NullableBool $driverObj.IsPackaged }
      if ($driverObj.PSObject.Properties['Type']) { $driverType = ConvertTo-NullableInt $driverObj.Type }
      elseif ($driverObj.PSObject.Properties['DriverType']) { $driverType = ConvertTo-NullableInt $driverObj.DriverType }
      if ($driverObj.PSObject.Properties['Manufacturer']) { $manufacturer = [string]$driverObj.Manufacturer }
    }
    if ($isPackaged -ne $true) { $allDriversPackaged = $false }
    if ($driverType -eq 3) { $allDriversPackaged = $false }
    $isLegacy = $false
    if ($driverType -eq 3) { $isLegacy = $true }
    elseif ($isPackaged -eq $false) { $isLegacy = $true }
    if ($isLegacy) {
      $legacyDrivers += [pscustomobject]@{
        Name         = $driverName
        Manufacturer = $manufacturer
        Type         = $driverType
        IsPackaged   = $isPackaged
        Printers     = $entry.Value.Printers.ToArray()
      }
    }
  }

  $isDomainJoined = ($summary.DomainJoined -eq $true)
  if ($isDomainJoined -and $legacyDrivers.Count -gt 0) {
    $driverEvidenceLines = @()
    foreach ($legacy in $legacyDrivers) {
      $driverEvidenceLines += ("{0}: Type={1}; Packaged={2}; Printers={3}" -f $legacy.Name, (if ($legacy.Type -ne $null) { $legacy.Type } else { 'Unknown' }), (if ($legacy.IsPackaged -eq $true) { 'True' } else { 'False' }), ($legacy.Printers -join ', '))
    }
    $driverEvidence = $driverEvidenceLines -join "`n"
    $driverSeverity = if ($requireType4) { 'high' } else { 'medium' }
    Add-Issue $driverSeverity 'Printing/Drivers' 'Legacy Type 3 or non-packaged print drivers detected on a domain-joined client.' $driverEvidence
  } elseif ($driverMap.Count -gt 0 -and $allDriversPackaged) {
    $driverSummary = ($driverMap.Keys | ForEach-Object { $_ }) -join ', '
    Add-Normal 'Printing/Drivers' 'GOOD Printing/Drivers Packaged' ("Packaged Type 4 drivers in use: {0}" -f $driverSummary)
  }

  $networkTestsRaw = @()
  if ($printingPayload.PSObject.Properties['NetworkTests']) {
    $networkValue = $printingPayload.NetworkTests
    if ($networkValue -is [System.Collections.IEnumerable] -and -not ($networkValue -is [string])) {
      foreach ($entry in $networkValue) { if ($entry) { $networkTestsRaw += $entry } }
    } elseif ($networkValue) {
      $networkTestsRaw = @($networkValue)
    }
  }

  $defaultHosts = @()
  if ($defaultPrinter -and $defaultPrinter.PSObject.Properties['Connection']) {
    $defaultConnection = $defaultPrinter.Connection
    if ($defaultConnection -and $defaultConnection.PSObject.Properties['Hosts']) {
      $hostsValue = $defaultConnection.Hosts
      if ($hostsValue -is [System.Collections.IEnumerable] -and -not ($hostsValue -is [string])) {
        foreach ($host in $hostsValue) { if ($host) { $defaultHosts += [string]$host } }
      } elseif ($hostsValue) {
        $defaultHosts = @([string]$hostsValue)
      }
    }
  }
  $defaultHostsLower = $defaultHosts | Where-Object { $_ } | ForEach-Object { $_.ToLowerInvariant() }

  $allHostsReachable = $true
  $networkEvidenceLines = @()
  foreach ($hostEntry in $networkTestsRaw) {
    if (-not $hostEntry) { continue }
    $hostName = if ($hostEntry.PSObject.Properties['Host']) { [string]$hostEntry.Host } else { '' }
    $kind = if ($hostEntry.PSObject.Properties['Kind']) { [string]$hostEntry.Kind } else { 'Unknown' }
    $printersForHost = @()
    if ($hostEntry.PSObject.Properties['Printers']) {
      $printerSet = $hostEntry.Printers
      if ($printerSet -is [System.Collections.IEnumerable] -and -not ($printerSet -is [string])) {
        foreach ($p in $printerSet) { if ($p) { $printersForHost += [string]$p } }
      } elseif ($printerSet) {
        $printersForHost = @([string]$printerSet)
      }
    }
    $testsList = @()
    if ($hostEntry.PSObject.Properties['Tests']) {
      $testsValue = $hostEntry.Tests
      if ($testsValue -is [System.Collections.IEnumerable] -and -not ($testsValue -is [string])) {
        foreach ($t in $testsValue) { if ($t) { $testsList += $t } }
      } elseif ($testsValue) {
        $testsList = @($testsValue)
      }
    }
    if ($testsList.Count -eq 0) { continue }
    $testSummaries = @()
    $anySuccess = $false
    foreach ($test in $testsList) {
      $successValue = $null
      if ($test.PSObject.Properties['Success']) { $successValue = ConvertTo-NullableBool $test.Success }
      if ($successValue -eq $true) { $anySuccess = $true }
      $statusText = if ($successValue -eq $true) { 'OK' } elseif ($successValue -eq $false) { 'Fail' } else { 'Unknown' }
      $testName = if ($test.PSObject.Properties['Name']) { [string]$test.Name } else { 'Test' }
      if ($test.PSObject.Properties['Port'] -and $test.Port) {
        $testSummaries += "${testName}:${statusText}(port=$($test.Port))"
      } else {
        $testSummaries += "${testName}:${statusText}"
      }
    }
    $networkEvidenceLines += ("{0} ({1}) => {2}" -f (if ($hostName) { $hostName } else { 'Unknown host' }), $kind, ($testSummaries -join ', '))
    if (-not $anySuccess) {
      $allHostsReachable = $false
      $isDefaultHost = $false
      if ($hostName) {
        $hostLower = $hostName.ToLowerInvariant()
        if ($defaultHostsLower -contains $hostLower) { $isDefaultHost = $true }
      }
      $severity = if ($kind -eq 'ServerQueue' -or $isDefaultHost) { 'high' } else { 'medium' }
      $queueSummary = if ($printersForHost.Count -gt 0) { $printersForHost -join ', ' } else { 'Unknown queues' }
      $evidence = ("Host: {0} ({1})`nQueues: {2}`n{3}" -f (if ($hostName) { $hostName } else { 'Unknown' }), $kind, $queueSummary, ($testSummaries -join ', '))
      Add-Issue $severity 'Printing/Network' ('Printer host unreachable ({0}): {1}' -f $kind, (if ($hostName) { $hostName } else { 'Unknown host' })) $evidence
    }
  }
  if ($networkTestsRaw.Count -gt 0 -and $allHostsReachable -and $networkEvidenceLines.Count -gt 0) {
    $networkEvidence = $networkEvidenceLines -join "`n"
    Add-Normal 'Printing/Network' 'GOOD Printing/Network Reachable (ports)' $networkEvidence
  }

  $eventsSection = $null
  if ($printingPayload.PSObject.Properties['Events']) { $eventsSection = $printingPayload.Events }
  $adminEvents = $null
  if ($eventsSection -and $eventsSection.PSObject.Properties['Admin']) { $adminEvents = $eventsSection.Admin }
  if ($adminEvents) {
    $adminErrorCount = $null
    if ($adminEvents.PSObject.Properties['ErrorCount']) { $adminErrorCount = ConvertTo-NullableInt $adminEvents.ErrorCount }
    $adminTotalCount = $null
    if ($adminEvents.PSObject.Properties['TotalCount']) { $adminTotalCount = ConvertTo-NullableInt $adminEvents.TotalCount }
    $adminEventObjects = @()
    if ($adminEvents.PSObject.Properties['Events']) {
      $adminEventValue = $adminEvents.Events
      if ($adminEventValue -is [System.Collections.IEnumerable] -and -not ($adminEventValue -is [string])) {
        foreach ($evt in $adminEventValue) { if ($evt) { $adminEventObjects += $evt } }
      } elseif ($adminEventValue) {
        $adminEventObjects = @($adminEventValue)
      }
    }
    $eventSnippets = @()
    foreach ($evt in ($adminEventObjects | Select-Object -First 6)) {
      $timeText = if ($evt.PSObject.Properties['TimeCreated'] -and $evt.TimeCreated) { [string]$evt.TimeCreated } else { 'Unknown time' }
      $idText = if ($evt.PSObject.Properties['Id']) { [string]$evt.Id } else { 'N/A' }
      $levelText = if ($evt.PSObject.Properties['Level']) { [string]$evt.Level } elseif ($evt.PSObject.Properties['LevelDisplayName']) { [string]$evt.LevelDisplayName } else { '' }
      $messageText = if ($evt.PSObject.Properties['Message']) { [string]$evt.Message } else { '' }
      $eventSnippets += ("{0} - ID {1} [{2}] {3}" -f $timeText, $idText, (if ($levelText) { $levelText } else { 'Unknown' }), $messageText)
    }
    $eventsEvidence = $eventSnippets -join "`n"

    if ($adminErrorCount -gt 5) {
      Add-Issue 'medium' 'Printing/Events' ("PrintService/Admin log recorded {0} error events in the last 7 days." -f $adminErrorCount) $eventsEvidence
    } elseif ($adminErrorCount -eq 0 -and $adminTotalCount -gt 0) {
      Add-Normal 'Printing/Events' 'GOOD Printing/Events (no recent errors)' $eventsEvidence
    }

    $crashCounts = @{}
    if ($adminEvents.PSObject.Properties['DriverCrashCount'] -and $adminEvents.DriverCrashCount) {
      $crashData = $adminEvents.DriverCrashCount
      if ($crashData -is [System.Collections.IDictionary]) {
        foreach ($key in $crashData.Keys) {
          $crashCounts[$key] = $crashData[$key]
        }
      } else {
        foreach ($prop in $crashData.PSObject.Properties) {
          $crashCounts[$prop.Name] = $prop.Value
        }
      }
    }
    $recurringCrashes = @()
    foreach ($key in $crashCounts.Keys) {
      $countValue = $crashCounts[$key]
      $countInt = $null
      if ($countValue -is [int]) { $countInt = [int]$countValue }
      elseif ($countValue -ne $null) {
        $parsed = 0
        if ([int]::TryParse([string]$countValue, [ref]$parsed)) { $countInt = $parsed }
      }
      if ($countInt -ge 2) {
        $recurringCrashes += [pscustomobject]@{ Id = $key; Count = $countInt }
      }
    }
    if ($recurringCrashes.Count -gt 0) {
      $crashSummary = ($recurringCrashes | ForEach-Object { "ID $($_.Id) ($($_.Count)x)" }) -join '; '
      Add-Issue 'high' 'Printing/Events' ("Recurring print driver crash events detected: {0}." -f $crashSummary) $eventsEvidence
    }
  }
}

# events quick counters
function Parse-EventLogBlocks {
  param([string]$Text)

  $events = New-Object System.Collections.Generic.List[pscustomobject]
  if ([string]::IsNullOrWhiteSpace($Text)) { return $events }

  $pattern = '(?ms)^Event\[\d+\]:.*?(?=^Event\[\d+\]:|\z)'
  $matches = [regex]::Matches($Text, $pattern)
  foreach ($match in $matches) {
    if (-not $match) { continue }
    $block = $match.Value
    if ([string]::IsNullOrWhiteSpace($block)) { continue }

    $trimmed = $block.Trim()
    if (-not $trimmed) { continue }

    $provider = ''
    $providerMatch = [regex]::Match($trimmed,'(?im)^\s*(Provider Name|Provider|Source)\s*[:=]\s*(?<value>[^\r\n]+)')
    if ($providerMatch.Success) { $provider = $providerMatch.Groups['value'].Value.Trim() }

    $eventId = $null
    $eventIdMatch = [regex]::Match($trimmed,'(?im)^\s*(Event ID|EventID)\s*[:=]\s*(?<value>\d+)')
    if ($eventIdMatch.Success) {
      $idValue = $eventIdMatch.Groups['value'].Value.Trim()
      $parsedId = 0
      if ([int]::TryParse($idValue, [ref]$parsedId)) { $eventId = $parsedId }
    }

    $level = ''
    $levelMatch = [regex]::Match($trimmed,'(?im)^\s*Level\s*[:=]\s*(?<value>[^\r\n]+)')
    if ($levelMatch.Success) { $level = $levelMatch.Groups['value'].Value.Trim() }

    $index = $null
    $indexMatch = [regex]::Match($trimmed,'(?im)^Event\[(?<index>\d+)\]')
    if ($indexMatch.Success) {
      $parsedIndex = 0
      if ([int]::TryParse($indexMatch.Groups['index'].Value, [ref]$parsedIndex)) { $index = $parsedIndex }
    }

    $lines = [regex]::Split($trimmed,'\r?\n')
    $snippetLines = $lines | Where-Object { $_ -and $_.Trim() } | Select-Object -First 8
    if (-not $snippetLines -or $snippetLines.Count -eq 0) {
      $snippetLines = $lines | Select-Object -First 8
    }
    $snippet = ''
    if ($snippetLines) {
      $snippet = ($snippetLines -join "`n").Trim()
    }

    $events.Add([pscustomobject]@{
      Index    = $index
      Provider = $provider
      EventId  = $eventId
      Level    = $level
      Raw      = $trimmed
      Snippet  = $snippet
    })
  }

  return $events
}

function Select-EventMatches {
  param(
    [System.Collections.Generic.List[pscustomobject]]$Events,
    [string[]]$ProviderPatterns = @(),
    [int[]]$EventIds = @(),
    [string[]]$MessagePatterns = @(),
    [string[]]$LevelFilter = @('Error','Warning')
  )

  $matches = New-Object System.Collections.Generic.List[pscustomobject]
  if (-not $Events) { return $matches }

  foreach ($evt in $Events) {
    if (-not $evt) { continue }

    $include = $true

    if ($ProviderPatterns -and $ProviderPatterns.Count -gt 0) {
      $include = $false
      $providerText = if ($evt.Provider) { [string]$evt.Provider } else { '' }
      foreach ($pattern in $ProviderPatterns) {
        if (-not $pattern) { continue }
        if ($providerText -match $pattern) { $include = $true; break }
      }
      if (-not $include) { continue }
    }

    if ($EventIds -and $EventIds.Count -gt 0) {
      if ($null -eq $evt.EventId) { continue }
      if (-not ($EventIds -contains $evt.EventId)) { continue }
    }

    if ($LevelFilter -and $LevelFilter.Count -gt 0) {
      $levelText = if ($evt.Level) { [string]$evt.Level } else { '' }
      $levelMatch = $false
      foreach ($levelPattern in $LevelFilter) {
        if (-not $levelPattern) { continue }
        $regexLevel = '(?i)' + [regex]::Escape($levelPattern)
        if ($levelText -match $regexLevel) { $levelMatch = $true; break }
      }
      if (-not $levelMatch) {
        $rawForLevel = if ($evt.Raw) { [string]$evt.Raw } else { '' }
        foreach ($levelPattern in $LevelFilter) {
          if (-not $levelPattern) { continue }
          if ($rawForLevel -match ('(?i)\b' + [regex]::Escape($levelPattern) + '\b')) { $levelMatch = $true; break }
        }
      }
      if (-not $levelMatch) { continue }
    }

    if ($MessagePatterns -and $MessagePatterns.Count -gt 0) {
      $rawText = if ($evt.Raw) { [string]$evt.Raw } else { '' }
      $messageMatch = $false
      foreach ($pattern in $MessagePatterns) {
        if (-not $pattern) { continue }
        if ($rawText -match $pattern) { $messageMatch = $true; break }
      }
      if (-not $messageMatch) { continue }
    }

    $matches.Add($evt)
  }

  return $matches
}

function Get-EventEvidenceText {
  param(
    [System.Collections.Generic.List[pscustomobject]]$Events,
    [int]$Max = 2
  )

  if (-not $Events -or $Events.Count -eq 0) { return '' }

  $take = [Math]::Min($Max, $Events.Count)
  $parts = New-Object System.Collections.Generic.List[string]

  for ($i = 0; $i -lt $take; $i++) {
    $evt = $Events[$i]
    if (-not $evt) { continue }

    $headerParts = @()
    if ($evt.Provider) { $headerParts += $evt.Provider }
    if ($evt.EventId -ne $null) { $headerParts += ("ID {0}" -f $evt.EventId) }
    if ($evt.Level) { $headerParts += $evt.Level }
    $header = if ($headerParts.Count -gt 0) { "[{0}]" -f ($headerParts -join ' • ') } else { '' }

    $snippet = if ($evt.Snippet) { [string]$evt.Snippet } else { [string]$evt.Raw }
    if (-not [string]::IsNullOrWhiteSpace($snippet)) { $snippet = $snippet.Trim() }

    if ($header) {
      $parts.Add("$header`n$snippet")
    } else {
      $parts.Add($snippet)
    }
  }

  if ($Events.Count -gt $take) {
    $remaining = $Events.Count - $take
    $parts.Add("(+{0} additional related event(s) in sample)" -f $remaining)
  }

  return ($parts -join "`n`n")
}

function Get-EventHighlights {
  param(
    [string]$Text,
    [string[]]$TargetLevels = @('Error'),
    [int]$Max = 3
  )

  $snippets = New-Object System.Collections.Generic.List[string]
  $matched = 0
  if ([string]::IsNullOrWhiteSpace($Text)) {
    return [pscustomobject]@{ Snippets = $snippets; Matched = 0 }
  }

  $levels = @($TargetLevels | Where-Object { -not [string]::IsNullOrWhiteSpace($_) })
  $eventPattern = '(?ms)^Event\[\d+\]:.*?(?=^Event\[\d+\]:|\z)'
  $matches = [regex]::Matches($Text, $eventPattern)

  foreach ($match in $matches) {
    $block = $match.Value
    if (-not $block) { continue }

    $levelMatch = [regex]::Match($block,'(?im)^\s*Level\s*[:=]\s*(?<level>[^\r\n]+)')
    $levelValue = if ($levelMatch.Success) { $levelMatch.Groups['level'].Value.Trim() } else { '' }

    $include = $true
    if ($levels.Count -gt 0) {
      $include = $false
      foreach ($level in $levels) {
        if ($levelValue -and $levelValue -match ('(?i)\b' + [regex]::Escape($level) + '\b')) { $include = $true; break }
      }
      if (-not $include) {
        foreach ($level in $levels) {
          if ($block -match ('(?i)\b' + [regex]::Escape($level) + '\b')) { $include = $true; break }
        }
      }
    }

    if (-not $include) { continue }

    $matched++
    if ($snippets.Count -ge $Max) { continue }

    $lines = [regex]::Split($block,'\r?\n')
    $selected = New-Object System.Collections.Generic.List[string]
    foreach ($line in $lines) {
      if ([string]::IsNullOrWhiteSpace($line)) { continue }
      $selected.Add($line.Trim())
      if ($selected.Count -ge 8) { break }
    }
    if ($selected.Count -gt 0) {
      $snippets.Add(($selected -join "`n"))
    }
  }

  if ($matched -eq 0 -and $levels.Count -gt 0) {
    $keywordPattern = '(?i)\b(' + (($levels | ForEach-Object { [regex]::Escape($_) }) -join '|') + ')\b'
    $lines = [regex]::Split($Text,'\r?\n')
    foreach ($line in $lines) {
      if (-not $line) { continue }
      if ($line -notmatch $keywordPattern) { continue }
      $matched++
      if ($snippets.Count -lt $Max) {
        $snippets.Add($line.Trim())
      }
    }
  }

  if ($matched -eq 0) { $matched = $snippets.Count }

  return [pscustomobject]@{
    Snippets = $snippets
    Matched  = $matched
  }
}

$systemEventBlocks = Parse-EventLogBlocks $raw['event_system']
$applicationEventBlocks = Parse-EventLogBlocks $raw['event_app']
$allEventBlocks = New-Object System.Collections.Generic.List[pscustomobject]
if ($systemEventBlocks) {
  foreach ($evt in $systemEventBlocks) { if ($evt) { $allEventBlocks.Add($evt) } }
}
if ($applicationEventBlocks) {
  foreach ($evt in $applicationEventBlocks) { if ($evt) { $allEventBlocks.Add($evt) } }
}

# DHCP event analysis
$dhcpScopeEvidenceParts = New-Object System.Collections.Generic.List[string]
if ($systemEventBlocks -and $systemEventBlocks.Count -gt 0) {
  $dhcpEventsToInspect = @(1001,1003,1005,1006,50013,1046)
  $dhcpClientEvents = Select-EventMatches -Events $systemEventBlocks -ProviderPatterns @('(?i)dhcp-client') -EventIds $dhcpEventsToInspect
  $eventsById = @{}
  foreach ($evt in $dhcpClientEvents) {
    if (-not $evt) { continue }
    $idValue = if ($evt.EventId -ne $null) { [int]$evt.EventId } else { -1 }
    if ($idValue -lt 0) { continue }
    if (-not $eventsById.ContainsKey($idValue)) {
      $eventsById[$idValue] = New-Object System.Collections.Generic.List[pscustomobject]
    }
    $eventsById[$idValue].Add($evt)
  }

  $dhcpEventSeverity = @{ 1001 = 'high'; 1003 = 'high'; 1005 = 'high'; 1006 = 'high'; 50013 = 'medium' }
  $dhcpEventMessages = @{
    1001 = 'DHCP client reported an IP address conflict (Event ID 1001).'
    1003 = 'DHCP client could not obtain a lease (Event ID 1003).'
    1005 = 'DHCP client lost contact with the DHCP server (Event ID 1005).'
    1006 = 'DHCP client failed to renew its lease (Event ID 1006).'
    50013 = 'DHCP server sent NACK responses to this client (Event ID 50013).'
  }

  foreach ($key in $dhcpEventSeverity.Keys) {
    if (-not $eventsById.ContainsKey($key)) { continue }
    $relatedEvents = $eventsById[$key]
    if (-not $relatedEvents -or $relatedEvents.Count -eq 0) { continue }
    $evidence = Get-EventEvidenceText $relatedEvents 2
    $message = if ($dhcpEventMessages.ContainsKey($key)) { $dhcpEventMessages[$key] } else { "DHCP client issue detected (Event ID $key)." }
    Add-Issue $dhcpEventSeverity[$key] 'Network/DHCP' $message $evidence
  }

  if ($eventsById.ContainsKey(1046)) {
    $scopeEvents = $eventsById[1046]
    if ($scopeEvents -and $scopeEvents.Count -gt 0) {
      $dhcpScopeEvidenceParts.Add("Event log evidence:`n" + (Get-EventEvidenceText $scopeEvents 3))
    }
  }
}

if ($dhcpApipaGatewayClusters -and $dhcpApipaGatewayClusters.Count -gt 0) {
  $clusterLines = New-Object System.Collections.Generic.List[string]
  foreach ($cluster in $dhcpApipaGatewayClusters) {
    if (-not $cluster) { continue }
    $gatewayLabel = if ($cluster.Gateway) { $cluster.Gateway } else { '(gateway unknown)' }
    $clusterLines.Add("Gateway ${gatewayLabel}:")
    if ($cluster.Adapters) {
      foreach ($adapter in $cluster.Adapters) {
        if (-not $adapter) { continue }
        $ipText = if ($adapter.IPv4Addresses -and $adapter.IPv4Addresses.Count -gt 0) { $adapter.IPv4Addresses -join ', ' } else { '169.254.x.x' }
        $clusterLines.Add("  - {0}: {1}" -f $adapter.DisplayName, $ipText)
      }
    }
  }
  if ($clusterLines.Count -gt 0) {
    $dhcpScopeEvidenceParts.Add("APIPA fallback evidence:`n" + ($clusterLines -join "`n"))
  }
}

if ($dhcpScopeEvidenceParts.Count -gt 0) {
  $scopeEvidence = $dhcpScopeEvidenceParts -join "`n`n"
  Add-Issue 'critical' 'Network/DHCP' 'DHCP scope likely exhausted; clients cannot obtain addresses from the server.' $scopeEvidence
}

# Active Directory heuristics (client-side)
$domainIsJoined = ($summary.DomainJoined -eq $true)
if ($domainIsJoined) {
  $dnsDebug = $null
  if ($summary.ContainsKey('DnsDebug')) { $dnsDebug = $summary.DnsDebug }
  $dnsEvidence = ''
  if ($summary.ContainsKey('DnsDebugEvidence')) { $dnsEvidence = [string]$summary.DnsDebugEvidence }

  $dcCountValue = 0
  $dcIPsList = @()
  $dcHostsList = @()
  $adCapableList = @()
  $configuredDnsList = @()
  $publicDnsList = @()
  $dnsTestsAvailableBool = $null
  $dnsTestsAttemptedBool = $null
  $secureChannelState = $null
  $anycastOverride = $null
  $dcQueryName = ''

  if ($dnsDebug -is [System.Collections.IDictionary]) {
    $dcCountRaw = Get-DictionaryValue -Dictionary $dnsDebug -Key 'DcCount'
    if ($dcCountRaw -is [int]) {
      $dcCountValue = [int]$dcCountRaw
    } elseif ($dcCountRaw -ne $null) {
      $parsedDcCount = 0
      if ([int]::TryParse(([string]$dcCountRaw).Trim(), [ref]$parsedDcCount)) { $dcCountValue = $parsedDcCount }
    }

    $dcIPsList = ConvertTo-StringArray (Get-DictionaryValue -Dictionary $dnsDebug -Key 'DcIPs')
    $dcHostsList = ConvertTo-StringArray (Get-DictionaryValue -Dictionary $dnsDebug -Key 'DcHosts')
    $adCapableList = ConvertTo-StringArray (Get-DictionaryValue -Dictionary $dnsDebug -Key 'AdCapableDns')
    $configuredDnsList = ConvertTo-StringArray (Get-DictionaryValue -Dictionary $dnsDebug -Key 'ConfiguredDns')
    $publicDnsList = ConvertTo-StringArray (Get-DictionaryValue -Dictionary $dnsDebug -Key 'PublicDns')

    $dnsTestsAvailableRaw = Get-DictionaryValue -Dictionary $dnsDebug -Key 'DnsTestsAvailable'
    if ($dnsTestsAvailableRaw -is [bool]) {
      $dnsTestsAvailableBool = $dnsTestsAvailableRaw
    } elseif ($dnsTestsAvailableRaw -ne $null) {
      $dnsTestsAvailableBool = ConvertTo-NullableBool ([string]$dnsTestsAvailableRaw)
    }

    $dnsTestsAttemptedRaw = Get-DictionaryValue -Dictionary $dnsDebug -Key 'DnsTestsAttempted'
    if ($dnsTestsAttemptedRaw -is [bool]) {
      $dnsTestsAttemptedBool = $dnsTestsAttemptedRaw
    } elseif ($dnsTestsAttemptedRaw -ne $null) {
      $dnsTestsAttemptedBool = ConvertTo-NullableBool ([string]$dnsTestsAttemptedRaw)
    }

    $secureChannelRaw = Get-DictionaryValue -Dictionary $dnsDebug -Key 'SecureChannelOK'
    if ($secureChannelRaw -is [bool]) {
      $secureChannelState = $secureChannelRaw
    } elseif ($secureChannelRaw -ne $null) {
      $secureChannelState = ConvertTo-NullableBool ([string]$secureChannelRaw)
    }

    $anycastRaw = Get-DictionaryValue -Dictionary $dnsDebug -Key 'AnycastOverrideMatched'
    if ($anycastRaw -is [bool]) {
      $anycastOverride = $anycastRaw
    } elseif ($anycastRaw -ne $null) {
      $anycastOverride = ConvertTo-NullableBool ([string]$anycastRaw)
    }

    $dcQueryNameValue = Get-DictionaryValue -Dictionary $dnsDebug -Key 'DcQueryName'
    if ($dcQueryNameValue) { $dcQueryName = [string]$dcQueryNameValue }
  }

  $canEvaluateDcDiscovery = $true
  if ($dnsTestsAvailableBool -eq $false) { $canEvaluateDcDiscovery = $false }
  if ($dnsTestsAttemptedBool -eq $false -and $dcCountValue -eq 0 -and $dcIPsList.Count -eq 0) { $canEvaluateDcDiscovery = $false }

  if ($canEvaluateDcDiscovery -and $dcCountValue -le 0 -and $dcIPsList.Count -eq 0) {
    $dcEvidenceParts = New-Object System.Collections.Generic.List[string]
    if ($dcQueryName) { $dcEvidenceParts.Add("SRV query attempted: $dcQueryName") }
    if ($configuredDnsList.Count -gt 0) { $dcEvidenceParts.Add("Configured DNS: " + ($configuredDnsList -join ', ')) }
    if ($dnsEvidence) { $dcEvidenceParts.Add($dnsEvidence) }
    if ($dcEvidenceParts.Count -eq 0) { $dcEvidenceParts.Add('No domain controllers discovered via DNS SRV query.') }
    $dcEvidenceText = ($dcEvidenceParts -join "`n`n")
    Add-Issue 'critical' 'Active Directory/DC Discovery' 'No domain controllers discovered via DNS SRV records. Domain logons and policy refresh will fail.' $dcEvidenceText
  }

  if ($adCapableList.Count -eq 0) {
    $dnsText = if ($dnsEvidence) { $dnsEvidence } else { "Configured DNS: " + ($configuredDnsList -join ', ') }
    Add-Issue 'critical' 'Active Directory/AD DNS' 'No AD-capable DNS resolvers detected; client cannot locate domain controllers.' $dnsText
  } elseif ($adCapableList.Count -eq 1 -and -not ($anycastOverride -eq $true)) {
    $singleDns = $adCapableList[0]
    $dnsText = if ($dnsEvidence) { $dnsEvidence } else { "AD-capable DNS: $singleDns" }
    Add-Issue 'high' 'Active Directory/AD DNS' ("Only one AD-capable DNS resolver configured ({0}); there is no failover for domain lookups." -f $singleDns) $dnsText
  }

  if ($publicDnsList.Count -gt 0 -and -not ($anycastOverride -eq $true) -and $adCapableList.Count -gt 0) {
    $dnsText = if ($dnsEvidence) { $dnsEvidence } else { "Public DNS detected: " + ($publicDnsList -join ', ') }
    Add-Issue 'medium' 'Active Directory/AD DNS' ("Public DNS servers configured on a domain-joined client: {0}. These can block DC discovery." -f ($publicDnsList -join ', ')) $dnsText
  }

  if ($secureChannelState -eq $false) {
    $secureEvidenceParts = New-Object System.Collections.Generic.List[string]
    $secureEvidenceParts.Add('Test-ComputerSecureChannel returned False.')
    if ($dnsEvidence) { $secureEvidenceParts.Add($dnsEvidence) }
    $secureEvidence = ($secureEvidenceParts -join "`n`n")
    Add-Issue 'critical' 'Active Directory/Secure Channel' 'Machine secure channel to the domain is broken. Reset the computer account or rejoin the domain.' $secureEvidence
  }

  $timeStatusText = $raw['time_status']
  if (-not [string]::IsNullOrWhiteSpace($timeStatusText)) {
    $timeStatusEvidence = Get-TopLines $timeStatusText 18
    $offsetSeconds = $null
    $timeSource = $null
    $timeLastSync = $null

    $sourceMatch = [regex]::Match($timeStatusText,'(?im)^\s*Source\s*:\s*(?<value>[^\r\n]+)')
    if ($sourceMatch.Success) {
      $timeSource = $sourceMatch.Groups['value'].Value.Trim()
    }

    $lastSyncMatch = [regex]::Match($timeStatusText,'(?im)^\s*Last\s+Successful\s+Sync\s+Time\s*:\s*(?<value>[^\r\n]+)')
    if ($lastSyncMatch.Success) {
      $rawSync = $lastSyncMatch.Groups['value'].Value.Trim()
      if ($rawSync) {
        $parsedSync = [datetime]::MinValue
        if ([datetime]::TryParse($rawSync, [ref]$parsedSync)) {
          $timeLastSync = $parsedSync
        }
      }
    }

    $offsetMatch = [regex]::Match($timeStatusText,'(?im)^\s*(?:Phase\s*Offset|ClockSkew)\s*:\s*(?<value>[^\r\n]+)')
    if ($offsetMatch.Success) {
      $offsetText = $offsetMatch.Groups['value'].Value.Trim()
      if ($offsetText) {
        $hhmmMatch = [regex]::Match($offsetText,'^(?<sign>[+-]?)(?<hours>\d+):(?<minutes>\d+):(?<seconds>\d+(?:\.\d+)?)$')
        if ($hhmmMatch.Success) {
          $signText = $hhmmMatch.Groups['sign'].Value
          $sign = if ($signText -eq '-') { -1 } else { 1 }
          $hoursValue = 0
          $minutesValue = 0
          [void][int]::TryParse($hhmmMatch.Groups['hours'].Value, [ref]$hoursValue)
          [void][int]::TryParse($hhmmMatch.Groups['minutes'].Value, [ref]$minutesValue)
          $secondsComponent = ConvertTo-NullableDouble $hhmmMatch.Groups['seconds'].Value
          if ($secondsComponent -eq $null) { $secondsComponent = 0.0 }
          $offsetSeconds = $sign * ($hoursValue * 3600 + $minutesValue * 60 + $secondsComponent)
        } else {
          $offsetSeconds = ConvertTo-NullableDouble $offsetText
          if ($offsetSeconds -eq $null) {
            $sanitized = $offsetText -replace '(?i)[^0-9eE\+\-\.,]', ''
            if ($sanitized) {
              $offsetSeconds = ConvertTo-NullableDouble $sanitized
            }
          }
        }
      }
    }

    if ($offsetSeconds -ne $null) {
      $absOffset = [math]::Abs($offsetSeconds)
      $direction = if ($offsetSeconds -gt 0) { 'ahead of' } elseif ($offsetSeconds -lt 0) { 'behind' } else { 'aligned with' }
      $sourceNote = if ($timeSource) { " Source: $timeSource." } else { '' }
      $syncNote = if ($timeLastSync) { " Last sync {0:g}." -f $timeLastSync } else { '' }

      if ($absOffset -ge 120) {
        $issueMessage = "System clock is {0:N1}s {1} the reference time.{2}{3}" -f $absOffset, $direction, $sourceNote, $syncNote
        Add-Issue 'medium' 'Active Directory/Time Sync' $issueMessage $timeStatusEvidence
      } else {
        $detailsParts = New-Object System.Collections.Generic.List[string]
        $detailsParts.Add(("offset {0:N2}s" -f $offsetSeconds))
        if ($timeSource) { $detailsParts.Add("source $timeSource") }
        if ($timeLastSync) { $detailsParts.Add("last sync {0:g}" -f $timeLastSync) }
        $detailsSummary = $detailsParts -join ', '
        $normalMessage = "Time synchronization healthy (" + $detailsSummary + ")."
        Add-Normal 'Active Directory/Time Sync' $normalMessage $timeStatusEvidence
      }
    }
  }

  $timeEventIds = @(29,30,31,32,34,35,36,47,50,134,138)
  $timeEvents = Select-EventMatches -Events $systemEventBlocks -ProviderPatterns @('(?i)Time-Service','(?i)W32Time') -EventIds $timeEventIds
  if ($timeEvents.Count -eq 0) {
    $timeEvents = Select-EventMatches -Events $systemEventBlocks -ProviderPatterns @('(?i)Time-Service','(?i)W32Time') -MessagePatterns @('(?i)clock skew','(?i)time difference','(?i)time service','(?i)synchronization attempt','(?i)Not synchronize')
  }

  $kerberosEventIds = @(4,5,6,7,9,11,14,16,18)
  $kerberosEvents = Select-EventMatches -Events $allEventBlocks -ProviderPatterns @('(?i)Kerberos','(?i)KDC') -EventIds $kerberosEventIds
  if ($kerberosEvents.Count -eq 0) {
    $kerberosEvents = Select-EventMatches -Events $allEventBlocks -ProviderPatterns @('(?i)Kerberos','(?i)KDC') -MessagePatterns @('(?i)Kerberos','(?i)KRB_','(?i)clock skew','(?i)pre-authentication','(?i)PAC verification','(?i)0xC000018B','(?i)0xC000006A')
  }

  $timeKerbEvidenceParts = New-Object System.Collections.Generic.List[string]
  if ($timeEvents.Count -gt 0) {
    $timeKerbEvidenceParts.Add("Time synchronization errors:`n" + (Get-EventEvidenceText $timeEvents 2))
  }
  if ($kerberosEvents.Count -gt 0) {
    $timeKerbEvidenceParts.Add("Kerberos authentication errors:`n" + (Get-EventEvidenceText $kerberosEvents 2))
  }
  if ($timeKerbEvidenceParts.Count -gt 0) {
    $timeKerbEvidence = ($timeKerbEvidenceParts -join "`n`n")
    Add-Issue 'high' 'Active Directory/Time & Kerberos' 'Time synchronization or Kerberos authentication errors detected. Verify clock alignment and domain controller reachability.' $timeKerbEvidence
  }

  $netlogonEvents = Select-EventMatches -Events $systemEventBlocks -ProviderPatterns @('(?i)Netlogon') -EventIds @(5719,5722,5805,3210)
  if ($netlogonEvents.Count -eq 0) {
    $netlogonEvents = Select-EventMatches -Events $systemEventBlocks -ProviderPatterns @('(?i)Netlogon') -MessagePatterns @('(?i)logon server','(?i)NETLOGON','(?i)trust relationship','(?i)secure channel')
  }
  $sysvolPathEvents = Select-EventMatches -Events $systemEventBlocks -ProviderPatterns @('(?i)GroupPolicy','(?i)Microsoft-Windows-GroupPolicy') -MessagePatterns @('(?i)\\[^\r\n]+\\SYSVOL','(?i)\\[^\r\n]+\\NETLOGON','(?i)The network path was not found','(?i)The system cannot find the path specified')

  $combinedSysvol = New-Object System.Collections.Generic.List[pscustomobject]
  foreach ($evt in $netlogonEvents) { if ($evt) { $combinedSysvol.Add($evt) } }
  foreach ($evt in $sysvolPathEvents) { if ($evt) { $combinedSysvol.Add($evt) } }

  if ($combinedSysvol.Count -gt 0) {
    $uniqueSysvol = New-Object System.Collections.Generic.List[pscustomobject]
    $sysvolSeen = @{}
    foreach ($evt in $combinedSysvol) {
      if (-not $evt) { continue }
      $rawKey = if ($evt.Raw) { [string]$evt.Raw } else { [string]$evt.Snippet }
      if (-not $rawKey) { $rawKey = [guid]::NewGuid().ToString() }
      if (-not $sysvolSeen.ContainsKey($rawKey)) {
        $sysvolSeen[$rawKey] = $true
        $uniqueSysvol.Add($evt)
      }
    }
    if ($uniqueSysvol.Count -gt 0) {
      $sysvolEvidence = Get-EventEvidenceText $uniqueSysvol 2
      Add-Issue 'high' 'Active Directory/SYSVOL/NETLOGON' 'Errors accessing SYSVOL or NETLOGON shares detected. Client cannot read required domain scripts or policies.' $sysvolEvidence
    }
  }

  $gpoEvents = Select-EventMatches -Events $systemEventBlocks -ProviderPatterns @('(?i)GroupPolicy','(?i)Microsoft-Windows-GroupPolicy') -EventIds @(1058,1030,1129,7016,7017)
  if ($gpoEvents.Count -eq 0) {
    $gpoEvents = Select-EventMatches -Events $systemEventBlocks -ProviderPatterns @('(?i)GroupPolicy','(?i)Microsoft-Windows-GroupPolicy') -MessagePatterns @('(?i)Group Policy.*failed','(?i)processing of Group Policy','(?i)Failed to connect to a Windows domain controller','(?i)The policy processing failed','(?i)Could not apply policy')
  }
  if ($gpoEvents.Count -gt 0) {
    $filteredGpo = New-Object System.Collections.Generic.List[pscustomobject]
    foreach ($evt in $gpoEvents) {
      if (-not $evt) { continue }
      $rawText = if ($evt.Raw) { [string]$evt.Raw } else { '' }
      if ($rawText -match '(?i)\bSYSVOL\b' -or $rawText -match '(?i)\bNETLOGON\b') { continue }
      $filteredGpo.Add($evt)
    }
    if ($filteredGpo.Count -eq 0) { $filteredGpo = $gpoEvents }
    if ($filteredGpo.Count -gt 0) {
      $gpoEvidence = Get-EventEvidenceText $filteredGpo 2
      Add-Issue 'high' 'Active Directory/GPO Processing' 'Group Policy processing errors detected in recent logs.' $gpoEvidence
    }
  }
}

function Add-EventStats($txt,$name){
  if (-not $txt) { return }
  $err = ([regex]::Matches($txt,'\bError\b','IgnoreCase')).Count
  $warn= ([regex]::Matches($txt,'\bWarning\b','IgnoreCase')).Count
  if ($err -ge 5){
    $highlights = Get-EventHighlights -Text $txt -TargetLevels @('Error') -Max 3
    $evidenceParts = @()
    if ($highlights.Snippets.Count -gt 0) { $evidenceParts += $highlights.Snippets }
    $extraErrors = [Math]::Max(0, $highlights.Matched - $highlights.Snippets.Count)
    if ($extraErrors -gt 0) {
      $evidenceParts += "(+{0} additional error events in sample)" -f $extraErrors
    }
    if ($evidenceParts.Count -eq 0) {
      $evidenceParts += "Sample contained $err entries with 'Error'."
    }
    $evidenceText = $evidenceParts -join "`n`n"
    Add-Issue "medium" "Events" "$name log shows many errors ($err in recent sample)." $evidenceText
  }
  elseif ($warn -ge 10){
    $highlights = Get-EventHighlights -Text $txt -TargetLevels @('Warning') -Max 3
    $evidenceParts = @()
    if ($highlights.Snippets.Count -gt 0) { $evidenceParts += $highlights.Snippets }
    $extraWarnings = [Math]::Max(0, $highlights.Matched - $highlights.Snippets.Count)
    if ($extraWarnings -gt 0) {
      $evidenceParts += "(+{0} additional warning events in sample)" -f $extraWarnings
    }
    if ($evidenceParts.Count -eq 0) {
      $evidenceParts += "Sample contained $warn entries with 'Warning'."
    }
    $evidenceText = $evidenceParts -join "`n`n"
    Add-Issue "low" "Events" "$name log shows many warnings ($warn in recent sample)." $evidenceText
  }
}
Add-EventStats $raw['event_system'] "System"
Add-EventStats $raw['event_app'] "Application"

function Get-EventCounts($txt){
  if (-not $txt){ return @{E=0;W=0} }
  return @{
    E = ([regex]::Matches($txt,'\bError\b','IgnoreCase')).Count
    W = ([regex]::Matches($txt,'\bWarning\b','IgnoreCase')).Count
  }
}
$sysEW = Get-EventCounts $raw['event_system']
$appEW = Get-EventCounts $raw['event_app']
if ($sysEW.E -lt 5 -and $appEW.E -lt 5){
  Add-Normal "Events" "Low recent error counts in System/Application" ("System: E=$($sysEW.E) W=$($sysEW.W) ; Application: E=$($appEW.E) W=$($appEW.W)")
}

$eventLogLabels = @{
  event_system = 'System'
  event_app    = 'Application'
}
foreach($eventKey in $eventLogLabels.Keys){
  $text = $raw[$eventKey]
  if (-not $text){ continue }
  if ($text -match '(?im)^Event\['){ continue }
  if ($text -match '(?im)^\s*Log Name\s*[:=]'){ continue }
  if ($text -match '(?im)^\s*Provider(?: Name)?\s*[:=]'){ continue }
  if ($text -match '(?i)TimeCreated'){ continue }
  if ($text -match '(?i)EventID'){ continue }
  $lines = [regex]::Split($text,'\r?\n')
  $snippet = ($lines | Where-Object { $_ -and $_.Trim() } | Select-Object -First 6)
  if (-not $snippet -or $snippet.Count -eq 0){
    $snippet = $lines | Select-Object -First 6
  }
  $evidence = if ($snippet) { ($snippet -join "`n").Trim() } else { '' }
  $label = $eventLogLabels[$eventKey]
  Add-Normal ("Events/$label") "Collected (unparsed format)" $evidence
}

if ($raw['tasks']){
  $scheduleInfo = [regex]::Match($raw['tasks'],'(?im)^Schedule:\s*Scheduling data is not available in this format\.?')
  if ($scheduleInfo.Success){
    Add-Normal "System/Scheduled Tasks" "Contains on-demand/unscheduled entries" $scheduleInfo.Value
  }
}

# netstat summary
if ($raw['netstat']){
  $lstn = ([regex]::Matches($raw['netstat'],'\sLISTENING\s+\d+$','Multiline')).Count
  if ($lstn -le 150){
    Add-Normal "Network/Netstat" "Reasonable number of listening sockets" ("LISTENING count: " + $lstn)
  }
}

# hotfix presence
if ($raw['hotfixes']){
  $hfCount = ([regex]::Matches($raw['hotfixes'],'^KB\d+','Multiline')).Count
  if ($hfCount -gt 0){
    Add-Normal "System/Patching" "Hotfixes present" ("Counted KB lines: " + $hfCount)
  }
}

# disk SMART status
if ($raw['diskdrives']){
  $smartText = $raw['diskdrives']
  $failurePattern = '(?i)\b(Pred\s*Fail|Fail(?:ed|ing)?|Bad|Caution)\b'
  if ($smartText -match $failurePattern) {
    $failureMatches = [regex]::Matches($smartText, $failurePattern)
    $keywords = $failureMatches | ForEach-Object { $_.Value.Trim() } | Where-Object { $_ } | Sort-Object -Unique
    $keywordSummary = if ($keywords) { $keywords -join ', ' } else { $null }
    $evidenceLines = ([regex]::Split($smartText,'\r?\n') | Where-Object { $_ -match $failurePattern } | Select-Object -First 12)
    if (-not $evidenceLines -or $evidenceLines.Count -eq 0) {
      $evidenceLines = ([regex]::Split($smartText,'\r?\n') | Select-Object -First 12)
    }
    $evidenceText = $evidenceLines -join "`n"
    $message = if ($keywordSummary) {
      "SMART status reports failure indicators ({0})." -f $keywordSummary
    } else {
      'SMART status reports failure indicators.'
    }
    Add-Issue "critical" "Storage/SMART" $message $evidenceText
  }
  elseif ($smartText -notmatch '(?i)Unknown') {
    Add-Normal "Storage/SMART" "SMART status shows no failure indicators" (([regex]::Split($smartText,'\r?\n') | Select-Object -First 12) -join "`n")
  }
}

# disk operational status and health
if ($raw['disks']) {
  $diskEntries = Parse-DiskList $raw['disks']
  $diskProblems = @()

  foreach ($disk in $diskEntries) {
    if (-not $disk) { continue }

    $reasons = @()
    $severity = $null

    if ($disk.IsOffline -eq $true) {
      $reasons += 'Marked Offline'
      $severity = Get-MaxSeverity $severity 'high'
    }

    if ($disk.IsReadOnly -eq $true) {
      $reasons += 'Marked ReadOnly'
      $severity = Get-MaxSeverity $severity 'medium'
    }

    if ($disk.OperationalStatus -and $disk.OperationalStatus.Count -gt 0) {
      $nonOk = $disk.OperationalStatus | Where-Object { $_ -and $_ -notmatch '^(?i)(ok|online)$' }
      if ($nonOk.Count -gt 0) {
        $reasons += ("OperationalStatus {0}" -f ($nonOk -join ', '))
        if ($nonOk | Where-Object { $_ -match '(?i)(failed|offline|not\s+ready|no\s+access|io\s+error|lost|no\s+contact|unavailable)' }) {
          $severity = Get-MaxSeverity $severity 'high'
        } elseif ($nonOk | Where-Object { $_ -match '(?i)(degraded|stressed|unknown|no\s+media|not\s+initialized|error)' }) {
          $severity = Get-MaxSeverity $severity 'medium'
        } else {
          $severity = Get-MaxSeverity $severity 'medium'
        }
      }
    }

    if ($disk.HealthStatus -and $disk.HealthStatus.Count -gt 0) {
      $nonHealthy = $disk.HealthStatus | Where-Object { $_ -and $_ -notmatch '^(?i)healthy$' }
      if ($nonHealthy.Count -gt 0) {
        $reasons += ("HealthStatus {0}" -f ($nonHealthy -join ', '))
        if ($nonHealthy | Where-Object { $_ -match '(?i)(unhealthy|failed)' }) {
          $severity = Get-MaxSeverity $severity 'high'
        } else {
          $severity = Get-MaxSeverity $severity 'medium'
        }
      }
    }

    if ($reasons.Count -eq 0) { continue }

    if ($disk.IsBoot -eq $true -or $disk.IsSystem -eq $true) {
      if ($severity) {
        $severity = Promote-Severity $severity 1
      } else {
        $severity = 'high'
      }
      $reasons = @('Boot/System disk') + $reasons
    }

    if (-not $severity) { $severity = 'medium' }

    $labelParts = @()
    if ($disk.Number -ne $null -and $disk.Number -ne '') { $labelParts += ("Disk {0}" -f $disk.Number) }
    if ($disk.FriendlyName) { $labelParts += $disk.FriendlyName }
    $label = if ($labelParts.Count -gt 0) { $labelParts -join ' - ' } else { 'Disk' }

    $diskProblems += [pscustomobject]@{
      Severity = $severity
      Message  = ("{0} reports {1}" -f $label, ($reasons -join '; '))
      Evidence = $disk.Raw
    }
  }

  if ($diskProblems.Count -gt 0) {
    $aggregateSeverity = $null
    $messages = @()
    $evidenceBlocks = @()
    foreach ($problem in $diskProblems) {
      $aggregateSeverity = Get-MaxSeverity $aggregateSeverity $problem.Severity
      $messages += $problem.Message
      $evidenceBlocks += $problem.Evidence
    }

    if (-not $aggregateSeverity) { $aggregateSeverity = 'medium' }
    $evidenceText = ($evidenceBlocks | Where-Object { $_ } | Select-Object -Unique) -join "`n`n"
    $messageText = "Disk health problems detected: {0}" -f ($messages -join '; ')
    Add-Issue $aggregateSeverity "Storage/Disks" $messageText $evidenceText
  }
  elseif ($diskEntries.Count -gt 0) {
    $sampleDisk = $diskEntries | Select-Object -First 1
    Add-Normal "Storage/Disks" "All discovered disks report Online/Healthy status" ($sampleDisk.Raw)
  }
}

# volume health status
if ($raw['volumes']) {
  $volumeLines = [regex]::Split($raw['volumes'],'\r?\n')
  $volumeProblems = @()

  foreach ($line in $volumeLines) {
    if (-not $line) { continue }
    if ($line -match '^(?i)\s*(DriveLetter|FileSystem|----)') { continue }

    $trimmed = $line.Trim()
    if (-not $trimmed) { continue }

    $reasons = @()
    $severity = $null

    $healthMatch = [regex]::Match($line,'(?i)\b(Healthy|Warning|Unhealthy|Unknown|Failed|Degraded)\b')
    if ($healthMatch.Success) {
      $healthValue = $healthMatch.Groups[1].Value
      if ($healthValue -notmatch '^(?i)Healthy$') {
        $reasons += ("HealthStatus {0}" -f $healthValue)
        if ($healthValue -match '(?i)(Unhealthy|Failed)') {
          $severity = Get-MaxSeverity $severity 'high'
        } elseif ($healthValue -match '(?i)(Warning|Degraded)') {
          $severity = Get-MaxSeverity $severity 'medium'
        } else {
          $severity = Get-MaxSeverity $severity 'medium'
        }
      }
    }

    if ($line -match '(?i)\bRAW\b') {
      $reasons += 'File system RAW'
      $severity = Get-MaxSeverity $severity 'high'
    }

    if ($reasons.Count -eq 0) { continue }

    $driveLetter = $null
    if ($line -match '^\s*([A-Z]):') {
      $driveLetter = $matches[1].Value
    } elseif ($line -match '^\s*([A-Z])\b') {
      $driveLetter = $matches[1].Value
    }

    $columns = @()
    try {
      $columns = [regex]::Split($trimmed,'\s{2,}') | Where-Object { $_ }
    } catch {
      $columns = @()
    }

    $label = $null
    if ($columns.Count -ge 2) {
      $label = $columns[1].Trim()
    } elseif ($columns.Count -ge 1) {
      $label = $columns[0].Trim()
    }

    if ($driveLetter -and $driveLetter.Length -gt 0 -and $driveLetter.ToUpperInvariant() -eq 'C') {
      $severity = if ($severity) { Promote-Severity $severity 1 } else { 'medium' }
    }

    if (-not $severity) { $severity = 'medium' }

    $displayParts = @()
    if ($driveLetter) { $displayParts += ("Volume {0}" -f $driveLetter) }
    if ($label -and ($driveLetter -ne $label)) { $displayParts += $label }
    $displayName = if ($displayParts.Count -gt 0) { $displayParts -join ' - ' } else { 'Volume' }

    $volumeProblems += [pscustomobject]@{
      Severity = $severity
      Message  = ("{0} reports {1}" -f $displayName, ($reasons -join '; '))
      Evidence = $trimmed
    }
  }

  if ($volumeProblems.Count -gt 0) {
    $aggregateSeverity = $null
    $messages = @()
    $evidenceLines = @()
    foreach ($problem in $volumeProblems) {
      $aggregateSeverity = Get-MaxSeverity $aggregateSeverity $problem.Severity
      $messages += $problem.Message
      $evidenceLines += $problem.Evidence
    }

    if (-not $aggregateSeverity) { $aggregateSeverity = 'medium' }
    $messageText = "Volume health warnings: {0}" -f ($messages -join '; ')
    $evidenceText = ($evidenceLines | Where-Object { $_ } | Select-Object -Unique) -join "`n"
    Add-Issue $aggregateSeverity "Storage/Volumes" $messageText $evidenceText
  }
}

# volume free space
if ($raw['volumes']){
  $healthy = @()
  $warns = @()
  $criticals = @()
  foreach($line in ([regex]::Split($raw['volumes'],'\r?\n'))){
    $match = [regex]::Match($line,'^\s*([A-Z]):.*?(\d+(?:\.\d+)?)\s*(TB|GB|MB).*?(\d+(?:\.\d+)?)\s*(TB|GB|MB)')
    if ($match.Success){
      $dl = $match.Groups[1].Value
      $sz = [double]$match.Groups[2].Value
      $szUnit = $match.Groups[3].Value
      $fr = [double]$match.Groups[4].Value
      $frUnit = $match.Groups[5].Value
      $szGB = Convert-SizeToGB -Value $sz -Unit $szUnit
      $frGB = Convert-SizeToGB -Value $fr -Unit $frUnit
      if ($szGB -gt 0){
        $pctFree = [math]::Round(($frGB/$szGB)*100,0)
      } else {
        $pctFree = 0
      }

      $thresholds = Get-FreeSpaceRule -DriveLetter $dl -SizeGB $szGB -VolumeLine $line
      $warnFloorGB = $thresholds.WarnFloorGB
      $critFloorGB = $thresholds.CritFloorGB
      $freeRounded = [math]::Round($frGB,1)
      $sizeRounded = [math]::Round($szGB,1)
      $warnRounded = [math]::Round($warnFloorGB,1)
      $critRounded = [math]::Round($critFloorGB,1)
      $summary = "{0}: {1} GB free ({2}% of {3} GB)" -f $dl, $freeRounded, $pctFree, $sizeRounded

      if ($frGB -lt $critFloorGB){
        $criticals += ("{0}; below critical floor {1} GB (warn floor {2} GB, {3})." -f $summary, $critRounded, $warnRounded, $thresholds.Description)
      }
      elseif ($frGB -lt $warnFloorGB){
        $warns += ("{0}; below warning floor {1} GB (critical floor {2} GB, {3})." -f $summary, $warnRounded, $critRounded, $thresholds.Description)
      }
      elseif ($szGB -gt 0){
        $healthy += ("{0}; meets free space targets (warn {1} GB / crit {2} GB, {3})." -f $summary, $warnRounded, $critRounded, $thresholds.Description)
      }
    }
  }
  if ($criticals.Count -gt 0){
    Add-Issue "critical" "Storage/Free Space" "Free space critically low" ($criticals -join "; ")
  }
  if ($warns.Count -gt 0){
    Add-Issue "high" "Storage/Free Space" "Free space warning" ($warns -join "; ")
  }
  if ($healthy.Count -gt 0){
    Add-Normal "Storage/Free Space" "Volumes meet free space targets" ($healthy -join "; ")
  }
}

# ---------- scoring ----------
$weights = @{ critical=10; high=6; medium=3; warning=2; low=1; info=0 }
$penalty = 0
foreach($i in $issues){ $penalty += ($weights[$i.Severity]) }
$score = [Math]::Max(0, 100 - [Math]::Min($penalty,80))

# ---------- HTML ----------
$reportName = "DeviceHealth_Report_{0}.html" -f (Get-Date -Format "yyyyMMdd_HHmmss")
$reportPath = Join-Path $InputFolder $reportName

# CSS assets
$repoRoot = Split-Path $PSScriptRoot -Parent
$cssSources = @(
  Join-Path $repoRoot 'styles/base.css'
  Join-Path $repoRoot 'styles/layout.css'
  Join-Path $PSScriptRoot 'styles/device-health-report.css'
)

foreach ($source in $cssSources) {
  if (-not (Test-Path $source)) {
    throw "Required stylesheet not found: $source"
  }
}

$cssOutputDir = Join-Path $InputFolder 'styles'
if (-not (Test-Path $cssOutputDir)) {
  New-Item -ItemType Directory -Path $cssOutputDir | Out-Null
}

$cssOutputPath = Join-Path $cssOutputDir 'device-health-report.css'
$cssContent = $cssSources | ForEach-Object { Get-Content -Raw -Path $_ }
Set-Content -Path $cssOutputPath -Value ($cssContent -join "`n`n") -Encoding UTF8

$head = '<!doctype html><html><head><meta charset="utf-8"><title>Device Health Report</title><link rel="stylesheet" href="styles/device-health-report.css"></head><body class="page report-page">'

# Expanding here-string for summary (variables expand); closing "@ at column 1
$serverDisplayValue = if ($summary.IsServer -eq $true) {
  'Yes'
} elseif ($summary.IsServer -eq $false -and ($summary.OS -or $summary.OS_Version)) {
  'No'
} else {
  'Unknown'
}
$serverDisplayHtml = Encode-Html $serverDisplayValue

$criticalCount = @($issues | Where-Object { $_.Severity -eq 'critical' }).Count
$highCount = @($issues | Where-Object { $_.Severity -eq 'high' }).Count
$warningCount = @($issues | Where-Object { $_.Severity -eq 'warning' }).Count
$mediumCount = @($issues | Where-Object { $_.Severity -eq 'medium' }).Count
$lowCount = @($issues | Where-Object { $_.Severity -eq 'low' }).Count
$infoCount = @($issues | Where-Object { $_.Severity -eq 'info' }).Count

$deviceNameValue = if ($summary.DeviceName) { $summary.DeviceName } else { 'Unknown' }
$deviceNameHtml = Encode-Html $deviceNameValue

$domainNameValue = if ($summary.Domain) { $summary.Domain.Trim() } else { '' }
$domainNameUpper = if ($domainNameValue) { $domainNameValue.ToUpperInvariant() } else { '' }
$formatJoinStatus = {
  param($value)
  if ($value -eq $true) { 'Yes' }
  elseif ($value -eq $false) { 'No' }
  else { 'Unknown' }
}

$deviceStateDefinitions = @(
  @{ Name = 'Microsoft Entra joined'; AzureAdJoined = $true; EnterpriseJoined = $false; DomainJoined = $false },
  @{ Name = 'Microsoft Entra hybrid joined'; AzureAdJoined = $true; EnterpriseJoined = $false; DomainJoined = $true },
  @{ Name = 'Domain joined'; AzureAdJoined = $false; EnterpriseJoined = $false; DomainJoined = $true },
  @{ Name = 'On-premises DRS joined'; AzureAdJoined = $false; EnterpriseJoined = $true; DomainJoined = $true },
  @{ Name = 'Not domain joined'; AzureAdJoined = $false; EnterpriseJoined = $false; DomainJoined = $false }
)

$deviceStateLabel = $null
foreach ($definition in $deviceStateDefinitions) {
  $matches = $true
  foreach ($key in @('AzureAdJoined','EnterpriseJoined','DomainJoined')) {
    $expected = $definition[$key]
    if ($expected -ne $null) {
      $actual = $summary[$key]
      if ($actual -eq $null) {
        if ($expected -ne $false) {
          $matches = $false
          break
        }
      } elseif ($actual -ne $expected) {
        $matches = $false
        break
      }
    }
  }
  if ($matches) {
    $deviceStateLabel = $definition.Name
    break
  }
}

$deviceStateDetails = @()
if ($deviceStateLabel) {
  $deviceStateDetails += $deviceStateLabel
} else {
  $aadStatus = & $formatJoinStatus $summary.AzureAdJoined
  $entStatus = & $formatJoinStatus $summary.EnterpriseJoined
  $domainStatus = & $formatJoinStatus $summary.DomainJoined
  $deviceStateDetails += "State unknown (Azure AD joined: $aadStatus, Enterprise joined: $entStatus, Domain joined: $domainStatus)"
}

if ($domainNameValue) {
  if ($summary.DomainJoined -eq $true) {
    $deviceStateDetails += "Domain: $domainNameValue"
  } elseif ($domainNameUpper -eq 'WORKGROUP') {
    $deviceStateDetails += 'Domain: WORKGROUP (not domain joined)'
  } else {
    $deviceStateDetails += "Domain (reported): $domainNameValue"
  }
} else {
  $deviceStateDetails += 'Domain: Unknown'
}

if ($summary.LogonServer -and ($summary.DomainJoined -eq $true -or ($domainNameUpper -and $domainNameUpper -ne 'WORKGROUP'))) {
  $deviceStateDetails += "Logon Server: $($summary.LogonServer)"
}

if ($summary.DomainRole) { $deviceStateDetails += "Role: $($summary.DomainRole)" }
if ($summary.AzureAdTenantName) { $deviceStateDetails += "Tenant: $($summary.AzureAdTenantName)" }
if ($summary.AzureAdTenantDomain) { $deviceStateDetails += "Tenant Domain: $($summary.AzureAdTenantDomain)" }
if ($summary.AzureAdTenantId) { $deviceStateDetails += "Tenant ID: $($summary.AzureAdTenantId)" }
if ($summary.AzureAdDeviceId) { $deviceStateDetails += "Device ID: $($summary.AzureAdDeviceId)" }
if ($summary.WorkplaceJoined -eq $true) { $deviceStateDetails += 'Workplace join: Yes' }

$deviceStateHtml = if ($deviceStateDetails.Count -gt 0) { ($deviceStateDetails | ForEach-Object { Encode-Html $_ }) -join '<br>' } else { Encode-Html 'Unknown' }

$osHtml = "$(Encode-Html ($summary.OS)) | $(Encode-Html ($summary.OS_Version))"
$ipv4Html = Encode-Html ($summary.IPv4)
$gatewayHtml = Encode-Html ($summary.Gateway)
$dnsHtml = Encode-Html ($summary.DNS)
$reportGeneratedAt = Get-Date
$reportGeneratedAtHtml = Encode-Html ($reportGeneratedAt.ToString("dddd, MMMM d, yyyy 'at' h:mm tt"))
$sumTable = @"
<h1>Device Health Report</h1>
<h2 class='report-subtitle'>Generated $reportGeneratedAtHtml</h2>
<div class='report-card'>
  <div class='report-badge-group'>
    <span class='report-badge report-badge--score'><span class='report-badge__label'>SCORE</span><span class='report-badge__value'>$score</span><span class='report-badge__suffix'>/100</span></span>
    <span class='report-badge report-badge--critical'><span class='report-badge__label'>CRITICAL</span><span class='report-badge__value'>$criticalCount</span></span>
    <span class='report-badge report-badge--bad'><span class='report-badge__label'>HIGH</span><span class='report-badge__value'>$highCount</span></span>
    <span class='report-badge report-badge--medium'><span class='report-badge__label'>MEDIUM</span><span class='report-badge__value'>$mediumCount</span></span>
    <span class='report-badge report-badge--ok'><span class='report-badge__label'>LOW</span><span class='report-badge__value'>$lowCount</span></span>
    <span class='report-badge report-badge--warning'><span class='report-badge__label'>WARNING</span><span class='report-badge__value'>$warningCount</span></span>
    <span class='report-badge report-badge--info'><span class='report-badge__label'>INFO</span><span class='report-badge__value'>$infoCount</span></span>
  </div>
  <table class='report-table report-table--key-value' cellspacing='0' cellpadding='0'>
    <tr><td>Device Name</td><td>$deviceNameHtml</td></tr>
    <tr><td>Device State</td><td>$deviceStateHtml</td></tr>
    <tr><td>System</td><td>$osHtml</td></tr>
    <tr><td>Windows Server</td><td>$serverDisplayHtml</td></tr>
    <tr><td>IPv4</td><td>$ipv4Html</td></tr>
    <tr><td>Gateway</td><td>$gatewayHtml</td></tr>
    <tr><td>DNS</td><td>$dnsHtml</td></tr>
  </table>
  <small class='report-note'>Score is heuristic. Triage Critical/High items first.</small>
</div>
"@

# Failed report summary
$failedReports = New-Object System.Collections.Generic.List[pscustomobject]
foreach($key in $files.Keys){
  $filePath = $files[$key]
  $rawContent = if ($raw.ContainsKey($key)) { $raw[$key] } else { '' }
  $resolvedPath = if ($filePath) { (Resolve-Path $filePath -ErrorAction SilentlyContinue).Path } else { $null }

  if (-not $filePath){
    $failedReports.Add([pscustomobject]@{
      Key = $key
      Status = 'Missing'
      Details = 'File not discovered in collection output.'
      Path = $null
    })
    continue
  }

  $trimmed = if ($rawContent) { $rawContent.Trim() } else { '' }
  if (-not $trimmed){
    $failedReports.Add([pscustomobject]@{
      Key = $key
      Status = 'Empty'
      Details = 'Captured file contained no output.'
      Path = $resolvedPath
    })
    continue
  }

  $errorLine = ([regex]::Split($rawContent,'\r?\n') | Where-Object { $_ -match '(?i)ERROR running|not present|missing or failed|is not recognized|The system cannot find' } | Select-Object -First 1)
  if ($errorLine){
    $failedReports.Add([pscustomobject]@{
      Key = $key
      Status = 'Command error'
      Details = $errorLine.Trim()
      Path = $resolvedPath
    })
  }
}

$failedTitle = "Failed Reports ({0})" -f $failedReports.Count
if ($failedReports.Count -eq 0){
  $failedContent = "<div class='report-card'><i>All expected inputs produced output.</i></div>"
} else {
  $failedContent = "<div class='report-card'><table class='report-table report-table--list' cellspacing='0' cellpadding='0'><tr><th>Key</th><th>Status</th><th>Details</th></tr>"
  foreach($entry in $failedReports){
    $detailParts = @()
    if ($entry.Path){ $detailParts += "File: $($entry.Path)" }
    if ($entry.Details){ $detailParts += $entry.Details }
    $detailHtml = if ($detailParts.Count -gt 0) { ($detailParts | ForEach-Object { Encode-Html $_ }) -join '<br>' } else { Encode-Html '' }
    $failedContent += "<tr><td>$(Encode-Html $($entry.Key))</td><td>$(Encode-Html $($entry.Status))</td><td>$detailHtml</td></tr>"
  }
  $failedContent += "</table></div>"
}
$failedHtml = New-ReportSection -Title $failedTitle -ContentHtml $failedContent -Open

function Get-NormalCategory {
  param(
    [string]$Area
  )

  if ([string]::IsNullOrWhiteSpace($Area)) {
    return 'Hardware'
  }

  $prefix = ($Area -split '/')[0]
  if ([string]::IsNullOrWhiteSpace($prefix)) {
    $prefix = $Area
  }

  $trimmed = $prefix.Trim()

  switch -Regex ($trimmed) {
    '^(?i)services$'        { return 'Services' }
    '^(?i)(outlook|office)$' { return 'Office' }
    '^(?i)(network|dns)$'    { return 'Network' }
    '^(?i)security$'         { return 'Security' }
    '^(?i)system$'           { return 'System' }
    '^(?i)scheduled tasks$'  { return 'System' }
    '^(?i)storage$'          { return 'Hardware' }
    default { return 'Hardware' }
  }
}

# Issues
$goodTitle = "What Looks Good ({0})" -f $normals.Count
if ($normals.Count -eq 0){
  $goodContent = '<div class="report-card"><i>No specific positives recorded.</i></div>'
} else {
  $categoryOrder = @('Services','Office','Network','System','Hardware','Security')
  $categorized = [ordered]@{}

  foreach ($category in $categoryOrder) {
    $categorized[$category] = New-Object System.Collections.Generic.List[string]
  }

  foreach ($entry in $normals){
    $category = Get-NormalCategory -Area $entry.Area
    if (-not $categorized.ContainsKey($category)) {
      $categorized[$category] = New-Object System.Collections.Generic.List[string]
    }
    $categorized[$category].Add((New-GoodCardHtml -Entry $entry))
  }

  $firstNonEmpty = $null
  foreach ($category in $categoryOrder) {
    if ($categorized.ContainsKey($category) -and $categorized[$category].Count -gt 0) {
      $firstNonEmpty = $category
      break
    }
  }
  if (-not $firstNonEmpty) { $firstNonEmpty = $categoryOrder[0] }

  $tabName = 'good-tabs'
  $goodTabs = "<div class='report-tabs'><div class='report-tabs__list'>"
  $index = 0

  foreach ($category in $categoryOrder) {
    if (-not $categorized.ContainsKey($category)) { continue }

    $cardsList = $categorized[$category]
    $count = $cardsList.Count
    $slug = [regex]::Replace($category.ToLowerInvariant(), '[^a-z0-9]+', '-')
    $slug = [regex]::Replace($slug, '^-+|-+$', '')
    if (-not $slug) { $slug = "cat$index" }

    $tabId = "{0}-{1}" -f $tabName, $slug
    $checkedAttr = if ($category -eq $firstNonEmpty) { " checked='checked'" } else { '' }
    $labelText = "{0} ({1})" -f $category, $count
    $labelHtml = Encode-Html $labelText
    $panelContent = if ($count -gt 0) { ($cardsList -join '') } else { "<div class='report-card'><i>No positives captured in this category.</i></div>" }

    $goodTabs += "<input type='radio' name='{0}' id='{1}' class='report-tabs__radio'{2}>" -f $tabName, $tabId, $checkedAttr
    $goodTabs += "<label class='report-tabs__label' for='{0}'>{1}</label>" -f $tabId, $labelHtml
    $goodTabs += "<div class='report-tabs__panel'>$panelContent</div>"
    $index++
  }

  $goodTabs += "</div></div>"
  $goodContent = $goodTabs
}
$goodHtml = New-ReportSection -Title $goodTitle -ContentHtml $goodContent -Open

$issuesTitle = "Detected Issues ({0})" -f $issues.Count
if ($issues.Count -eq 0){
  $issuesContent = "<div class='report-card report-card--good'><span class='report-badge report-badge--good'>GOOD</span> No obvious issues detected from the provided outputs.</div>"
} else {
  $severitySortOrder = @{
    'critical' = 0
    'high'     = 1
    'medium'   = 2
    'low'      = 3
    'warning'  = 4
    'info'     = 5
  }

  $sortedIssues = $issues | Sort-Object -Stable -Property @(
    @{ Expression = { if ($severitySortOrder.ContainsKey($_.Severity)) { $severitySortOrder[$_.Severity] } else { [int]::MaxValue } } }
    @{ Expression = { if ($_.Area) { $_.Area.ToLowerInvariant() } else { '' } } }
    @{ Expression = { if ($_.Message) { $_.Message.ToLowerInvariant() } else { '' } } }
  )

  $severityDefinitions = @(
    @{ Key = 'critical'; Label = 'Critical'; BadgeClass = 'critical' },
    @{ Key = 'high';     Label = 'High';     BadgeClass = 'high' },
    @{ Key = 'medium';   Label = 'Medium';   BadgeClass = 'medium' },
    @{ Key = 'low';      Label = 'Low';      BadgeClass = 'low' },
    @{ Key = 'warning';  Label = 'Warning';  BadgeClass = 'warning' },
    @{ Key = 'info';     Label = 'Info';     BadgeClass = 'info' }
  )

  $groupedIssues = [ordered]@{}
  foreach ($definition in $severityDefinitions) {
    $groupedIssues[$definition.Key] = New-Object System.Collections.Generic.List[string]
  }
  $otherIssues = New-Object System.Collections.Generic.List[string]

  foreach ($entry in $sortedIssues) {
    $cardHtml = New-IssueCardHtml -Entry $entry
    $severityKey = Normalize-Severity $entry.Severity
    if ($severityKey -and $groupedIssues.ContainsKey($severityKey)) {
      $groupedIssues[$severityKey].Add($cardHtml)
    } else {
      $otherIssues.Add($cardHtml)
    }
  }

  $activeDefinitions = @()
  foreach ($definition in $severityDefinitions) {
    if ($groupedIssues[$definition.Key].Count -gt 0) {
      $activeDefinitions += ,$definition
    }
  }
  if ($otherIssues.Count -gt 0) {
    $groupedIssues['other'] = $otherIssues
    $activeDefinitions += ,@{ Key = 'other'; Label = 'Other'; BadgeClass = 'info' }
  }

  if ($activeDefinitions.Count -eq 0) {
    $issuesContent = ($sortedIssues | ForEach-Object { New-IssueCardHtml -Entry $_ }) -join ''
  } else {
    $tabName = 'issue-tabs'
    $issuesTabs = "<div class='report-tabs'><div class='report-tabs__list'>"
    $firstDefinition = $activeDefinitions[0]
    $firstKey = if ($firstDefinition.Key) { [string]$firstDefinition.Key } else { '' }
    $index = 0

    foreach ($definition in $activeDefinitions) {
      $keyValue = if ($definition.Key) { [string]$definition.Key } else { "severity$index" }
      if (-not $groupedIssues.ContainsKey($keyValue)) { continue }
      $cardsList = $groupedIssues[$keyValue]
      $count = $cardsList.Count
      $slug = [regex]::Replace($keyValue.ToLowerInvariant(), '[^a-z0-9]+', '-')
      $slug = [regex]::Replace($slug, '^-+|-+$', '')
      if (-not $slug) { $slug = "severity$index" }

      $tabId = "{0}-{1}" -f $tabName, $slug
      $checkedAttr = if ($keyValue.ToLowerInvariant() -eq $firstKey.ToLowerInvariant()) { " checked='checked'" } else { '' }

      $labelText = if ($definition.Label) { [string]$definition.Label } else { $keyValue }
      $badgeLabel = Encode-Html ($labelText.ToUpperInvariant())
      $countLabel = Encode-Html ("({0})" -f $count)
      $labelInner = "<span class='report-badge report-badge--{0} report-tabs__label-badge'>{1}</span><span class='report-tabs__label-count'>{2}</span>" -f $definition.BadgeClass, $badgeLabel, $countLabel
      $panelContent = if ($count -gt 0) { ($cardsList -join '') } else { "<div class='report-card'><i>No issues captured for this severity.</i></div>" }

      $issuesTabs += "<input type='radio' name='{0}' id='{1}' class='report-tabs__radio'{2}>" -f $tabName, $tabId, $checkedAttr
      $issuesTabs += "<label class='report-tabs__label' for='{0}'>{1}</label>" -f $tabId, $labelInner
      $issuesTabs += "<div class='report-tabs__panel'>$panelContent</div>"
      $index++
    }

    $issuesTabs += "</div></div>"
    $issuesContent = $issuesTabs
  }
}
$issuesHtml = New-ReportSection -Title $issuesTitle -ContentHtml $issuesContent -Open

# Raw extracts (key files)
$rawSections = ''
foreach($key in @('ipconfig','route','nslookup','ping','os_cim','computerinfo','firewall','defender','bitlocker')){
  if ($files[$key]) {
    $fileName = [IO.Path]::GetFileName($files[$key])
    $content = Read-Text $files[$key]
    $fileNameHtml = Encode-Html $fileName
    $contentHtml = Encode-Html $content
    $rawSections += "<details class='report-subsection'><summary>$fileNameHtml</summary><div class='report-subsection__body'><div class='report-card'><pre class='report-pre'>$contentHtml</pre></div></div></details>"
  }
}
if (-not $rawSections){
  $rawSections = "<div class='report-card'><i>No raw excerpts available.</i></div>"
}
$rawHtml = New-ReportSection -Title 'Raw (key excerpts)' -ContentHtml $rawSections

$filesDump = ($files.Keys | ForEach-Object {
    $resolved = if($files[$_]){ (Resolve-Path $files[$_] -ErrorAction SilentlyContinue).Path } else { "(not found)" }
    "{0} = {1}" -f $_, $resolved
  }) -join [Environment]::NewLine
$rawDump = ($raw.Keys | Where-Object { $raw[$_] } | ForEach-Object {
    $snippet = $raw[$_].Substring(0,[Math]::Min(120,$raw[$_].Length)).Replace("`r"," ").Replace("`n"," ")
    "{0}: {1}" -f $_, $snippet
  }) -join [Environment]::NewLine
if (-not $filesDump){ $filesDump = "(no files discovered)" }
if (-not $rawDump){ $rawDump = "(no raw entries populated)" }

$dnsDebugHtmlSection = ''
if ($summary.ContainsKey('DnsDebug') -and $summary.DnsDebug) {
  $dnsDebugData = $summary.DnsDebug
  $dnsDebugLines = @()

  if ($dnsDebugData -is [System.Collections.IDictionary]) {
    foreach ($key in $dnsDebugData.Keys) {
      $value = $dnsDebugData[$key]
      if ($null -eq $value) {
        $valueText = 'Unknown'
      } elseif ($value -is [string]) {
        $valueText = $value
      } elseif ($value -is [System.Collections.IEnumerable] -and -not ($value -is [string])) {
        $items = @()
        foreach ($item in $value) {
          if ($null -eq $item) {
            $items += 'Unknown'
          } else {
            $itemText = [string]$item
            if ([string]::IsNullOrWhiteSpace($itemText)) { $items += '(empty)' } else { $items += $itemText }
          }
        }
        if ($items.Count -eq 0) {
          $valueText = '(none)'
        } else {
          $valueText = $items -join ', '
        }
      } else {
        $valueText = [string]$value
      }

      if ([string]::IsNullOrWhiteSpace($valueText)) { $valueText = '(empty)' }
      $dnsDebugLines += ("{0}: {1}" -f $key, $valueText)
    }
  } else {
    $dnsDebugLines += [string]$dnsDebugData
  }

  if ($dnsDebugLines.Count -gt 0) {
    $dnsDebugText = $dnsDebugLines -join "`n"
    $dnsDebugHtmlSection = "<div class='report-card'><b>DNS heuristic data</b><pre class='report-pre'>$(Encode-Html $dnsDebugText)</pre></div>"
  }
}

$filesCardHtml = "<div class='report-card'><b>Files map</b><pre class='report-pre'>$(Encode-Html $filesDump)</pre></div>"
$rawCardHtml = "<div class='report-card'><b>Raw samples</b><pre class='report-pre'>$(Encode-Html $rawDump)</pre></div>"
$debugCards = @($filesCardHtml)
if ($dnsDebugHtmlSection) { $debugCards += $dnsDebugHtmlSection }
$debugCards += $rawCardHtml
$debugBodyHtml = ($debugCards -join '')
$debugHtml = "<details><summary>Debug</summary>$debugBodyHtml</details>"

$tail = "</body></html>"

# Write and return path
$reportName = "DeviceHealth_Report_{0}.html" -f (Get-Date -Format "yyyyMMdd_HHmmss")
$reportPath = Join-Path $InputFolder $reportName
($head + $sumTable + $goodHtml + $issuesHtml + $failedHtml + $rawHtml + $debugHtml + $tail) | Out-File -FilePath $reportPath -Encoding UTF8
$reportPath<|MERGE_RESOLUTION|>--- conflicted
+++ resolved
@@ -1124,12 +1124,7 @@
   security_deviceguard = Find-ByContent @('Security_DeviceGuard') @('SecurityServicesRunning','DeviceGuard')
   security_computersystem = Find-ByContent @('Security_ComputerSystem') @('PCSystemType','SystemSkuNumber')
   security_systemenclosure = Find-ByContent @('Security_SystemEnclosure') @('ChassisTypes')
-<<<<<<< HEAD
   security_kerneldma = Find-ByContent @('Security_KernelDMA')    @('AllowDmaUnderLock','DeviceGuard.Status','KernelDMA')
-=======
-  security_kerneldma = Find-ByContent @('Security_KernelDMA')    @('Kernel DMA Protection')
-  security_kerneldma_json = Find-ByContent @('kernel_dma.json','kernel_dma') @('"CheckGroup"\s*:\s*"KernelDMA"','KernelDMA')
->>>>>>> f9818491
   security_rdp   = Find-ByContent @('Security_RDP')              @('fDenyTSConnections','RdpTcp')
   security_smb   = Find-ByContent @('Security_SMB')              @('EnableSMB1Protocol')
   security_lsa   = Find-ByContent @('Security_LSA')              @('RunAsPPL','LmCompatibilityLevel')
@@ -3311,7 +3306,6 @@
 
 # 4. Kernel DMA protection
 $dmaText = $raw['security_kerneldma']
-<<<<<<< HEAD
 if ($dmaText) {
   $dmaMap = Parse-KeyValueBlock $dmaText
   $allowValue = $null
@@ -3334,70 +3328,6 @@
     Add-SecurityHeuristic 'Kernel DMA protection' $message 'warning' 'Kernel DMA protection not enforced while locked.' $dmaEvidence -SkipIssue:$isLaptopProfile
     if ($isLaptopProfile) {
       Add-Issue 'medium' 'Security/Kernel DMA' 'Kernel DMA protection allows DMA while locked on this mobile device (AllowDmaUnderLock = 1).' $dmaEvidence
-=======
-$dmaStatus = ''
-$dmaEvidenceLines = New-Object System.Collections.Generic.List[string]
-if ($kernelDmaStructured -and $kernelDmaStructured.PSObject.Properties['Checks']) {
-  foreach ($check in @($kernelDmaStructured.Checks)) {
-    if (-not $check) { continue }
-    $id = $check.Id
-    $status = $check.Status
-    $notes = $check.Notes
-    $data = $check.Data
-    switch ($id) {
-      'KernelDMA.DeviceGuard' {
-        if ($status -eq 'OK' -and $data) {
-          foreach ($propName in @('SecurityServicesConfigured','SecurityServicesRunning','RequiredSecurityProperties','AvailableSecurityProperties')) {
-            $prop = $data.PSObject.Properties[$propName]
-            if ($prop -and $null -ne $prop.Value -and $prop.Value -ne '') {
-              $valueText = if ($prop.Value -is [System.Array]) { $prop.Value -join ',' } else { $prop.Value }
-              $dmaEvidenceLines.Add("DeviceGuard.{0}: {1}" -f $propName, $valueText)
-            }
-          }
-        } elseif ($notes) {
-          $dmaEvidenceLines.Add("DeviceGuard: $notes")
-        }
-      }
-      'KernelDMA.Policy' {
-        if ($status -eq 'OK' -and $data) {
-          foreach ($propName in @('AllowDmaUnderLock','DeviceEnumerationPolicy')) {
-            $prop = $data.PSObject.Properties[$propName]
-            if ($prop) {
-              $valueText = if ($null -ne $prop.Value) { $prop.Value } else { '(null)' }
-              $dmaEvidenceLines.Add("DmaSecurity.{0}: {1}" -f $propName, $valueText)
-            }
-          }
-        } elseif ($status -eq 'NA') {
-          if ($notes -and $notes -match 'not present') {
-            $dmaEvidenceLines.Add('DmaSecurity registry key not present (no explicit policy).')
-          } elseif ($notes) {
-            $dmaEvidenceLines.Add("DmaSecurity: $notes")
-          } else {
-            $dmaEvidenceLines.Add('DmaSecurity policy unavailable (status NA).')
-          }
-        } elseif ($notes) {
-          $dmaEvidenceLines.Add("DmaSecurity: $notes")
-        }
-      }
-      'KernelDMA.Msinfo' {
-        if ($data) {
-          $stateProp = $data.PSObject.Properties['State']
-          if ($stateProp -and $stateProp.Value) { $dmaStatus = $stateProp.Value.Trim() }
-          $vbsProp = $data.PSObject.Properties['Vbs']
-          if ($vbsProp -and $vbsProp.Value) { $dmaEvidenceLines.Add("VBS (msinfo): {0}" -f $vbsProp.Value) }
-          $devEncProp = $data.PSObject.Properties['DevEncReasons']
-          if ($devEncProp -and $devEncProp.Value) { $dmaEvidenceLines.Add("Device Encryption Support (msinfo): {0}" -f $devEncProp.Value) }
-          $errorProp = $data.PSObject.Properties['Error']
-          if ($errorProp -and $errorProp.Value) { $dmaEvidenceLines.Add("msinfo32 error: {0}" -f $errorProp.Value) }
-          $rawProp = $data.PSObject.Properties['RawPath']
-          if ($rawProp -and $rawProp.Value) { $dmaEvidenceLines.Add("msinfo32 report: {0}" -f $rawProp.Value) }
-        }
-        if ($notes) { $dmaEvidenceLines.Add("msinfo32: $notes") }
-      }
-      default {
-        if ($notes) { $dmaEvidenceLines.Add("{0}: {1}" -f $id, $notes) }
-      }
->>>>>>> f9818491
     }
   }
 }
@@ -3424,7 +3354,6 @@
     Add-SecurityHeuristic 'Kernel DMA protection' $dmaStatus 'warning' 'Kernel DMA protection not enabled on mobile device.' $dmaEvidence -SkipIssue
     Add-Issue 'medium' 'Security/Kernel DMA' 'Kernel DMA protection is disabled or unsupported on this mobile device.' $dmaEvidence
   } else {
-<<<<<<< HEAD
     if ($deviceGuardStatus -eq 'Info' -and $deviceGuardMessage -match '(?i)not supported|no data') {
       $note = if ($deviceGuardMessage) { $deviceGuardMessage } else { 'Device Guard reported no Kernel DMA data.' }
       Add-SecurityHeuristic 'Kernel DMA protection' 'Not supported / no data' 'info' $note $dmaEvidence
@@ -3442,20 +3371,12 @@
       Add-SecurityHeuristic 'Kernel DMA protection' 'Status unknown' 'warning' $note $dmaEvidence -SkipIssue
       Add-Issue 'medium' 'Security/Kernel DMA' 'Kernel DMA protection status could not be determined. Confirm DMA policy configuration.' $dmaEvidence
     }
-=======
-    $health = if ($dmaDisabled) { 'info' } else { 'good' }
-    Add-SecurityHeuristic 'Kernel DMA protection' $dmaStatus $health '' $dmaEvidence
->>>>>>> f9818491
   }
 } elseif ($dmaText) {
   Add-SecurityHeuristic 'Kernel DMA protection' 'Status unknown' 'warning' 'msinfo32 output did not include Kernel DMA line.' $dmaEvidence -SkipIssue
   Add-Issue 'medium' 'Security/Kernel DMA' 'Kernel DMA protection unknown. Confirm DMA protection capabilities.' $dmaEvidence
 } else {
-<<<<<<< HEAD
   Add-SecurityHeuristic 'Kernel DMA protection' 'Not captured' 'warning' 'Kernel DMA collector output missing.' ''
-=======
-  Add-SecurityHeuristic 'Kernel DMA protection' 'Not captured' 'warning' 'msinfo32 output missing.' $dmaEvidence
->>>>>>> f9818491
 }
 
 # 5. Windows Firewall
