--- conflicted
+++ resolved
@@ -295,7 +295,6 @@
 
 .score-section {
   display: flex;
-<<<<<<< HEAD
   flex-direction: column;
   align-items: center;
   gap: var(--space-md);
@@ -305,21 +304,6 @@
   display: flex;
   flex-direction: column;
   gap: var(--space-sm);
-=======
-  flex-wrap: wrap;
-  gap: var(--space-lg);
-}
-
-.score-section__primary,
-.score-section__breakdown {
-  flex: 1 1 280px;
-  display: flex;
-  flex-direction: column;
-  gap: var(--space-sm);
-}
-
-.score-section__primary {
->>>>>>> 86361a5a
   align-items: center;
   text-align: center;
 }
@@ -335,65 +319,6 @@
   color: var(--color-text-note);
 }
 
-<<<<<<< HEAD
-=======
-.score-section__title {
-  margin: 0;
-  font-size: 0.95rem;
-  font-weight: 600;
-  letter-spacing: 0.05em;
-  text-transform: uppercase;
-  color: var(--color-heading);
-}
-
-.score-breakdown {
-  display: flex;
-  flex-wrap: wrap;
-  gap: var(--space-sm);
-  width: 100%;
-  justify-content: flex-start;
-}
-
-.score-breakdown__item {
-  display: flex;
-  align-items: center;
-  gap: var(--space-sm);
-  padding: var(--space-sm);
-  border: 1px solid var(--color-border-subtle);
-  border-radius: var(--radius-card);
-  background-color: var(--color-surface-muted);
-  flex: 1 1 200px;
-  max-width: 260px;
-}
-
-.score-breakdown__meta {
-  display: flex;
-  flex-direction: column;
-  gap: 0.2rem;
-}
-
-.score-breakdown__label {
-  font-weight: 600;
-  color: var(--color-heading);
-}
-
-.score-breakdown__details {
-  font-size: 0.85rem;
-  color: var(--color-text-primary);
-}
-
-.score-breakdown__details--muted {
-  color: var(--color-text-note);
-}
-
-.score-breakdown--empty {
-  padding: var(--space-sm);
-  border: 1px dashed var(--color-border-subtle);
-  border-radius: var(--radius-card);
-  color: var(--color-text-note);
-}
-
->>>>>>> 86361a5a
 .score-ring {
   position: relative;
   display: inline-flex;
@@ -452,10 +377,6 @@
   color: var(--color-text-note);
 }
 
-<<<<<<< HEAD
-
-=======
->>>>>>> 86361a5a
 .score-ring--overall {
   width: 160px;
   height: 160px;
@@ -463,11 +384,8 @@
 
 .score-ring--overall .score-ring__background,
 .score-ring--overall .score-ring__value {
-<<<<<<< HEAD
   stroke-width: 8;
-=======
-  stroke-width: 14;
->>>>>>> 86361a5a
+
 }
 
 .score-ring--small {
@@ -523,26 +441,10 @@
 }
 
 @media (max-width: 640px) {
-<<<<<<< HEAD
-=======
-  .score-section__primary,
-  .score-section__breakdown {
-    flex: 1 1 100%;
-  }
-
->>>>>>> 86361a5a
   .score-ring--overall {
     width: 140px;
     height: 140px;
   }
-<<<<<<< HEAD
-=======
-
-  .score-ring--small {
-    width: 72px;
-    height: 72px;
-  }
->>>>>>> 86361a5a
 }
 
 .report-badge {
